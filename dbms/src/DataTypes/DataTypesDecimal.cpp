--- conflicted
+++ resolved
@@ -35,21 +35,28 @@
     return ss.str();
 }
 
+
+
 template <typename T>
-<<<<<<< HEAD
-=======
 bool DataTypeDecimal<T>::equals(const IDataType & rhs) const
 {
     if (auto * ptype = typeid_cast<const DataTypeDecimal<T> *>(&rhs))
-        return scale == ptype->getScale();
+        return this->scale == ptype->getScale();
     return false;
+}
+
+template <typename T>
+DataTypePtr DataTypeDecimal<T>::promoteNumericType() const
+{
+    using PromotedType = DataTypeDecimal<Decimal128>;
+    return std::make_shared<PromotedType>(PromotedType::maxPrecision(), this->scale);
 }
 
 template <typename T>
 void DataTypeDecimal<T>::serializeText(const IColumn & column, size_t row_num, WriteBuffer & ostr, const FormatSettings &) const
 {
     T value = assert_cast<const ColumnType &>(column).getData()[row_num];
-    writeText(value, scale, ostr);
+    writeText(value, this->scale, ostr);
 }
 
 template <typename T>
@@ -57,7 +64,7 @@
 {
     UInt32 unread_scale = scale;
     bool done = tryReadDecimalText(istr, x, precision, unread_scale);
-    x *= getScaleMultiplier(unread_scale);
+    x *= Base::getScaleMultiplier(unread_scale);
     return done;
 }
 
@@ -69,7 +76,7 @@
         readCSVDecimalText(istr, x, precision, unread_scale);
     else
         readDecimalText(istr, x, precision, unread_scale);
-    x *= getScaleMultiplier(unread_scale);
+    x *= Base::getScaleMultiplier(unread_scale);
 }
 
 template <typename T>
@@ -93,74 +100,18 @@
 {
     ReadBufferFromMemory buf(str.data(), str.size());
     T x;
-    UInt32 unread_scale = scale;
-    readDecimalText(buf, x, precision, unread_scale, true);
-    x *= getScaleMultiplier(unread_scale);
+    UInt32 unread_scale = this->scale;
+    readDecimalText(buf, x, this->precision, unread_scale, true);
+    x *= Base::getScaleMultiplier(unread_scale);
     return x;
 }
-
-
-template <typename T>
-void DataTypeDecimal<T>::serializeBinary(const Field & field, WriteBuffer & ostr) const
-{
-    FieldType x = get<DecimalField<T>>(field);
-    writeBinary(x, ostr);
-}
-
-template <typename T>
-void DataTypeDecimal<T>::serializeBinary(const IColumn & column, size_t row_num, WriteBuffer & ostr) const
-{
-    const FieldType & x = assert_cast<const ColumnType &>(column).getElement(row_num);
-    writeBinary(x, ostr);
-}
-
-template <typename T>
-void DataTypeDecimal<T>::serializeBinaryBulk(const IColumn & column, WriteBuffer & ostr, size_t offset, size_t limit) const
-{
-    const typename ColumnType::Container & x = typeid_cast<const ColumnType &>(column).getData();
-
-    size_t size = x.size();
-
-    if (limit == 0 || offset + limit > size)
-        limit = size - offset;
-
-    ostr.write(reinterpret_cast<const char *>(&x[offset]), sizeof(FieldType) * limit);
-}
-
-
-template <typename T>
-void DataTypeDecimal<T>::deserializeBinary(Field & field, ReadBuffer & istr) const
-{
-    typename FieldType::NativeType x;
-    readBinary(x, istr);
-    field = DecimalField(T(x), scale);
-}
-
-template <typename T>
-void DataTypeDecimal<T>::deserializeBinary(IColumn & column, ReadBuffer & istr) const
-{
-    typename FieldType::NativeType x;
-    readBinary(x, istr);
-    assert_cast<ColumnType &>(column).getData().push_back(FieldType(x));
-}
-
-template <typename T>
-void DataTypeDecimal<T>::deserializeBinaryBulk(IColumn & column, ReadBuffer & istr, size_t limit, double) const
-{
-    typename ColumnType::Container & x = typeid_cast<ColumnType &>(column).getData();
-    size_t initial_size = x.size();
-    x.resize(initial_size + limit);
-    size_t size = istr.readBig(reinterpret_cast<char*>(&x[initial_size]), sizeof(FieldType) * limit);
-    x.resize(initial_size + size / sizeof(FieldType));
-}
-
 
 template <typename T>
 void DataTypeDecimal<T>::serializeProtobuf(const IColumn & column, size_t row_num, ProtobufWriter & protobuf, size_t & value_index) const
 {
     if (value_index)
         return;
-    value_index = static_cast<bool>(protobuf.writeDecimal(assert_cast<const ColumnType &>(column).getData()[row_num], scale));
+    value_index = static_cast<bool>(protobuf.writeDecimal(assert_cast<const ColumnType &>(column).getData()[row_num], this->scale));
 }
 
 
@@ -169,7 +120,7 @@
 {
     row_added = false;
     T decimal;
-    if (!protobuf.readDecimal(decimal, precision, scale))
+    if (!protobuf.readDecimal(decimal, this->precision, this->scale))
         return;
 
     auto & container = assert_cast<ColumnType &>(column).getData();
@@ -183,26 +134,10 @@
 }
 
 
-template <typename T>
-Field DataTypeDecimal<T>::getDefault() const
-{
-    return DecimalField(T(0), scale);
-}
-
-
-template <typename T>
->>>>>>> 4952c6bc
-DataTypePtr DataTypeDecimal<T>::promoteNumericType() const
-{
-    using PromotedType = DataTypeDecimal<Decimal128>;
-    return std::make_shared<PromotedType>(PromotedType::maxPrecision(), this->scale);
-}
-
-
 static DataTypePtr create(const ASTPtr & arguments)
 {
     if (!arguments || arguments->children.size() != 2)
-        throw Exception("Decimal data type family must have exactly two arguments: precision and scale",
+        throw Exception("Decimal data type family must have exactly two arguments: this->precision and scale",
                         ErrorCodes::NUMBER_OF_ARGUMENTS_DOESNT_MATCH);
 
     const auto * precision = arguments->children[0]->as<ASTLiteral>();
@@ -222,7 +157,7 @@
 static DataTypePtr createExact(const ASTPtr & arguments)
 {
     if (!arguments || arguments->children.size() != 1)
-        throw Exception("Decimal data type family must have exactly two arguments: precision and scale",
+        throw Exception("Decimal data type family must have exactly two arguments: this->precision and scale",
                         ErrorCodes::NUMBER_OF_ARGUMENTS_DOESNT_MATCH);
 
     const auto * scale_arg = arguments->children[0]->as<ASTLiteral>();
