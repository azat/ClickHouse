--- conflicted
+++ resolved
@@ -2260,7 +2260,10 @@
 void StorageReplicatedMergeTree::mergeSelectingTask()
 {
     if (!is_leader)
+    {
+        LOG_DEBUG(log, "I'm not leader, I don't want to assign anything");
         return;
+    }
 
     const auto storage_settings_ptr = getSettings();
     const bool deduplicate = false; /// TODO: read deduplicate option from table config
@@ -2311,12 +2314,20 @@
                 DataPartsVector data_parts = getDataPartsVector();
                 for (const auto & part : data_parts)
                 {
+                    LOG_DEBUG(log, "ASSIGNING MUTATIONS LOOKING AT PART " << part->name);
                     if (part->bytes_on_disk > max_source_part_size_for_mutation)
                         continue;
 
                     std::optional<std::pair<Int64, int>> desired_mutation_version = merge_pred.getDesiredMutationVersion(part);
                     if (!desired_mutation_version)
+                    {
+                        LOG_DEBUG(log, "NO Desired version found");
                         continue;
+                    }
+                    else
+                    {
+                        LOG_DEBUG(log, "Desired mutation version: " << desired_mutation_version->first << " alter version:" << desired_mutation_version->second);
+                    }
 
                     if (createLogEntryToMutatePart(*part, desired_mutation_version->first, desired_mutation_version->second))
                     {
@@ -3318,14 +3329,9 @@
 
     std::optional<String> mutation_znode;
     {
-<<<<<<< HEAD
         Coordination::Requests ops;
-        /// Just to read current structure. Alter will be done in separate thread.
-        auto table_lock = lockStructureForShare(false, query_context.getCurrentQueryId());
-
-=======
+
         /// We can safely read structure, because we guarded with alter_intention_lock
->>>>>>> 2734347c
         if (is_readonly)
             throw Exception("Can't ALTER readonly table", ErrorCodes::TABLE_IS_READ_ONLY);
 
@@ -3362,12 +3368,6 @@
         ops.emplace_back(zkutil::makeSetRequest(zookeeper_path + "/metadata", new_metadata_str, metadata_stat.version));
 
         /// Perform settings update locally
-<<<<<<< HEAD
-        auto old_metadata = getInMemoryMetadata();
-        old_metadata.settings_ast = metadata.settings_ast;
-        changeSettings(metadata.settings_ast, table_lock_holder);
-        global_context.getDatabase(table_id.database_name)->alterTable(query_context, table_id.table_name, old_metadata);
-=======
 
         {
             lockStructureExclusively(table_lock_holder, query_context.getCurrentQueryId());
@@ -3376,7 +3376,6 @@
             changeSettings(metadata.settings_ast, table_lock_holder);
             global_context.getDatabase(table_id.database_name)->alterTable(query_context, table_id.table_name, old_metadata);
         }
->>>>>>> 2734347c
 
         entry.type = LogEntry::ALTER_METADATA;
         entry.source_replica = replica_name;
