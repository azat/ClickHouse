#pragma once

#include <functional>
#include <optional>
#include <vector>
#include <Disks/DiskSpaceMonitor.h>
#include <Storages/MergeTree/IMergeTreeDataPart.h>
#include <Common/ActionBlocker.h>

namespace DB
{


/// Active part from storage and destination reservation where
/// it have to be moved.
struct MergeTreeMoveEntry
{
    std::shared_ptr<const IMergeTreeDataPart> part;
    ReservationPtr reserved_space;

    MergeTreeMoveEntry(const std::shared_ptr<const IMergeTreeDataPart> & part_, ReservationPtr reservation_)
        : part(part_), reserved_space(std::move(reservation_))
    {
    }
};

using MergeTreeMovingParts = std::vector<MergeTreeMoveEntry>;

/** Can select parts for background moves, clone them to appropriate disks into
 * /detached directory and replace them into active parts set
 */
class MergeTreePartsMover
{
private:
    /// Callback tells that part is not participating in background process
    using AllowedMovingPredicate = std::function<bool(const std::shared_ptr<const IMergeTreeDataPart> &, String * reason)>;

public:
    MergeTreePartsMover(MergeTreeData * data_)
        : data(data_)
        , log(&Poco::Logger::get("MergeTreePartsMover"))
    {
    }

    /// Select parts for background moves according to storage_policy configuration.
    /// Returns true if at least one part was selected for move.
    bool selectPartsForMove(
        MergeTreeMovingParts & parts_to_move,
        const AllowedMovingPredicate & can_move,
        const std::lock_guard<std::mutex> & moving_parts_lock);

<<<<<<< HEAD
    /// Copies part to selected reservation in detached folder. Throws exception if part alredy exists.
    std::shared_ptr<const IMergeTreeDataPart> clonePart(const MergeTreeMoveEntry & moving_part) const;
=======
    /// Copies part to selected reservation in detached folder. Throws exception if part already exists.
    std::shared_ptr<const MergeTreeDataPart> clonePart(const MergeTreeMoveEntry & moving_part) const;
>>>>>>> afb003cb

    /// Replaces cloned part from detached directory into active data parts set.
    /// Replacing part changes state to DeleteOnDestroy and will be removed from disk after destructor of
    ///IMergeTreeDataPart called. If replacing part doesn't exists or not active (commited) than
    /// cloned part will be removed and loge message will be reported. It may happen in case of concurrent
    /// merge or mutation.
    void swapClonedPart(const std::shared_ptr<const IMergeTreeDataPart> & cloned_parts) const;

public:
    /// Can stop background moves and moves from queries
    ActionBlocker moves_blocker;

private:

    MergeTreeData * data;
    Logger * log;
};


}<|MERGE_RESOLUTION|>--- conflicted
+++ resolved
@@ -49,13 +49,8 @@
         const AllowedMovingPredicate & can_move,
         const std::lock_guard<std::mutex> & moving_parts_lock);
 
-<<<<<<< HEAD
-    /// Copies part to selected reservation in detached folder. Throws exception if part alredy exists.
+    /// Copies part to selected reservation in detached folder. Throws exception if part already exists.
     std::shared_ptr<const IMergeTreeDataPart> clonePart(const MergeTreeMoveEntry & moving_part) const;
-=======
-    /// Copies part to selected reservation in detached folder. Throws exception if part already exists.
-    std::shared_ptr<const MergeTreeDataPart> clonePart(const MergeTreeMoveEntry & moving_part) const;
->>>>>>> afb003cb
 
     /// Replaces cloned part from detached directory into active data parts set.
     /// Replacing part changes state to DeleteOnDestroy and will be removed from disk after destructor of
