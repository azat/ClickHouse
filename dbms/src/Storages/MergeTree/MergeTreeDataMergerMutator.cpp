--- conflicted
+++ resolved
@@ -988,12 +988,6 @@
     else
         LOG_TRACE(log, "Mutating part " << source_part->name << " to mutation version " << future_part.part_info.mutation);
 
-<<<<<<< HEAD
-    MergeTreeData::MutableDataPartPtr new_data_part = std::make_shared<MergeTreeData::DataPart>(
-        data, space_reservation->getDisk(), future_part.name, future_part.part_info);
-
-    new_data_part->relative_path = "tmp_mut_" + future_part.name;
-=======
     MutationsInterpreter mutations_interpreter(storage_from_source_part, commands_for_part, context_for_reading, true);
     auto in = mutations_interpreter.execute(table_lock_holder);
     const auto & updated_header = mutations_interpreter.getUpdatedHeader();
@@ -1014,7 +1008,6 @@
         space_reservation->getDisk(),
         "tmp_mut_" + future_part.name);
 
->>>>>>> c647da3c
     new_data_part->is_temp = true;
     new_data_part->ttl_infos = source_part->ttl_infos;
 
@@ -1043,7 +1036,6 @@
     MergeStageProgress stage_progress(1.0);
     in->setProgressCallback(MergeProgressCallback(merge_entry, watch_prev_elapsed, stage_progress));
 
-<<<<<<< HEAD
     auto should_execute_ttl = [&](const auto & in_columns)
     {
         if (!data.hasAnyTTL())
@@ -1063,25 +1055,18 @@
 
     bool need_remove_expired_values = should_execute_ttl(in_header.getNamesAndTypesList().getNames());
 
-    if (updated_header.columns() == all_columns.size())
-=======
     /// All columns from part are changed and may be some more that were missing before in part
     if (source_part->getColumns().isSubsetOf(updated_header.getNamesAndTypesList()))
->>>>>>> c647da3c
     {
         /// All columns are modified, proceed to write a new part from scratch.
         if (data.hasPrimaryKey() || data.hasSkipIndices())
             in = std::make_shared<MaterializingBlockInputStream>(
                 std::make_shared<ExpressionBlockInputStream>(in, data.primary_key_and_skip_indices_expr));
 
-<<<<<<< HEAD
         if (need_remove_expired_values)
             in = std::make_shared<TTLBlockInputStream>(in, data, new_data_part, time_of_mutation, true);
 
-        MergeTreeDataPart::MinMaxIndex minmax_idx;
-=======
         IMergeTreeDataPart::MinMaxIndex minmax_idx;
->>>>>>> c647da3c
 
         MergedBlockOutputStream out{
             new_data_part,
@@ -1189,13 +1174,9 @@
 
         merge_entry->columns_written = all_columns.size() - updated_header.columns();
 
-<<<<<<< HEAD
         if (need_remove_expired_values)
             in = std::make_shared<TTLBlockInputStream>(in, data, new_data_part, time_of_mutation, true);
 
-        IMergedBlockOutputStream::WrittenOffsetColumns unused_written_offsets;
-=======
->>>>>>> c647da3c
         MergedColumnOnlyOutputStream out(
             new_data_part,
             updated_header,
