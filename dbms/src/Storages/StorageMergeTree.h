--- conflicted
+++ resolved
@@ -156,12 +156,7 @@
       * See MergeTreeData constructor for comments on parameters.
       */
     StorageMergeTree(
-<<<<<<< HEAD
         const StorageID & table_id_,
-=======
-        const String & database_name_,
-        const String & table_name_,
->>>>>>> f2d98731
         const String & relative_data_path_,
         const ColumnsDescription & columns_,
         const IndicesDescription & indices_,
