--- conflicted
+++ resolved
@@ -754,12 +754,8 @@
     M(Bool, output_format_pretty_row_numbers, false, "Add row numbers before each row for pretty output format", 0) \
     M(Bool, insert_distributed_one_random_shard, false, "If setting is enabled, inserting into distributed table will choose a random shard to write when there is no sharding key", 0) \
     \
-<<<<<<< HEAD
-    M(Bool, cross_to_inner_join_rewrite, true, "Use inner join instead of comma/cross join if possible", 0) \
+    M(UInt64, cross_to_inner_join_rewrite, 1, "Use inner join instead of comma/cross join if possible. Possible values: 0 - no rewrite, 1 - apply if possible, 2 - force rewrite all cross joins", 0) \
     M(Bool, exact_rows_before_limit, false, "When enabled, ClickHouse will provide exact value for rows_before_limit_at_least statistic, but with the cost that the data before limit will have to be read completely", 0) \
-=======
-    M(UInt64, cross_to_inner_join_rewrite, 1, "Use inner join instead of comma/cross join if possible. Possible values: 0 - no rewrite, 1 - apply if possible, 2 - force rewrite all cross joins", 0) \
->>>>>>> e9ddbc24
     \
     M(Bool, output_format_arrow_low_cardinality_as_dictionary, false, "Enable output LowCardinality type as Dictionary Arrow type", 0) \
     M(Bool, output_format_arrow_string_as_string, false, "Use Arrow String type instead of Binary for String columns", 0) \
