--- conflicted
+++ resolved
@@ -1039,11 +1039,7 @@
     M(Bool, regexp_dict_allow_hyperscan, true, "Allow regexp_tree dictionary using Hyperscan library.", 0) \
     \
     M(Bool, dictionary_use_async_executor, false, "Execute a pipeline for reading from a dictionary with several threads. It's supported only by DIRECT dictionary with CLICKHOUSE source.", 0) \
-<<<<<<< HEAD
-=======
-    M(Bool, input_format_csv_allow_variable_number_of_columns, false, "Ignore extra columns in CSV input (if file has more columns than expected) and treat missing fields in CSV input as default values", 0)                                                         \
     M(Bool, precise_float_parsing, false, "Prefer more precise (but slower) float parsing algorithm", 0) \
->>>>>>> aff0a85c
 
 // End of FORMAT_FACTORY_SETTINGS
 // Please add settings non-related to formats into the COMMON_SETTINGS above.
