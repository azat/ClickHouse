#pragma once

#include <Core/BaseSettings.h>
#include <Core/SettingsEnums.h>
#include <Core/Defines.h>
#include <IO/ReadSettings.h>


namespace Poco::Util
{
    class AbstractConfiguration;
}

namespace boost::program_options
{
    class options_description;
}


namespace DB
{
class IColumn;


/** List of settings: type, name, default value, description, flags
  *
  * This looks rather unconvenient. It is done that way to avoid repeating settings in different places.
  * Note: as an alternative, we could implement settings to be completely dynamic in form of map: String -> Field,
  *  but we are not going to do it, because settings is used everywhere as static struct fields.
  *
  * `flags` can be either 0 or IMPORTANT.
  * A setting is "IMPORTANT" if it affects the results of queries and can't be ignored by older versions.
  */

#define COMMON_SETTINGS(M) \
    M(UInt64, min_compress_block_size, 65536, "The actual size of the block to compress, if the uncompressed data less than max_compress_block_size is no less than this value and no less than the volume of data for one mark.", 0) \
    M(UInt64, max_compress_block_size, 1048576, "The maximum size of blocks of uncompressed data before compressing for writing to a table.", 0) \
    M(UInt64, max_block_size, DEFAULT_BLOCK_SIZE, "Maximum block size for reading", 0) \
    M(UInt64, max_insert_block_size, DEFAULT_INSERT_BLOCK_SIZE, "The maximum block size for insertion, if we control the creation of blocks for insertion.", 0) \
    M(UInt64, min_insert_block_size_rows, DEFAULT_INSERT_BLOCK_SIZE, "Squash blocks passed to INSERT query to specified size in rows, if blocks are not big enough.", 0) \
    M(UInt64, min_insert_block_size_bytes, (DEFAULT_INSERT_BLOCK_SIZE * 256), "Squash blocks passed to INSERT query to specified size in bytes, if blocks are not big enough.", 0) \
    M(UInt64, min_insert_block_size_rows_for_materialized_views, 0, "Like min_insert_block_size_rows, but applied only during pushing to MATERIALIZED VIEW (default: min_insert_block_size_rows)", 0) \
    M(UInt64, min_insert_block_size_bytes_for_materialized_views, 0, "Like min_insert_block_size_bytes, but applied only during pushing to MATERIALIZED VIEW (default: min_insert_block_size_bytes)", 0) \
    M(UInt64, max_joined_block_size_rows, DEFAULT_BLOCK_SIZE, "Maximum block size for JOIN result (if join algorithm supports it). 0 means unlimited.", 0) \
    M(UInt64, max_insert_threads, 0, "The maximum number of threads to execute the INSERT SELECT query. Values 0 or 1 means that INSERT SELECT is not run in parallel. Higher values will lead to higher memory usage. Parallel INSERT SELECT has effect only if the SELECT part is run on parallel, see 'max_threads' setting.", 0) \
    M(UInt64, max_final_threads, 16, "The maximum number of threads to read from table with FINAL.", 0) \
    M(MaxThreads, max_threads, 0, "The maximum number of threads to execute the request. By default, it is determined automatically.", 0) \
    M(MaxThreads, max_alter_threads, 0, "The maximum number of threads to execute the ALTER requests. By default, it is determined automatically.", 0) \
    M(UInt64, max_read_buffer_size, DBMS_DEFAULT_BUFFER_SIZE, "The maximum size of the buffer to read from the filesystem.", 0) \
    M(UInt64, max_distributed_connections, 1024, "The maximum number of connections for distributed processing of one query (should be greater than max_threads).", 0) \
    M(UInt64, max_query_size, DBMS_DEFAULT_MAX_QUERY_SIZE, "Which part of the query can be read into RAM for parsing (the remaining data for INSERT, if any, is read later)", 0) \
    M(UInt64, interactive_delay, 100000, "The interval in microseconds to check if the request is cancelled, and to send progress info.", 0) \
    M(Seconds, connect_timeout, DBMS_DEFAULT_CONNECT_TIMEOUT_SEC, "Connection timeout if there are no replicas.", 0) \
    M(Milliseconds, connect_timeout_with_failover_ms, 50, "Connection timeout for selecting first healthy replica.", 0) \
    M(Milliseconds, connect_timeout_with_failover_secure_ms, 100, "Connection timeout for selecting first healthy replica (for secure connections).", 0) \
    M(Seconds, receive_timeout, DBMS_DEFAULT_RECEIVE_TIMEOUT_SEC, "", 0) \
    M(Seconds, send_timeout, DBMS_DEFAULT_SEND_TIMEOUT_SEC, "", 0) \
    M(Seconds, drain_timeout, 3, "", 0) \
    M(Seconds, tcp_keep_alive_timeout, 290 /* less than DBMS_DEFAULT_RECEIVE_TIMEOUT_SEC */, "The time in seconds the connection needs to remain idle before TCP starts sending keepalive probes", 0) \
    M(Milliseconds, hedged_connection_timeout_ms, 100, "Connection timeout for establishing connection with replica for Hedged requests", 0) \
    M(Milliseconds, receive_data_timeout_ms, 2000, "Connection timeout for receiving first packet of data or packet with positive progress from replica", 0) \
    M(Bool, use_hedged_requests, true, "Use hedged requests for distributed queries", 0) \
    M(Bool, allow_changing_replica_until_first_data_packet, false, "Allow HedgedConnections to change replica until receiving first data packet", 0) \
    M(Milliseconds, queue_max_wait_ms, 0, "The wait time in the request queue, if the number of concurrent requests exceeds the maximum.", 0) \
    M(Milliseconds, connection_pool_max_wait_ms, 0, "The wait time when the connection pool is full.", 0) \
    M(Milliseconds, replace_running_query_max_wait_ms, 5000, "The wait time for running query with the same query_id to finish when setting 'replace_running_query' is active.", 0) \
    M(Milliseconds, kafka_max_wait_ms, 5000, "The wait time for reading from Kafka before retry.", 0) \
    M(Milliseconds, rabbitmq_max_wait_ms, 5000, "The wait time for reading from RabbitMQ before retry.", 0) \
    M(UInt64, poll_interval, DBMS_DEFAULT_POLL_INTERVAL, "Block at the query wait loop on the server for the specified number of seconds.", 0) \
    M(UInt64, idle_connection_timeout, 3600, "Close idle TCP connections after specified number of seconds.", 0) \
    M(UInt64, distributed_connections_pool_size, 1024, "Maximum number of connections with one remote server in the pool.", 0) \
    M(UInt64, connections_with_failover_max_tries, DBMS_CONNECTION_POOL_WITH_FAILOVER_DEFAULT_MAX_TRIES, "The maximum number of attempts to connect to replicas.", 0) \
    M(UInt64, s3_min_upload_part_size, 32*1024*1024, "The minimum size of part to upload during multipart upload to S3.", 0) \
    M(UInt64, s3_max_single_part_upload_size, 32*1024*1024, "The maximum size of object to upload using singlepart upload to S3.", 0) \
    M(UInt64, s3_max_single_read_retries, 4, "The maximum number of retries during single S3 read.", 0) \
    M(UInt64, s3_max_redirects, 10, "Max number of S3 redirects hops allowed.", 0) \
    M(UInt64, s3_max_connections, 1024, "The maximum number of connections per server.", 0) \
    M(UInt64, hsts_max_age, 0, "Expired time for hsts. 0 means disable HSTS.", 0) \
    M(Bool, extremes, false, "Calculate minimums and maximums of the result columns. They can be output in JSON-formats.", IMPORTANT) \
    M(Bool, use_uncompressed_cache, false, "Whether to use the cache of uncompressed blocks.", 0) \
    M(Bool, replace_running_query, false, "Whether the running request should be canceled with the same id as the new one.", 0) \
    M(UInt64, background_buffer_flush_schedule_pool_size, 16, "Number of threads performing background flush for tables with Buffer engine. Only has meaning at server startup.", 0) \
    M(UInt64, background_pool_size, 16, "Number of threads to perform merges and mutations in background. Only has meaning at server startup.", 0) \
    M(Float, background_merges_mutations_concurrency_ratio, 2, "Ratio between a number of how many operations could be processed and a number threads to process them. Only has meaning at server startup.", 0) \
    M(UInt64, background_move_pool_size, 8, "Number of threads performing background moves for tables. Only has meaning at server startup.", 0) \
    M(UInt64, background_fetches_pool_size, 8, "Number of threads performing background fetches for replicated tables. Only has meaning at server startup.", 0) \
    M(UInt64, background_common_pool_size, 8, "Number of threads for some lightweight tasks for replicated tables (like cleaning old parts etc.). Only has meaning at server startup.", 0) \
    M(UInt64, background_schedule_pool_size, 128, "Number of threads performing background tasks for replicated tables, dns cache updates. Only has meaning at server startup.", 0) \
    M(UInt64, background_message_broker_schedule_pool_size, 16, "Number of threads performing background tasks for message streaming. Only has meaning at server startup.", 0) \
    M(UInt64, background_distributed_schedule_pool_size, 16, "Number of threads performing background tasks for distributed sends. Only has meaning at server startup.", 0) \
    M(UInt64, max_replicated_fetches_network_bandwidth_for_server, 0, "The maximum speed of data exchange over the network in bytes per second for replicated fetches. Zero means unlimited. Only has meaning at server startup.", 0) \
    M(UInt64, max_replicated_sends_network_bandwidth_for_server, 0, "The maximum speed of data exchange over the network in bytes per second for replicated sends. Zero means unlimited. Only has meaning at server startup.", 0) \
    \
    M(Milliseconds, distributed_directory_monitor_sleep_time_ms, 100, "Sleep time for StorageDistributed DirectoryMonitors, in case of any errors delay grows exponentially.", 0) \
    M(Milliseconds, distributed_directory_monitor_max_sleep_time_ms, 30000, "Maximum sleep time for StorageDistributed DirectoryMonitors, it limits exponential growth too.", 0) \
    \
    M(Bool, distributed_directory_monitor_batch_inserts, false, "Should StorageDistributed DirectoryMonitors try to batch individual inserts into bigger ones.", 0) \
    M(Bool, distributed_directory_monitor_split_batch_on_failure, false, "Should StorageDistributed DirectoryMonitors try to split batch into smaller in case of failures.", 0) \
    \
    M(Bool, optimize_move_to_prewhere, true, "Allows disabling WHERE to PREWHERE optimization in SELECT queries from MergeTree.", 0) \
    M(Bool, optimize_move_to_prewhere_if_final, false, "If query has `FINAL`, the optimization `move_to_prewhere` is not always correct and it is enabled only if both settings `optimize_move_to_prewhere` and `optimize_move_to_prewhere_if_final` are turned on", 0) \
    \
    M(UInt64, replication_alter_partitions_sync, 1, "Wait for actions to manipulate the partitions. 0 - do not wait, 1 - wait for execution only of itself, 2 - wait for everyone.", 0) \
    M(Int64, replication_wait_for_inactive_replica_timeout, 120, "Wait for inactive replica to execute ALTER/OPTIMIZE. Time in seconds, 0 - do not wait, negative - wait for unlimited time.", 0) \
    \
    M(LoadBalancing, load_balancing, LoadBalancing::RANDOM, "Which replicas (among healthy replicas) to preferably send a query to (on the first attempt) for distributed processing.", 0) \
    M(UInt64, load_balancing_first_offset, 0, "Which replica to preferably send a query when FIRST_OR_RANDOM load balancing strategy is used.", 0) \
    \
    M(TotalsMode, totals_mode, TotalsMode::AFTER_HAVING_EXCLUSIVE, "How to calculate TOTALS when HAVING is present, as well as when max_rows_to_group_by and group_by_overflow_mode = ‘any’ are present.", IMPORTANT) \
    M(Float, totals_auto_threshold, 0.5, "The threshold for totals_mode = 'auto'.", 0) \
    \
    M(Bool, allow_suspicious_low_cardinality_types, false, "In CREATE TABLE statement allows specifying LowCardinality modifier for types of small fixed size (8 or less). Enabling this may increase merge times and memory consumption.", 0) \
    M(Bool, compile_expressions, true, "Compile some scalar functions and operators to native code.", 0) \
    M(UInt64, min_count_to_compile_expression, 3, "The number of identical expressions before they are JIT-compiled", 0) \
    M(Bool, compile_aggregate_expressions, true, "Compile aggregate functions to native code.", 0) \
    M(UInt64, min_count_to_compile_aggregate_expression, 3, "The number of identical aggregate expressions before they are JIT-compiled", 0) \
    M(UInt64, group_by_two_level_threshold, 100000, "From what number of keys, a two-level aggregation starts. 0 - the threshold is not set.", 0) \
    M(UInt64, group_by_two_level_threshold_bytes, 50000000, "From what size of the aggregation state in bytes, a two-level aggregation begins to be used. 0 - the threshold is not set. Two-level aggregation is used when at least one of the thresholds is triggered.", 0) \
    M(Bool, distributed_aggregation_memory_efficient, true, "Is the memory-saving mode of distributed aggregation enabled.", 0) \
    M(UInt64, aggregation_memory_efficient_merge_threads, 0, "Number of threads to use for merge intermediate aggregation results in memory efficient mode. When bigger, then more memory is consumed. 0 means - same as 'max_threads'.", 0) \
    M(Bool, enable_positional_arguments, false, "Enable positional arguments in ORDER BY, GROUP BY and LIMIT BY", 0) \
    \
    M(UInt64, max_parallel_replicas, 1, "The maximum number of replicas of each shard used when the query is executed. For consistency (to get different parts of the same partition), this option only works for the specified sampling key. The lag of the replicas is not controlled.", 0) \
    M(UInt64, parallel_replicas_count, 0, "", 0) \
    M(UInt64, parallel_replica_offset, 0, "", 0) \
    \
    M(Bool, skip_unavailable_shards, false, "If true, ClickHouse silently skips unavailable shards and nodes unresolvable through DNS. Shard is marked as unavailable when none of the replicas can be reached.", 0) \
    \
    M(UInt64, parallel_distributed_insert_select, 0, "Process distributed INSERT SELECT query in the same cluster on local tables on every shard, if 1 SELECT is executed on each shard, if 2 SELECT and INSERT is executed on each shard", 0) \
    M(UInt64, distributed_group_by_no_merge, 0, "If 1, Do not merge aggregation states from different servers for distributed queries (shards will process query up to the Complete stage, initiator just proxies the data from the shards). If 2 the initiator will apply ORDER BY and LIMIT stages (it is not in case when shard process query up to the Complete stage)", 0) \
    M(UInt64, distributed_push_down_limit, 1, "If 1, LIMIT will be applied on each shard separatelly. Usually you don't need to use it, since this will be done automatically if it is possible, i.e. for simple query SELECT FROM LIMIT.", 0) \
    M(Bool, optimize_distributed_group_by_sharding_key, true, "Optimize GROUP BY sharding_key queries (by avoiding costly aggregation on the initiator server).", 0) \
    M(UInt64, optimize_skip_unused_shards_limit, 1000, "Limit for number of sharding key values, turns off optimize_skip_unused_shards if the limit is reached", 0) \
    M(Bool, optimize_skip_unused_shards, false, "Assumes that data is distributed by sharding_key. Optimization to skip unused shards if SELECT query filters by sharding_key.", 0) \
    M(Bool, optimize_skip_unused_shards_rewrite_in, true, "Rewrite IN in query for remote shards to exclude values that does not belong to the shard (requires optimize_skip_unused_shards)", 0) \
    M(Bool, allow_nondeterministic_optimize_skip_unused_shards, false, "Allow non-deterministic functions (includes dictGet) in sharding_key for optimize_skip_unused_shards", 0) \
    M(UInt64, force_optimize_skip_unused_shards, 0, "Throw an exception if unused shards cannot be skipped (1 - throw only if the table has the sharding key, 2 - always throw.", 0) \
    M(UInt64, optimize_skip_unused_shards_nesting, 0, "Same as optimize_skip_unused_shards, but accept nesting level until which it will work.", 0) \
    M(UInt64, force_optimize_skip_unused_shards_nesting, 0, "Same as force_optimize_skip_unused_shards, but accept nesting level until which it will work.", 0) \
    \
    M(Bool, input_format_parallel_parsing, true, "Enable parallel parsing for some data formats.", 0) \
    M(UInt64, min_chunk_bytes_for_parallel_parsing, (10 * 1024 * 1024), "The minimum chunk size in bytes, which each thread will parse in parallel.", 0) \
    M(Bool, output_format_parallel_formatting, true, "Enable parallel formatting for some data formats.", 0) \
    \
    M(UInt64, merge_tree_min_rows_for_concurrent_read, (20 * 8192), "If at least as many lines are read from one file, the reading can be parallelized.", 0) \
    M(UInt64, merge_tree_min_bytes_for_concurrent_read, (24 * 10 * 1024 * 1024), "If at least as many bytes are read from one file, the reading can be parallelized.", 0) \
    M(UInt64, merge_tree_min_rows_for_seek, 0, "You can skip reading more than that number of rows at the price of one seek per file.", 0) \
    M(UInt64, merge_tree_min_bytes_for_seek, 0, "You can skip reading more than that number of bytes at the price of one seek per file.", 0) \
    M(UInt64, merge_tree_coarse_index_granularity, 8, "If the index segment can contain the required keys, divide it into as many parts and recursively check them.", 0) \
    M(UInt64, merge_tree_max_rows_to_use_cache, (128 * 8192), "The maximum number of rows per request, to use the cache of uncompressed data. If the request is large, the cache is not used. (For large queries not to flush out the cache.)", 0) \
    M(UInt64, merge_tree_max_bytes_to_use_cache, (192 * 10 * 1024 * 1024), "The maximum number of bytes per request, to use the cache of uncompressed data. If the request is large, the cache is not used. (For large queries not to flush out the cache.)", 0) \
    M(UInt64, merge_tree_clear_old_temporary_directories_interval_seconds, 60, "The period of executing the clear old temporary directories operation in background.", 0) \
    M(UInt64, merge_tree_clear_old_parts_interval_seconds, 1, "The period of executing the clear old parts operation in background.", 0) \
    M(Bool, do_not_merge_across_partitions_select_final, false, "Merge parts only in one partition in select final", 0) \
    \
    M(UInt64, mysql_max_rows_to_insert, 65536, "The maximum number of rows in MySQL batch insertion of the MySQL storage engine", 0) \
    \
    M(UInt64, optimize_min_equality_disjunction_chain_length, 3, "The minimum length of the expression `expr = x1 OR ... expr = xN` for optimization ", 0) \
    \
    M(UInt64, min_bytes_to_use_direct_io, 0, "The minimum number of bytes for reading the data with O_DIRECT option during SELECT queries execution. 0 - disabled.", 0) \
    M(UInt64, min_bytes_to_use_mmap_io, 0, "The minimum number of bytes for reading the data with mmap option during SELECT queries execution. 0 - disabled.", 0) \
    M(Bool, checksum_on_read, true, "Validate checksums on reading. It is enabled by default and should be always enabled in production. Please do not expect any benefits in disabling this setting. It may only be used for experiments and benchmarks. The setting only applicable for tables of MergeTree family. Checksums are always validated for other table engines and when receiving data over network.", 0) \
    \
    M(Bool, force_index_by_date, false, "Throw an exception if there is a partition key in a table, and it is not used.", 0) \
    M(Bool, force_primary_key, false, "Throw an exception if there is primary key in a table, and it is not used.", 0) \
    M(Bool, use_skip_indexes, true, "Use data skipping indexes during query execution.", 0) \
    M(String, force_data_skipping_indices, "", "Comma separated list of strings or literals with the name of the data skipping indices that should be used during query execution, otherwise an exception will be thrown.", 0) \
    \
    M(Float, max_streams_to_max_threads_ratio, 1, "Allows you to use more sources than the number of threads - to more evenly distribute work across threads. It is assumed that this is a temporary solution, since it will be possible in the future to make the number of sources equal to the number of threads, but for each source to dynamically select available work for itself.", 0) \
    M(Float, max_streams_multiplier_for_merge_tables, 5, "Ask more streams when reading from Merge table. Streams will be spread across tables that Merge table will use. This allows more even distribution of work across threads and especially helpful when merged tables differ in size.", 0) \
    \
    M(String, network_compression_method, "LZ4", "Allows you to select the method of data compression when writing.", 0) \
    \
    M(Int64, network_zstd_compression_level, 1, "Allows you to select the level of ZSTD compression.", 0) \
    \
    M(UInt64, priority, 0, "Priority of the query. 1 - the highest, higher value - lower priority; 0 - do not use priorities.", 0) \
    M(Int64, os_thread_priority, 0, "If non zero - set corresponding 'nice' value for query processing threads. Can be used to adjust query priority for OS scheduler.", 0) \
    \
    M(Bool, log_queries, true, "Log requests and write the log to the system table.", 0) \
    M(Bool, log_formatted_queries, false, "Log formatted queries and write the log to the system table.", 0) \
    M(LogQueriesType, log_queries_min_type, QueryLogElementType::QUERY_START, "Minimal type in query_log to log, possible values (from low to high): QUERY_START, QUERY_FINISH, EXCEPTION_BEFORE_START, EXCEPTION_WHILE_PROCESSING.", 0) \
    M(Milliseconds, log_queries_min_query_duration_ms, 0, "Minimal time for the query to run, to get to the query_log/query_thread_log/query_views_log.", 0) \
    M(UInt64, log_queries_cut_to_length, 100000, "If query length is greater than specified threshold (in bytes), then cut query when writing to query log. Also limit length of printed query in ordinary text log.", 0) \
    M(Float, log_queries_probability, 1., "Log queries with the specified probabality.", 0) \
    \
    M(DistributedProductMode, distributed_product_mode, DistributedProductMode::DENY, "How are distributed subqueries performed inside IN or JOIN sections?", IMPORTANT) \
    \
    M(UInt64, max_concurrent_queries_for_all_users, 0, "The maximum number of concurrent requests for all users.", 0) \
    M(UInt64, max_concurrent_queries_for_user, 0, "The maximum number of concurrent requests per user.", 0) \
    \
    M(Bool, insert_deduplicate, true, "For INSERT queries in the replicated table, specifies that deduplication of insertings blocks should be performed", 0) \
    \
    M(UInt64, insert_quorum, 0, "For INSERT queries in the replicated table, wait writing for the specified number of replicas and linearize the addition of the data. 0 - disabled.", 0) \
    M(Milliseconds, insert_quorum_timeout, 600000, "", 0) \
    M(Bool, insert_quorum_parallel, true, "For quorum INSERT queries - enable to make parallel inserts without linearizability", 0) \
    M(UInt64, select_sequential_consistency, 0, "For SELECT queries from the replicated table, throw an exception if the replica does not have a chunk written with the quorum; do not read the parts that have not yet been written with the quorum.", 0) \
    M(UInt64, table_function_remote_max_addresses, 1000, "The maximum number of different shards and the maximum number of replicas of one shard in the `remote` function.", 0) \
    M(Milliseconds, read_backoff_min_latency_ms, 1000, "Setting to reduce the number of threads in case of slow reads. Pay attention only to reads that took at least that much time.", 0) \
    M(UInt64, read_backoff_max_throughput, 1048576, "Settings to reduce the number of threads in case of slow reads. Count events when the read bandwidth is less than that many bytes per second.", 0) \
    M(Milliseconds, read_backoff_min_interval_between_events_ms, 1000, "Settings to reduce the number of threads in case of slow reads. Do not pay attention to the event, if the previous one has passed less than a certain amount of time.", 0) \
    M(UInt64, read_backoff_min_events, 2, "Settings to reduce the number of threads in case of slow reads. The number of events after which the number of threads will be reduced.", 0) \
    \
    M(UInt64, read_backoff_min_concurrency, 1, "Settings to try keeping the minimal number of threads in case of slow reads.", 0) \
    \
    M(Float, memory_tracker_fault_probability, 0., "For testing of `exception safety` - throw an exception every time you allocate memory with the specified probability.", 0) \
    \
    M(Bool, enable_http_compression, false, "Compress the result if the client over HTTP said that it understands data compressed by gzip or deflate.", 0) \
    M(Int64, http_zlib_compression_level, 3, "Compression level - used if the client on HTTP said that it understands data compressed by gzip or deflate.", 0) \
    \
    M(Bool, http_native_compression_disable_checksumming_on_decompress, false, "If you uncompress the POST data from the client compressed by the native format, do not check the checksum.", 0) \
    \
    M(String, count_distinct_implementation, "uniqExact", "What aggregate function to use for implementation of count(DISTINCT ...)", 0) \
    \
    M(Bool, add_http_cors_header, false, "Write add http CORS header.", 0) \
    \
    M(UInt64, max_http_get_redirects, 0, "Max number of http GET redirects hops allowed. Make sure additional security measures are in place to prevent a malicious server to redirect your requests to unexpected services.", 0) \
    \
    M(Bool, use_client_time_zone, false, "Use client timezone for interpreting DateTime string values, instead of adopting server timezone.", 0) \
    \
    M(Bool, send_progress_in_http_headers, false, "Send progress notifications using X-ClickHouse-Progress headers. Some clients do not support high amount of HTTP headers (Python requests in particular), so it is disabled by default.", 0) \
    \
    M(UInt64, http_headers_progress_interval_ms, 100, "Do not send HTTP headers X-ClickHouse-Progress more frequently than at each specified interval.", 0) \
    \
    M(Bool, fsync_metadata, true, "Do fsync after changing metadata for tables and databases (.sql files). Could be disabled in case of poor latency on server with high load of DDL queries and high load of disk subsystem.", 0) \
    \
    M(Bool, join_use_nulls, false, "Use NULLs for non-joined rows of outer JOINs for types that can be inside Nullable. If false, use default value of corresponding columns data type.", IMPORTANT) \
    \
    M(JoinStrictness, join_default_strictness, JoinStrictness::ALL, "Set default strictness in JOIN query. Possible values: empty string, 'ANY', 'ALL'. If empty, query without strictness will throw exception.", 0) \
    M(Bool, any_join_distinct_right_table_keys, false, "Enable old ANY JOIN logic with many-to-one left-to-right table keys mapping for all ANY JOINs. It leads to confusing not equal results for 't1 ANY LEFT JOIN t2' and 't2 ANY RIGHT JOIN t1'. ANY RIGHT JOIN needs one-to-many keys mapping to be consistent with LEFT one.", IMPORTANT) \
    \
    M(UInt64, preferred_block_size_bytes, 1000000, "", 0) \
    \
    M(UInt64, max_replica_delay_for_distributed_queries, 300, "If set, distributed queries of Replicated tables will choose servers with replication delay in seconds less than the specified value (not inclusive). Zero means do not take delay into account.", 0) \
    M(Bool, fallback_to_stale_replicas_for_distributed_queries, true, "Suppose max_replica_delay_for_distributed_queries is set and all replicas for the queried table are stale. If this setting is enabled, the query will be performed anyway, otherwise the error will be reported.", 0) \
    M(UInt64, preferred_max_column_in_block_size_bytes, 0, "Limit on max column size in block while reading. Helps to decrease cache misses count. Should be close to L2 cache size.", 0) \
    \
    M(Bool, insert_distributed_sync, false, "If setting is enabled, insert query into distributed waits until data will be sent to all nodes in cluster.", 0) \
    M(UInt64, insert_distributed_timeout, 0, "Timeout for insert query into distributed. Setting is used only with insert_distributed_sync enabled. Zero value means no timeout.", 0) \
    M(Int64, distributed_ddl_task_timeout, 180, "Timeout for DDL query responses from all hosts in cluster. If a ddl request has not been performed on all hosts, a response will contain a timeout error and a request will be executed in an async mode. Negative value means infinite. Zero means async mode.", 0) \
    M(Milliseconds, stream_flush_interval_ms, 7500, "Timeout for flushing data from streaming storages.", 0) \
    M(Milliseconds, stream_poll_timeout_ms, 500, "Timeout for polling data from/to streaming storages.", 0) \
    \
    /** Settings for testing hedged requests */ \
    M(Milliseconds, sleep_in_send_tables_status_ms, 0, "Time to sleep in sending tables status response in TCPHandler", 0) \
    M(Milliseconds, sleep_in_send_data_ms, 0, "Time to sleep in sending data in TCPHandler", 0) \
    M(UInt64, unknown_packet_in_send_data, 0, "Send unknown packet instead of data Nth data packet", 0) \
    /** Settings for testing connection collector */ \
    M(Milliseconds, sleep_in_receive_cancel_ms, 0, "Time to sleep in receiving cancel in TCPHandler", 0) \
    \
    M(Bool, insert_allow_materialized_columns, false, "If setting is enabled, Allow materialized columns in INSERT.", 0) \
    M(Seconds, http_connection_timeout, DEFAULT_HTTP_READ_BUFFER_CONNECTION_TIMEOUT, "HTTP connection timeout.", 0) \
    M(Seconds, http_send_timeout, DEFAULT_HTTP_READ_BUFFER_TIMEOUT, "HTTP send timeout", 0) \
    M(Seconds, http_receive_timeout, DEFAULT_HTTP_READ_BUFFER_TIMEOUT, "HTTP receive timeout", 0) \
    M(UInt64, http_max_uri_size, 1048576, "Maximum URI length of HTTP request", 0) \
    M(UInt64, http_max_fields, 1000000, "Maximum number of fields in HTTP header", 0) \
    M(UInt64, http_max_field_name_size, 1048576, "Maximum length of field name in HTTP header", 0) \
    M(UInt64, http_max_field_value_size, 1048576, "Maximum length of field value in HTTP header", 0) \
    M(Bool, optimize_throw_if_noop, false, "If setting is enabled and OPTIMIZE query didn't actually assign a merge then an explanatory exception is thrown", 0) \
    M(Bool, use_index_for_in_with_subqueries, true, "Try using an index if there is a subquery or a table expression on the right side of the IN operator.", 0) \
    M(Bool, joined_subquery_requires_alias, true, "Force joined subqueries and table functions to have aliases for correct name qualification.", 0) \
    M(Bool, empty_result_for_aggregation_by_empty_set, false, "Return empty result when aggregating without keys on empty set.", 0) \
    M(Bool, empty_result_for_aggregation_by_constant_keys_on_empty_set, true, "Return empty result when aggregating by constant keys on empty set.", 0) \
    M(Bool, allow_distributed_ddl, true, "If it is set to true, then a user is allowed to executed distributed DDL queries.", 0) \
    M(Bool, allow_suspicious_codecs, false, "If it is set to true, allow to specify meaningless compression codecs.", 0) \
    M(Bool, allow_experimental_codecs, false, "If it is set to true, allow to specify experimental compression codecs (but we don't have those yet and this option does nothing).", 0) \
    M(UInt64, query_profiler_real_time_period_ns, QUERY_PROFILER_DEFAULT_SAMPLE_RATE_NS, "Period for real clock timer of query profiler (in nanoseconds). Set 0 value to turn off the real clock query profiler. Recommended value is at least 10000000 (100 times a second) for single queries or 1000000000 (once a second) for cluster-wide profiling.", 0) \
    M(UInt64, query_profiler_cpu_time_period_ns, QUERY_PROFILER_DEFAULT_SAMPLE_RATE_NS, "Period for CPU clock timer of query profiler (in nanoseconds). Set 0 value to turn off the CPU clock query profiler. Recommended value is at least 10000000 (100 times a second) for single queries or 1000000000 (once a second) for cluster-wide profiling.", 0) \
    M(Bool, metrics_perf_events_enabled, false, "If enabled, some of the perf events will be measured throughout queries' execution.", 0) \
    M(String, metrics_perf_events_list, "", "Comma separated list of perf metrics that will be measured throughout queries' execution. Empty means all events. See PerfEventInfo in sources for the available events.", 0) \
    M(Float, opentelemetry_start_trace_probability, 0., "Probability to start an OpenTelemetry trace for an incoming query.", 0) \
    M(Bool, prefer_column_name_to_alias, false, "Prefer using column names instead of aliases if possible.", 0) \
    M(Bool, prefer_global_in_and_join, false, "If enabled, all IN/JOIN operators will be rewritten as GLOBAL IN/JOIN. It's useful when the to-be-joined tables are only available on the initiator and we need to always scatter their data on-the-fly during distributed processing with the GLOBAL keyword. It's also useful to reduce the need to access the external sources joining external tables.", 0) \
    \
    \
    /** Limits during query execution are part of the settings. \
      * Used to provide a more safe execution of queries from the user interface. \
      * Basically, limits are checked for each block (not every row). That is, the limits can be slightly violated. \
      * Almost all limits apply only to SELECTs. \
      * Almost all limits apply to each stream individually. \
      */ \
    \
    M(UInt64, max_rows_to_read, 0, "Limit on read rows from the most 'deep' sources. That is, only in the deepest subquery. When reading from a remote server, it is only checked on a remote server.", 0) \
    M(UInt64, max_bytes_to_read, 0, "Limit on read bytes (after decompression) from the most 'deep' sources. That is, only in the deepest subquery. When reading from a remote server, it is only checked on a remote server.", 0) \
    M(OverflowMode, read_overflow_mode, OverflowMode::THROW, "What to do when the limit is exceeded.", 0) \
    \
    M(UInt64, max_rows_to_read_leaf, 0, "Limit on read rows on the leaf nodes for distributed queries. Limit is applied for local reads only excluding the final merge stage on the root node.", 0) \
    M(UInt64, max_bytes_to_read_leaf, 0, "Limit on read bytes (after decompression) on the leaf nodes for distributed queries. Limit is applied for local reads only excluding the final merge stage on the root node.", 0) \
    M(OverflowMode, read_overflow_mode_leaf, OverflowMode::THROW, "What to do when the leaf limit is exceeded.", 0) \
    \
    M(UInt64, max_rows_to_group_by, 0, "", 0) \
    M(OverflowModeGroupBy, group_by_overflow_mode, OverflowMode::THROW, "What to do when the limit is exceeded.", 0) \
    M(UInt64, max_bytes_before_external_group_by, 0, "", 0) \
    \
    M(UInt64, max_rows_to_sort, 0, "", 0) \
    M(UInt64, max_bytes_to_sort, 0, "", 0) \
    M(OverflowMode, sort_overflow_mode, OverflowMode::THROW, "What to do when the limit is exceeded.", 0) \
    M(UInt64, max_bytes_before_external_sort, 0, "", 0) \
    M(UInt64, max_bytes_before_remerge_sort, 1000000000, "In case of ORDER BY with LIMIT, when memory usage is higher than specified threshold, perform additional steps of merging blocks before final merge to keep just top LIMIT rows.", 0) \
    M(Float, remerge_sort_lowered_memory_bytes_ratio, 2., "If memory usage after remerge does not reduced by this ratio, remerge will be disabled.", 0) \
    \
    M(UInt64, max_result_rows, 0, "Limit on result size in rows. Also checked for intermediate data sent from remote servers.", 0) \
    M(UInt64, max_result_bytes, 0, "Limit on result size in bytes (uncompressed). Also checked for intermediate data sent from remote servers.", 0) \
    M(OverflowMode, result_overflow_mode, OverflowMode::THROW, "What to do when the limit is exceeded.", 0) \
    \
    /* TODO: Check also when merging and finalizing aggregate functions. */ \
    M(Seconds, max_execution_time, 0, "", 0) \
    M(OverflowMode, timeout_overflow_mode, OverflowMode::THROW, "What to do when the limit is exceeded.", 0) \
    \
    M(UInt64, min_execution_speed, 0, "Minimum number of execution rows per second.", 0) \
    M(UInt64, max_execution_speed, 0, "Maximum number of execution rows per second.", 0) \
    M(UInt64, min_execution_speed_bytes, 0, "Minimum number of execution bytes per second.", 0) \
    M(UInt64, max_execution_speed_bytes, 0, "Maximum number of execution bytes per second.", 0) \
    M(Seconds, timeout_before_checking_execution_speed, 10, "Check that the speed is not too low after the specified time has elapsed.", 0) \
    \
    M(UInt64, max_columns_to_read, 0, "", 0) \
    M(UInt64, max_temporary_columns, 0, "", 0) \
    M(UInt64, max_temporary_non_const_columns, 0, "", 0) \
    \
    M(UInt64, max_subquery_depth, 100, "", 0) \
    M(UInt64, max_pipeline_depth, 1000, "", 0) \
    M(UInt64, max_ast_depth, 1000, "Maximum depth of query syntax tree. Checked after parsing.", 0) \
    M(UInt64, max_ast_elements, 50000, "Maximum size of query syntax tree in number of nodes. Checked after parsing.", 0) \
    M(UInt64, max_expanded_ast_elements, 500000, "Maximum size of query syntax tree in number of nodes after expansion of aliases and the asterisk.", 0) \
    \
    M(UInt64, readonly, 0, "0 - everything is allowed. 1 - only read requests. 2 - only read requests, as well as changing settings, except for the 'readonly' setting.", 0) \
    \
    M(UInt64, max_rows_in_set, 0, "Maximum size of the set (in number of elements) resulting from the execution of the IN section.", 0) \
    M(UInt64, max_bytes_in_set, 0, "Maximum size of the set (in bytes in memory) resulting from the execution of the IN section.", 0) \
    M(OverflowMode, set_overflow_mode, OverflowMode::THROW, "What to do when the limit is exceeded.", 0) \
    \
    M(UInt64, max_rows_in_join, 0, "Maximum size of the hash table for JOIN (in number of rows).", 0) \
    M(UInt64, max_bytes_in_join, 0, "Maximum size of the hash table for JOIN (in number of bytes in memory).", 0) \
    M(OverflowMode, join_overflow_mode, OverflowMode::THROW, "What to do when the limit is exceeded.", 0) \
    M(Bool, join_any_take_last_row, false, "When disabled (default) ANY JOIN will take the first found row for a key. When enabled, it will take the last row seen if there are multiple rows for the same key.", IMPORTANT) \
    M(JoinAlgorithm, join_algorithm, JoinAlgorithm::HASH, "Specify join algorithm: 'auto', 'hash', 'partial_merge', 'prefer_partial_merge'. 'auto' tries to change HashJoin to MergeJoin on the fly to avoid out of memory.", 0) \
    M(Bool, partial_merge_join_optimizations, true, "Enable optimizations in partial merge join", 0) \
    M(UInt64, default_max_bytes_in_join, 1000000000, "Maximum size of right-side table if limit is required but max_bytes_in_join is not set.", 0) \
    M(UInt64, partial_merge_join_left_table_buffer_bytes, 32000000, "If not 0 group left table blocks in bigger ones for left-side table in partial merge join. It uses up to 2x of specified memory per joining thread. In current version work only with 'partial_merge_join_optimizations = 1'.", 0) \
    M(UInt64, partial_merge_join_rows_in_right_blocks, 65536, "Split right-hand joining data in blocks of specified size. It's a portion of data indexed by min-max values and possibly unloaded on disk.", 0) \
    M(UInt64, join_on_disk_max_files_to_merge, 64, "For MergeJoin on disk set how much files it's allowed to sort simultaneously. Then this value bigger then more memory used and then less disk I/O needed. Minimum is 2.", 0) \
    M(String, temporary_files_codec, "LZ4", "Set compression codec for temporary files (sort and join on disk). I.e. LZ4, NONE.", 0) \
    \
    M(UInt64, max_rows_to_transfer, 0, "Maximum size (in rows) of the transmitted external table obtained when the GLOBAL IN/JOIN section is executed.", 0) \
    M(UInt64, max_bytes_to_transfer, 0, "Maximum size (in uncompressed bytes) of the transmitted external table obtained when the GLOBAL IN/JOIN section is executed.", 0) \
    M(OverflowMode, transfer_overflow_mode, OverflowMode::THROW, "What to do when the limit is exceeded.", 0) \
    \
    M(UInt64, max_rows_in_distinct, 0, "Maximum number of elements during execution of DISTINCT.", 0) \
    M(UInt64, max_bytes_in_distinct, 0, "Maximum total size of state (in uncompressed bytes) in memory for the execution of DISTINCT.", 0) \
    M(OverflowMode, distinct_overflow_mode, OverflowMode::THROW, "What to do when the limit is exceeded.", 0) \
    \
    M(UInt64, max_memory_usage, 0, "Maximum memory usage for processing of single query. Zero means unlimited.", 0) \
    M(UInt64, max_memory_usage_for_user, 0, "Maximum memory usage for processing all concurrently running queries for the user. Zero means unlimited.", 0) \
    M(UInt64, max_untracked_memory, (4 * 1024 * 1024), "Small allocations and deallocations are grouped in thread local variable and tracked or profiled only when amount (in absolute value) becomes larger than specified value. If the value is higher than 'memory_profiler_step' it will be effectively lowered to 'memory_profiler_step'.", 0) \
    M(UInt64, memory_profiler_step, (4 * 1024 * 1024), "Whenever query memory usage becomes larger than every next step in number of bytes the memory profiler will collect the allocating stack trace. Zero means disabled memory profiler. Values lower than a few megabytes will slow down query processing.", 0) \
    M(Float, memory_profiler_sample_probability, 0., "Collect random allocations and deallocations and write them into system.trace_log with 'MemorySample' trace_type. The probability is for every alloc/free regardless to the size of the allocation. Note that sampling happens only when the amount of untracked memory exceeds 'max_untracked_memory'. You may want to set 'max_untracked_memory' to 0 for extra fine grained sampling.", 0) \
    \
    M(UInt64, max_network_bandwidth, 0, "The maximum speed of data exchange over the network in bytes per second for a query. Zero means unlimited.", 0) \
    M(UInt64, max_network_bytes, 0, "The maximum number of bytes (compressed) to receive or transmit over the network for execution of the query.", 0) \
    M(UInt64, max_network_bandwidth_for_user, 0, "The maximum speed of data exchange over the network in bytes per second for all concurrently running user queries. Zero means unlimited.", 0)\
    M(UInt64, max_network_bandwidth_for_all_users, 0, "The maximum speed of data exchange over the network in bytes per second for all concurrently running queries. Zero means unlimited.", 0) \
    \
    M(UInt64, max_backup_threads, 0, "The maximum number of threads to execute a BACKUP or RESTORE request. By default, it is determined automatically.", 0) \
    \
    M(Bool, log_profile_events, true, "Log query performance statistics into the query_log, query_thread_log and query_views_log.", 0) \
    M(Bool, log_query_settings, true, "Log query settings into the query_log.", 0) \
    M(Bool, log_query_threads, true, "Log query threads into system.query_thread_log table. This setting have effect only when 'log_queries' is true.", 0) \
    M(Bool, log_query_views, true, "Log query dependent views into system.query_views_log table. This setting have effect only when 'log_queries' is true.", 0) \
    M(String, log_comment, "", "Log comment into system.query_log table and server log. It can be set to arbitrary string no longer than max_query_size.", 0) \
    M(LogsLevel, send_logs_level, LogsLevel::fatal, "Send server text logs with specified minimum level to client. Valid values: 'trace', 'debug', 'information', 'warning', 'error', 'fatal', 'none'", 0) \
    M(Bool, enable_optimize_predicate_expression, true, "If it is set to true, optimize predicates to subqueries.", 0) \
    M(Bool, enable_optimize_predicate_expression_to_final_subquery, true, "Allow push predicate to final subquery.", 0) \
    M(Bool, allow_push_predicate_when_subquery_contains_with, true, "Allows push predicate when subquery contains WITH clause", 0) \
    \
    M(UInt64, low_cardinality_max_dictionary_size, 8192, "Maximum size (in rows) of shared global dictionary for LowCardinality type.", 0) \
    M(Bool, low_cardinality_use_single_dictionary_for_part, false, "LowCardinality type serialization setting. If is true, than will use additional keys when global dictionary overflows. Otherwise, will create several shared dictionaries.", 0) \
    M(Bool, decimal_check_overflow, true, "Check overflow of decimal arithmetic/comparison operations", 0) \
    \
    M(Bool, prefer_localhost_replica, true, "If it's true then queries will be always sent to local replica (if it exists). If it's false then replica to send a query will be chosen between local and remote ones according to load_balancing", 0) \
    M(UInt64, max_fetch_partition_retries_count, 5, "Amount of retries while fetching partition from another host.", 0) \
    M(UInt64, http_max_multipart_form_data_size, 1024 * 1024 * 1024, "Limit on size of multipart/form-data content. This setting cannot be parsed from URL parameters and should be set in user profile. Note that content is parsed and external tables are created in memory before start of query execution. And this is the only limit that has effect on that stage (limits on max memory usage and max execution time have no effect while reading HTTP form data).", 0) \
    M(Bool, calculate_text_stack_trace, true, "Calculate text stack trace in case of exceptions during query execution. This is the default. It requires symbol lookups that may slow down fuzzing tests when huge amount of wrong queries are executed. In normal cases you should not disable this option.", 0) \
    M(Bool, allow_ddl, true, "If it is set to true, then a user is allowed to executed DDL queries.", 0) \
    M(Bool, parallel_view_processing, false, "Enables pushing to attached views concurrently instead of sequentially.", 0) \
    M(Bool, enable_unaligned_array_join, false, "Allow ARRAY JOIN with multiple arrays that have different sizes. When this settings is enabled, arrays will be resized to the longest one.", 0) \
    M(Bool, optimize_read_in_order, true, "Enable ORDER BY optimization for reading data in corresponding order in MergeTree tables.", 0) \
    M(Bool, optimize_aggregation_in_order, false, "Enable GROUP BY optimization for aggregating data in corresponding order in MergeTree tables.", 0) \
    M(UInt64, aggregation_in_order_max_block_bytes, 50000000, "Maximal size of block in bytes accumulated during aggregation in order of primary key. Lower block size allows to parallelize more final merge stage of aggregation.", 0) \
    M(UInt64, read_in_order_two_level_merge_threshold, 100, "Minimal number of parts to read to run preliminary merge step during multithread reading in order of primary key.", 0) \
    M(Bool, low_cardinality_allow_in_native_format, true, "Use LowCardinality type in Native format. Otherwise, convert LowCardinality columns to ordinary for select query, and convert ordinary columns to required LowCardinality for insert query.", 0) \
    M(Bool, cancel_http_readonly_queries_on_client_close, false, "Cancel HTTP readonly queries when a client closes the connection without waiting for response.", 0) \
    M(Bool, external_table_functions_use_nulls, true, "If it is set to true, external table functions will implicitly use Nullable type if needed. Otherwise NULLs will be substituted with default values. Currently supported only by 'mysql', 'postgresql' and 'odbc' table functions.", 0) \
    M(Bool, external_table_strict_query, false, "If it is set to true, transforming expression to local filter is forbidden for queries to external tables.", 0) \
    \
    M(Bool, allow_hyperscan, true, "Allow functions that use Hyperscan library. Disable to avoid potentially long compilation times and excessive resource usage.", 0) \
    M(UInt64, max_hyperscan_regexp_length, 0, "Max length of regexp than can be used in hyperscan multi-match functions. Zero means unlimited.", 0) \
    M(UInt64, max_hyperscan_regexp_total_length, 0, "Max total length of all regexps than can be used in hyperscan multi-match functions (per every function). Zero means unlimited.", 0) \
    M(Bool, allow_simdjson, true, "Allow using simdjson library in 'JSON*' functions if AVX2 instructions are available. If disabled rapidjson will be used.", 0) \
    M(Bool, allow_introspection_functions, false, "Allow functions for introspection of ELF and DWARF for query profiling. These functions are slow and may impose security considerations.", 0) \
    \
    M(UInt64, max_partitions_per_insert_block, 100, "Limit maximum number of partitions in single INSERTed block. Zero means unlimited. Throw exception if the block contains too many partitions. This setting is a safety threshold, because using large number of partitions is a common misconception.", 0) \
    M(Int64, max_partitions_to_read, -1, "Limit the max number of partitions that can be accessed in one query. <= 0 means unlimited.", 0) \
    M(Bool, check_query_single_value_result, true, "Return check query result as single 1/0 value", 0) \
    M(Bool, allow_drop_detached, false, "Allow ALTER TABLE ... DROP DETACHED PART[ITION] ... queries", 0) \
    \
    M(UInt64, postgresql_connection_pool_size, 16, "Connection pool size for PostgreSQL table engine and database engine.", 0) \
    M(UInt64, postgresql_connection_pool_wait_timeout, 5000, "Connection pool push/pop timeout on empty pool for PostgreSQL table engine and database engine. By default it will block on empty pool.", 0) \
    M(UInt64, glob_expansion_max_elements, 1000, "Maximum number of allowed addresses (For external storages, table functions, etc).", 0) \
    M(UInt64, odbc_bridge_connection_pool_size, 16, "Connection pool size for each connection settings string in ODBC bridge.", 0) \
    \
    M(Seconds, distributed_replica_error_half_life, DBMS_CONNECTION_POOL_WITH_FAILOVER_DEFAULT_DECREASE_ERROR_PERIOD, "Time period reduces replica error counter by 2 times.", 0) \
    M(UInt64, distributed_replica_error_cap, DBMS_CONNECTION_POOL_WITH_FAILOVER_MAX_ERROR_COUNT, "Max number of errors per replica, prevents piling up an incredible amount of errors if replica was offline for some time and allows it to be reconsidered in a shorter amount of time.", 0) \
    M(UInt64, distributed_replica_max_ignored_errors, 0, "Number of errors that will be ignored while choosing replicas", 0) \
    \
    M(Bool, allow_experimental_live_view, false, "Enable LIVE VIEW. Not mature enough.", 0) \
    M(Seconds, live_view_heartbeat_interval, 15, "The heartbeat interval in seconds to indicate live query is alive.", 0) \
    M(UInt64, max_live_view_insert_blocks_before_refresh, 64, "Limit maximum number of inserted blocks after which mergeable blocks are dropped and query is re-executed.", 0) \
    M(UInt64, min_free_disk_space_for_temporary_data, 0, "The minimum disk space to keep while writing temporary data used in external sorting and aggregation.", 0) \
    \
    M(DefaultDatabaseEngine, default_database_engine, DefaultDatabaseEngine::Atomic, "Default database engine.", 0) \
    M(Bool, show_table_uuid_in_table_create_query_if_not_nil, false, "For tables in databases with Engine=Atomic show UUID of the table in its CREATE query.", 0) \
    M(Bool, database_atomic_wait_for_drop_and_detach_synchronously, false, "When executing DROP or DETACH TABLE in Atomic database, wait for table data to be finally dropped or detached.", 0) \
    M(Bool, enable_scalar_subquery_optimization, true, "If it is set to true, prevent scalar subqueries from (de)serializing large scalar values and possibly avoid running the same subquery more than once.", 0) \
    M(Bool, optimize_trivial_count_query, true, "Process trivial 'SELECT count() FROM table' query from metadata.", 0) \
    M(Bool, optimize_respect_aliases, true, "If it is set to true, it will respect aliases in WHERE/GROUP BY/ORDER BY, that will help with partition pruning/secondary indexes/optimize_aggregation_in_order/optimize_read_in_order/optimize_trivial_count", 0) \
    M(UInt64, mutations_sync, 0, "Wait for synchronous execution of ALTER TABLE UPDATE/DELETE queries (mutations). 0 - execute asynchronously. 1 - wait current server. 2 - wait all replicas if they exist.", 0) \
    M(Bool, optimize_move_functions_out_of_any, false, "Move functions out of aggregate functions 'any', 'anyLast'.", 0) \
    M(Bool, optimize_normalize_count_variants, true, "Rewrite aggregate functions that semantically equals to count() as count().", 0) \
    M(Bool, optimize_injective_functions_inside_uniq, true, "Delete injective functions of one argument inside uniq*() functions.", 0) \
    M(Bool, optimize_arithmetic_operations_in_aggregate_functions, true, "Move arithmetic operations out of aggregation functions", 0) \
    M(Bool, optimize_duplicate_order_by_and_distinct, true, "Remove duplicate ORDER BY and DISTINCT if it's possible", 0) \
    M(Bool, optimize_redundant_functions_in_order_by, true, "Remove functions from ORDER BY if its argument is also in ORDER BY", 0) \
    M(Bool, optimize_if_chain_to_multiif, false, "Replace if(cond1, then1, if(cond2, ...)) chains to multiIf. Currently it's not beneficial for numeric types.", 0) \
    M(Bool, optimize_if_transform_strings_to_enum, false, "Replaces string-type arguments in If and Transform to enum. Disabled by default cause it could make inconsistent change in distributed query that would lead to its fail.", 0) \
    M(Bool, optimize_monotonous_functions_in_order_by, true, "Replace monotonous function with its argument in ORDER BY", 0) \
    M(Bool, optimize_functions_to_subcolumns, false, "Transform functions to subcolumns, if possible, to reduce amount of read data. E.g. 'length(arr)' -> 'arr.size0', 'col IS NULL' -> 'col.null' ", 0) \
    M(Bool, normalize_function_names, true, "Normalize function names to their canonical names", 0) \
    M(Bool, allow_experimental_alter_materialized_view_structure, false, "Allow atomic alter on Materialized views. Work in progress.", 0) \
    M(Bool, enable_early_constant_folding, true, "Enable query optimization where we analyze function and subqueries results and rewrite query if there're constants there", 0) \
    M(Bool, deduplicate_blocks_in_dependent_materialized_views, false, "Should deduplicate blocks for materialized views if the block is not a duplicate for the table. Use true to always deduplicate in dependent tables.", 0) \
    M(Bool, use_compact_format_in_distributed_parts_names, true, "Changes format of directories names for distributed table insert parts.", 0) \
    M(Bool, validate_polygons, true, "Throw exception if polygon is invalid in function pointInPolygon (e.g. self-tangent, self-intersecting). If the setting is false, the function will accept invalid polygons but may silently return wrong result.", 0) \
    M(UInt64, max_parser_depth, DBMS_DEFAULT_MAX_PARSER_DEPTH, "Maximum parser depth (recursion depth of recursive descend parser).", 0) \
    M(Seconds, temporary_live_view_timeout, DEFAULT_TEMPORARY_LIVE_VIEW_TIMEOUT_SEC, "Timeout after which temporary live view is deleted.", 0) \
    M(Seconds, periodic_live_view_refresh, DEFAULT_PERIODIC_LIVE_VIEW_REFRESH_SEC, "Interval after which periodically refreshed live view is forced to refresh.", 0) \
    M(Bool, transform_null_in, false, "If enabled, NULL values will be matched with 'IN' operator as if they are considered equal.", 0) \
    M(Bool, allow_nondeterministic_mutations, false, "Allow non-deterministic functions in ALTER UPDATE/ALTER DELETE statements", 0) \
    M(Seconds, lock_acquire_timeout, DBMS_DEFAULT_LOCK_ACQUIRE_TIMEOUT_SEC, "How long locking request should wait before failing", 0) \
    M(Bool, materialize_ttl_after_modify, true, "Apply TTL for old data, after ALTER MODIFY TTL query", 0) \
    M(String, function_implementation, "", "Choose function implementation for specific target or variant (experimental). If empty enable all of them.", 0) \
    M(Bool, allow_experimental_geo_types, false, "Allow geo data types such as Point, Ring, Polygon, MultiPolygon", 0) \
    M(Bool, data_type_default_nullable, false, "Data types without NULL or NOT NULL will make Nullable", 0) \
    M(Bool, cast_keep_nullable, false, "CAST operator keep Nullable for result data type", 0) \
    M(Bool, alter_partition_verbose_result, false, "Output information about affected parts. Currently works only for FREEZE and ATTACH commands.", 0) \
    M(Bool, allow_experimental_database_materialized_mysql, false, "Allow to create database with Engine=MaterializedMySQL(...).", 0) \
    M(Bool, allow_experimental_database_materialized_postgresql, false, "Allow to create database with Engine=MaterializedPostgreSQL(...).", 0) \
    M(Bool, system_events_show_zero_values, false, "Include all metrics, even with zero values", 0) \
    M(MySQLDataTypesSupport, mysql_datatypes_support_level, 0, "Which MySQL types should be converted to corresponding ClickHouse types (rather than being represented as String). Can be empty or any combination of 'decimal' or 'datetime64'. When empty MySQL's DECIMAL and DATETIME/TIMESTAMP with non-zero precision are seen as String on ClickHouse's side.", 0) \
    M(Bool, optimize_trivial_insert_select, true, "Optimize trivial 'INSERT INTO table SELECT ... FROM TABLES' query", 0) \
    M(Bool, allow_non_metadata_alters, true, "Allow to execute alters which affects not only tables metadata, but also data on disk", 0) \
    M(Bool, enable_global_with_statement, true, "Propagate WITH statements to UNION queries and all subqueries", 0) \
    M(Bool, aggregate_functions_null_for_empty, false, "Rewrite all aggregate functions in a query, adding -OrNull suffix to them", 0) \
    M(Bool, optimize_syntax_fuse_functions, false, "Allow apply syntax optimisation: fuse aggregate functions", 0) \
    M(Bool, optimize_fuse_sum_count_avg, false, "Fuse functions `sum, avg, count` with identical arguments into one `sumCount` (`optimize_syntax_fuse_functions should be enabled)", 0) \
    M(Bool, flatten_nested, true, "If true, columns of type Nested will be flatten to separate array columns instead of one array of tuples", 0) \
    M(Bool, asterisk_include_materialized_columns, false, "Include MATERIALIZED columns for wildcard query", 0) \
    M(Bool, asterisk_include_alias_columns, false, "Include ALIAS columns for wildcard query", 0) \
    M(Bool, optimize_skip_merged_partitions, false, "Skip partitions with one part with level > 0 in optimize final", 0) \
    M(Bool, optimize_on_insert, true, "Do the same transformation for inserted block of data as if merge was done on this block.", 0) \
    M(Bool, allow_experimental_map_type, true, "Obsolete setting, does nothing.", 0) \
    M(Bool, allow_experimental_projection_optimization, false, "Enable projection optimization when processing SELECT queries", 0) \
    M(Bool, force_optimize_projection, false, "If projection optimization is enabled, SELECT queries need to use projection", 0) \
    M(Bool, async_socket_for_remote, true, "Asynchronously read from socket executing remote query", 0) \
    M(Bool, insert_null_as_default, true, "Insert DEFAULT values instead of NULL in INSERT SELECT (UNION ALL)", 0) \
<<<<<<< HEAD
    M(Bool, describe_extend_object_types, false, "Deduce concrete type of columns of type Object in DESCRIBE query", 0) \
=======
    M(Bool, describe_include_subcolumns, false, "If true, subcolumns of all table columns will be included into result of DESCRIBE query", 0) \
>>>>>>> 13b35a68
    \
    M(Bool, optimize_rewrite_sum_if_to_count_if, true, "Rewrite sumIf() and sum(if()) function countIf() function when logically equivalent", 0) \
    M(UInt64, insert_shard_id, 0, "If non zero, when insert into a distributed table, the data will be inserted into the shard `insert_shard_id` synchronously. Possible values range from 1 to `shards_number` of corresponding distributed table", 0) \
    \
    /** Experimental feature for moving data between shards. */ \
    \
    M(Bool, allow_experimental_query_deduplication, false, "Experimental data deduplication for SELECT queries based on part UUIDs", 0) \
    M(Bool, experimental_query_deduplication_send_all_part_uuids, false, "If false only part UUIDs for currently moving parts are sent. If true all read part UUIDs are sent (useful only for testing).", 0) \
    \
    M(Bool, engine_file_empty_if_not_exists, false, "Allows to select data from a file engine table without file", 0) \
    M(Bool, engine_file_truncate_on_insert, false, "Enables or disables truncate before insert in file engine tables", 0) \
    M(Bool, allow_experimental_database_replicated, false, "Allow to create databases with Replicated engine", 0) \
    M(UInt64, database_replicated_initial_query_timeout_sec, 300, "How long initial DDL query should wait for Replicated database to precess previous DDL queue entries", 0) \
    M(UInt64, max_distributed_depth, 5, "Maximum distributed query depth", 0) \
    M(Bool, database_replicated_always_detach_permanently, false, "Execute DETACH TABLE as DETACH TABLE PERMANENTLY if database engine is Replicated", 0) \
    M(DistributedDDLOutputMode, distributed_ddl_output_mode, DistributedDDLOutputMode::THROW, "Format of distributed DDL query result", 0) \
    M(UInt64, distributed_ddl_entry_format_version, 1, "Version of DDL entry to write into ZooKeeper", 0) \
    M(UInt64, external_storage_max_read_rows, 0, "Limit maximum number of rows when table with external engine should flush history data. Now supported only for MySQL table engine, database engine, dictionary and MaterializedMySQL. If equal to 0, this setting is disabled", 0) \
    M(UInt64, external_storage_max_read_bytes, 0, "Limit maximum number of bytes when table with external engine should flush history data. Now supported only for MySQL table engine, database engine, dictionary and MaterializedMySQL. If equal to 0, this setting is disabled", 0)  \
    M(UnionMode, union_default_mode, UnionMode::Unspecified, "Set default Union Mode in SelectWithUnion query. Possible values: empty string, 'ALL', 'DISTINCT'. If empty, query without Union Mode will throw exception.", 0) \
    M(Bool, optimize_aggregators_of_group_by_keys, true, "Eliminates min/max/any/anyLast aggregators of GROUP BY keys in SELECT section", 0) \
    M(Bool, optimize_group_by_function_keys, true, "Eliminates functions of other keys in GROUP BY section", 0) \
    M(Bool, legacy_column_name_of_tuple_literal, false, "List all names of element of large tuple literals in their column names instead of hash. This settings exists only for compatibility reasons. It makes sense to set to 'true', while doing rolling update of cluster from version lower than 21.7 to higher.", 0) \
    \
    M(Bool, query_plan_enable_optimizations, true, "Apply optimizations to query plan", 0) \
    M(UInt64, query_plan_max_optimizations_to_apply, 10000, "Limit the total number of optimizations applied to query plan. If zero, ignored. If limit reached, throw exception", 0) \
    M(Bool, query_plan_filter_push_down, true, "Allow to push down filter by predicate query plan step", 0) \
    M(UInt64, regexp_max_matches_per_row, 1000, "Max matches of any single regexp per row, used to safeguard 'extractAllGroupsHorizontal' against consuming too much memory with greedy RE.", 0) \
    \
    M(UInt64, limit, 0, "Limit on read rows from the most 'end' result for select query, default 0 means no limit length", 0) \
    M(UInt64, offset, 0, "Offset on read rows from the most 'end' result for select query", 0) \
    \
    M(UInt64, function_range_max_elements_in_block, 500000000, "Maximum number of values generated by function 'range' per block of data (sum of array sizes for every row in a block, see also 'max_block_size' and 'min_insert_block_size_rows'). It is a safety threshold.", 0) \
    M(ShortCircuitFunctionEvaluation, short_circuit_function_evaluation, ShortCircuitFunctionEvaluation::ENABLE, "Setting for short-circuit function evaluation configuration. Possible values: 'enable' - use short-circuit function evaluation for functions that are suitable for it, 'disable' - disable short-circuit function evaluation, 'force_enable' - use short-circuit function evaluation for all functions.", 0) \
    \
    M(String, local_filesystem_read_method, "pread", "Method of reading data from local filesystem, one of: read, pread, mmap, pread_threadpool.", 0) \
    M(String, remote_filesystem_read_method, "read", "Method of reading data from remote filesystem, one of: read, read_threadpool.", 0) \
    M(Bool, local_filesystem_read_prefetch, false, "Should use prefetching when reading data from local filesystem.", 0) \
    M(Bool, remote_filesystem_read_prefetch, true, "Should use prefetching when reading data from remote filesystem.", 0) \
    M(Int64, read_priority, 0, "Priority to read data from local filesystem. Only supported for 'pread_threadpool' method.", 0) \
    M(UInt64, merge_tree_min_rows_for_concurrent_read_for_remote_filesystem, (20 * 8192), "If at least as many lines are read from one file, the reading can be parallelized, when reading from remote filesystem.", 0) \
    M(UInt64, merge_tree_min_bytes_for_concurrent_read_for_remote_filesystem, (24 * 10 * 1024 * 1024), "If at least as many bytes are read from one file, the reading can be parallelized, when reading from remote filesystem.", 0) \
    \
    M(UInt64, async_insert_threads, 16, "Maximum number of threads to actually parse and insert data in background. Zero means asynchronous mode is disabled", 0) \
    M(Bool, async_insert, false, "If true, data from INSERT query is stored in queue and later flushed to table in background. Makes sense only for inserts via HTTP protocol. If wait_for_async_insert is false, INSERT query is processed almost instantly, otherwise client will wait until data will be flushed to table", 0) \
    M(Bool, wait_for_async_insert, true, "If true wait for processing of asynchronous insertion", 0) \
    M(Seconds, wait_for_async_insert_timeout, DBMS_DEFAULT_LOCK_ACQUIRE_TIMEOUT_SEC, "Timeout for waiting for processing asynchronous insertion", 0) \
    M(UInt64, async_insert_max_data_size, 100000, "Maximum size in bytes of unparsed data collected per query before being inserted", 0) \
    M(Milliseconds, async_insert_busy_timeout_ms, 200, "Maximum time to wait before dumping collected data per query since the first data appeared", 0) \
    M(Milliseconds, async_insert_stale_timeout_ms, 0, "Maximum time to wait before dumping collected data per query since the last data appeared. Zero means no timeout at all", 0) \
    \
    M(Int64, remote_fs_read_max_backoff_ms, 10000, "Max wait time when trying to read data for remote disk", 0) \
    M(Int64, remote_fs_read_backoff_max_tries, 5, "Max attempts to read with backoff", 0) \
    \
    M(Bool, force_remove_data_recursively_on_drop, false, "Recursively remove data on DROP query. Avoids 'Directory not empty' error, but may silently remove detached data", 0) \
    \
    /** Experimental functions */ \
    M(Bool, allow_experimental_funnel_functions, false, "Enable experimental functions for funnel analysis.", 0) \
    M(Bool, allow_experimental_nlp_functions, false, "Enable experimental functions for natural language processing.", 0) \
    \
    \
    /** Obsolete settings that do nothing but left for compatibility reasons. Remove each one after half a year of obsolescence. */ \
    M(UInt64, max_memory_usage_for_all_queries, 0, "Obsolete setting, does nothing.", 0) \
    M(UInt64, multiple_joins_rewriter_version, 0, "Obsolete setting, does nothing.", 0) \
    M(Bool, enable_debug_queries, false, "Obsolete setting, does nothing.", 0) \
    M(Bool, allow_experimental_database_atomic, true, "Obsolete setting, does nothing.", 0) \
    M(Bool, allow_experimental_bigint_types, true, "Obsolete setting, does nothing.", 0) \
    M(Bool, allow_experimental_window_functions, true, "Obsolete setting, does nothing.", 0) \
    M(HandleKafkaErrorMode, handle_kafka_error_mode, HandleKafkaErrorMode::DEFAULT, "Obsolete setting, does nothing.", 0) \
    M(Bool, database_replicated_ddl_output, true, "Obsolete setting, does nothing.", 0) \
    M(UInt64, replication_alter_columns_timeout, 60, "Obsolete setting, does nothing.", 0) \
    M(UInt64, odbc_max_field_size, 0, "Obsolete setting, does nothing.", 0) \
    /** The section above is for obsolete settings. Do not add anything there. */


// End of COMMON_SETTINGS
// Please add settings related to formats into the FORMAT_FACTORY_SETTINGS below.

#define FORMAT_FACTORY_SETTINGS(M) \
    M(Char, format_csv_delimiter, ',', "The character to be considered as a delimiter in CSV data. If setting with a string, a string has to have a length of 1.", 0) \
    M(Bool, format_csv_allow_single_quotes, true, "If it is set to true, allow strings in single quotes.", 0) \
    M(Bool, format_csv_allow_double_quotes, true, "If it is set to true, allow strings in double quotes.", 0) \
    M(Bool, output_format_csv_crlf_end_of_line, false, "If it is set true, end of line in CSV format will be \\r\\n instead of \\n.", 0) \
    M(Bool, input_format_csv_enum_as_number, false, "Treat inserted enum values in CSV formats as enum indices \\N", 0) \
    M(Bool, input_format_csv_arrays_as_nested_csv, false, R"(When reading Array from CSV, expect that its elements were serialized in nested CSV and then put into string. Example: "[""Hello"", ""world"", ""42"""" TV""]". Braces around array can be omitted.)", 0) \
    M(Bool, input_format_skip_unknown_fields, false, "Skip columns with unknown names from input data (it works for JSONEachRow, -WithNames, -WithNamesAndTypes and TSKV formats).", 0) \
    M(Bool, input_format_with_names_use_header, true, "For -WithNames input formats this controls whether format parser is to assume that column data appear in the input exactly as they are specified in the header.", 0) \
    M(Bool, input_format_with_types_use_header, true, "For -WithNamesAndTypes input formats this controls whether format parser should check if data types from the input match data types from the header.", 0) \
    M(Bool, input_format_import_nested_json, false, "Map nested JSON data to nested tables (it works for JSONEachRow format).", 0) \
    M(Bool, input_format_defaults_for_omitted_fields, true, "For input data calculate default expressions for omitted fields (it works for JSONEachRow, -WithNames, -WithNamesAndTypes formats).", IMPORTANT) \
    M(Bool, input_format_csv_empty_as_default, true, "Treat empty fields in CSV input as default values.", 0) \
    M(Bool, input_format_tsv_empty_as_default, false, "Treat empty fields in TSV input as default values.", 0) \
    M(Bool, input_format_tsv_enum_as_number, false, "Treat inserted enum values in TSV formats as enum indices \\N", 0) \
    M(Bool, input_format_null_as_default, true, "For text input formats initialize null fields with default values if data type of this field is not nullable", 0) \
    M(Bool, input_format_arrow_import_nested, false, "Allow to insert array of structs into Nested table in Arrow input format.", 0) \
    M(Bool, input_format_orc_import_nested, false, "Allow to insert array of structs into Nested table in ORC input format.", 0) \
    M(Bool, input_format_parquet_import_nested, false, "Allow to insert array of structs into Nested table in Parquet input format.", 0) \
    \
    M(DateTimeInputFormat, date_time_input_format, FormatSettings::DateTimeInputFormat::Basic, "Method to read DateTime from text input formats. Possible values: 'basic' and 'best_effort'.", 0) \
    M(DateTimeOutputFormat, date_time_output_format, FormatSettings::DateTimeOutputFormat::Simple, "Method to write DateTime to text output. Possible values: 'simple', 'iso', 'unix_timestamp'.", 0) \
    \
    M(Bool, input_format_values_interpret_expressions, true, "For Values format: if the field could not be parsed by streaming parser, run SQL parser and try to interpret it as SQL expression.", 0) \
    M(Bool, input_format_values_deduce_templates_of_expressions, true, "For Values format: if the field could not be parsed by streaming parser, run SQL parser, deduce template of the SQL expression, try to parse all rows using template and then interpret expression for all rows.", 0) \
    M(Bool, input_format_values_accurate_types_of_literals, true, "For Values format: when parsing and interpreting expressions using template, check actual type of literal to avoid possible overflow and precision issues.", 0) \
    M(Bool, input_format_avro_allow_missing_fields, false, "For Avro/AvroConfluent format: when field is not found in schema use default value instead of error", 0) \
    M(URI, format_avro_schema_registry_url, "", "For AvroConfluent format: Confluent Schema Registry URL.", 0) \
    \
    M(Bool, output_format_json_quote_64bit_integers, true, "Controls quoting of 64-bit integers in JSON output format.", 0) \
    M(Bool, output_format_json_quote_denormals, false, "Enables '+nan', '-nan', '+inf', '-inf' outputs in JSON output format.", 0) \
    \
    M(Bool, output_format_json_escape_forward_slashes, true, "Controls escaping forward slashes for string outputs in JSON output format. This is intended for compatibility with JavaScript. Don't confuse with backslashes that are always escaped.", 0) \
    M(Bool, output_format_json_named_tuples_as_objects, false, "Serialize named tuple columns as JSON objects.", 0) \
    M(Bool, output_format_json_array_of_rows, false, "Output a JSON array of all rows in JSONEachRow(Compact) format.", 0) \
    \
    M(UInt64, output_format_pretty_max_rows, 10000, "Rows limit for Pretty formats.", 0) \
    M(UInt64, output_format_pretty_max_column_pad_width, 250, "Maximum width to pad all values in a column in Pretty formats.", 0) \
    M(UInt64, output_format_pretty_max_value_width, 10000, "Maximum width of value to display in Pretty formats. If greater - it will be cut.", 0) \
    M(Bool, output_format_pretty_color, true, "Use ANSI escape sequences to paint colors in Pretty formats", 0) \
    M(String, output_format_pretty_grid_charset, "UTF-8", "Charset for printing grid borders. Available charsets: ASCII, UTF-8 (default one).", 0) \
    M(UInt64, output_format_parquet_row_group_size, 1000000, "Row group size in rows.", 0) \
    M(String, output_format_avro_codec, "", "Compression codec used for output. Possible values: 'null', 'deflate', 'snappy'.", 0) \
    M(UInt64, output_format_avro_sync_interval, 16 * 1024, "Sync interval in bytes.", 0) \
    M(String, output_format_avro_string_column_pattern, "", "For Avro format: regexp of String columns to select as AVRO string.", 0) \
    M(UInt64, output_format_avro_rows_in_file, 1, "Max rows in a file (if permitted by storage)", 0) \
    M(Bool, output_format_tsv_crlf_end_of_line, false, "If it is set true, end of line in TSV format will be \\r\\n instead of \\n.", 0) \
    M(String, format_csv_null_representation, "\\N", "Custom NULL representation in CSV format", 0) \
    M(String, format_tsv_null_representation, "\\N", "Custom NULL representation in TSV format", 0) \
    M(Bool, output_format_decimal_trailing_zeros, false, "Output trailing zeros when printing Decimal values. E.g. 1.230000 instead of 1.23.", 0) \
    \
    M(UInt64, input_format_allow_errors_num, 0, "Maximum absolute amount of errors while reading text formats (like CSV, TSV). In case of error, if at least absolute or relative amount of errors is lower than corresponding value, will skip until next line and continue.", 0) \
    M(Float, input_format_allow_errors_ratio, 0, "Maximum relative amount of errors while reading text formats (like CSV, TSV). In case of error, if at least absolute or relative amount of errors is lower than corresponding value, will skip until next line and continue.", 0) \
    \
    M(String, format_schema, "", "Schema identifier (used by schema-based formats)", 0) \
    M(String, format_template_resultset, "", "Path to file which contains format string for result set (for Template format)", 0) \
    M(String, format_template_row, "", "Path to file which contains format string for rows (for Template format)", 0) \
    M(String, format_template_rows_between_delimiter, "\n", "Delimiter between rows (for Template format)", 0) \
    \
    M(String, format_custom_escaping_rule, "Escaped", "Field escaping rule (for CustomSeparated format)", 0) \
    M(String, format_custom_field_delimiter, "\t", "Delimiter between fields (for CustomSeparated format)", 0) \
    M(String, format_custom_row_before_delimiter, "", "Delimiter before field of the first column (for CustomSeparated format)", 0) \
    M(String, format_custom_row_after_delimiter, "\n", "Delimiter after field of the last column (for CustomSeparated format)", 0) \
    M(String, format_custom_row_between_delimiter, "", "Delimiter between rows (for CustomSeparated format)", 0) \
    M(String, format_custom_result_before_delimiter, "", "Prefix before result set (for CustomSeparated format)", 0) \
    M(String, format_custom_result_after_delimiter, "", "Suffix after result set (for CustomSeparated format)", 0) \
    \
    M(String, format_regexp, "", "Regular expression (for Regexp format)", 0) \
    M(String, format_regexp_escaping_rule, "Raw", "Field escaping rule (for Regexp format)", 0) \
    M(Bool, format_regexp_skip_unmatched, false, "Skip lines unmatched by regular expression (for Regexp format", 0) \
    \
    M(Bool, output_format_enable_streaming, false, "Enable streaming in output formats that support it.", 0) \
    M(Bool, output_format_write_statistics, true, "Write statistics about read rows, bytes, time elapsed in suitable output formats.", 0) \
    M(Bool, output_format_pretty_row_numbers, false, "Add row numbers before each row for pretty output format", 0) \
    M(Bool, insert_distributed_one_random_shard, false, "If setting is enabled, inserting into distributed table will choose a random shard to write when there is no sharding key", 0) \
    \
    M(Bool, cross_to_inner_join_rewrite, true, "Use inner join instead of comma/cross join if possible", 0) \
    \
    M(Bool, output_format_arrow_low_cardinality_as_dictionary, false, "Enable output LowCardinality type as Dictionary Arrow type", 0) \
    \
    M(EnumComparingMode, format_capn_proto_enum_comparising_mode, FormatSettings::EnumComparingMode::BY_VALUES, "How to map ClickHouse Enum and CapnProto Enum", 0)\
// End of FORMAT_FACTORY_SETTINGS
// Please add settings non-related to formats into the COMMON_SETTINGS above.

#define LIST_OF_SETTINGS(M)    \
    COMMON_SETTINGS(M)         \
    FORMAT_FACTORY_SETTINGS(M)

DECLARE_SETTINGS_TRAITS_ALLOW_CUSTOM_SETTINGS(SettingsTraits, LIST_OF_SETTINGS)


/** Settings of query execution.
  * These settings go to users.xml.
  */
struct Settings : public BaseSettings<SettingsTraits>
{
    /// For initialization from empty initializer-list to be "value initialization", not "aggregate initialization" in C++14.
    /// http://en.cppreference.com/w/cpp/language/aggregate_initialization
    Settings() = default;

    /** Set multiple settings from "profile" (in server configuration file (users.xml), profiles contain groups of multiple settings).
     * The profile can also be set using the `set` functions, like the profile setting.
     */
    void setProfile(const String & profile_name, const Poco::Util::AbstractConfiguration & config);

    /// Load settings from configuration file, at "path" prefix in configuration.
    void loadSettingsFromConfig(const String & path, const Poco::Util::AbstractConfiguration & config);

    /// Dumps profile events to column of type Map(String, String)
    void dumpToMapColumn(IColumn * column, bool changed_only = true);

    /// Adds program options to set the settings from a command line.
    /// (Don't forget to call notify() on the `variables_map` after parsing it!)
    void addProgramOptions(boost::program_options::options_description & options);

    /// Check that there is no user-level settings at the top level in config.
    /// This is a common source of mistake (user don't know where to write user-level setting).
    static void checkNoSettingNamesAtTopLevel(const Poco::Util::AbstractConfiguration & config, const String & config_path);
};

/*
 * User-specified file format settings for File and URL engines.
 */
DECLARE_SETTINGS_TRAITS(FormatFactorySettingsTraits, FORMAT_FACTORY_SETTINGS)

struct FormatFactorySettings : public BaseSettings<FormatFactorySettingsTraits>
{
};

}<|MERGE_RESOLUTION|>--- conflicted
+++ resolved
@@ -471,11 +471,8 @@
     M(Bool, force_optimize_projection, false, "If projection optimization is enabled, SELECT queries need to use projection", 0) \
     M(Bool, async_socket_for_remote, true, "Asynchronously read from socket executing remote query", 0) \
     M(Bool, insert_null_as_default, true, "Insert DEFAULT values instead of NULL in INSERT SELECT (UNION ALL)", 0) \
-<<<<<<< HEAD
     M(Bool, describe_extend_object_types, false, "Deduce concrete type of columns of type Object in DESCRIBE query", 0) \
-=======
     M(Bool, describe_include_subcolumns, false, "If true, subcolumns of all table columns will be included into result of DESCRIBE query", 0) \
->>>>>>> 13b35a68
     \
     M(Bool, optimize_rewrite_sum_if_to_count_if, true, "Rewrite sumIf() and sum(if()) function countIf() function when logically equivalent", 0) \
     M(UInt64, insert_shard_id, 0, "If non zero, when insert into a distributed table, the data will be inserted into the shard `insert_shard_id` synchronously. Possible values range from 1 to `shards_number` of corresponding distributed table", 0) \
