--- conflicted
+++ resolved
@@ -71,6 +71,7 @@
     },
     {"24.9",
         {
+            {"input_format_json_empty_as_default", false, false, "Added new setting to allow to treat empty fields in JSON input as default values."}
         }
     },
     {"24.8",
@@ -94,11 +95,7 @@
             {"type_json_skip_duplicated_paths", false, false, "Allow to skip duplicated paths during JSON parsing"},
             {"join_output_by_rowlist_perkey_rows_threshold", 0, 5, "The lower limit of per-key average rows in the right table to determine whether to output by row list in hash join."},
             {"allow_experimental_vector_similarity_index", false, false, "Added new setting to allow experimental vector similarity indexes"},
-<<<<<<< HEAD
-            {"input_format_json_empty_as_default", false, false, "Added new setting to allow to treat empty fields in JSON input as default values."}
-=======
             {"input_format_try_infer_datetimes_only_datetime64", true, false, "Allow to infer DateTime instead of DateTime64 in data formats"}
->>>>>>> 9849a7cd
         }
     },
     {"24.7",
