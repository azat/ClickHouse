--- conflicted
+++ resolved
@@ -58,11 +58,8 @@
 static std::initializer_list<std::pair<ClickHouseVersion, SettingsChangesHistory::SettingsChanges>> settings_changes_history_initializer =
 {
     {"24.7", {{"output_format_parquet_write_page_index", false, true, "Add a possibility to write page index into parquet files."},
-<<<<<<< HEAD
               {"parallel_replicas_local_plan", false, true, "Use local plan for local replica in a query with parallel replicas"},
-=======
               {"optimize_trivial_insert_select", true, false, "The optimization does not make sense in many cases."},
->>>>>>> bfc0260f
               }},
     {"24.6", {{"materialize_skip_indexes_on_insert", true, true, "Added new setting to allow to disable materialization of skip indexes on insert"},
               {"materialize_statistics_on_insert", true, true, "Added new setting to allow to disable materialization of statistics on insert"},
