#pragma once

#include <string>
#include <Storages/ColumnsDescription.h>


namespace DB
{

class Context;
struct Settings;

struct DataTypeValidationSettings
{
    DataTypeValidationSettings() = default;

<<<<<<< HEAD
    explicit DataTypeValidationSettings(const Settings & settings)
        : allow_suspicious_low_cardinality_types(settings.allow_suspicious_low_cardinality_types)
        , allow_experimental_object_type(settings.allow_experimental_object_type)
        , allow_suspicious_fixed_string_types(settings.allow_suspicious_fixed_string_types)
        , allow_experimental_variant_type(settings.allow_experimental_variant_type)
        , allow_suspicious_variant_types(settings.allow_suspicious_variant_types)
        , validate_nested_types(settings.validate_experimental_and_suspicious_types_inside_nested_types)
        , allow_experimental_dynamic_type(settings.allow_experimental_dynamic_type)
        , allow_experimental_json_type(settings.allow_experimental_json_type)
    {
    }
=======
    explicit DataTypeValidationSettings(const Settings & settings);
>>>>>>> 7ab57b8d

    bool allow_suspicious_low_cardinality_types = true;
    bool allow_experimental_object_type = true;
    bool allow_suspicious_fixed_string_types = true;
    bool allow_experimental_variant_type = true;
    bool allow_suspicious_variant_types = true;
    bool validate_nested_types = true;
    bool allow_experimental_dynamic_type = true;
    bool allow_experimental_json_type = true;
};

void validateDataType(const DataTypePtr & type, const DataTypeValidationSettings & settings);

/// Parses a common argument for table functions such as table structure given in string
[[nodiscard]] ColumnsDescription parseColumnsListFromString(const std::string & structure, const ContextPtr & context);

bool tryParseColumnsListFromString(const std::string & structure, ColumnsDescription & columns, const ContextPtr & context, String & error);

}<|MERGE_RESOLUTION|>--- conflicted
+++ resolved
@@ -14,21 +14,7 @@
 {
     DataTypeValidationSettings() = default;
 
-<<<<<<< HEAD
-    explicit DataTypeValidationSettings(const Settings & settings)
-        : allow_suspicious_low_cardinality_types(settings.allow_suspicious_low_cardinality_types)
-        , allow_experimental_object_type(settings.allow_experimental_object_type)
-        , allow_suspicious_fixed_string_types(settings.allow_suspicious_fixed_string_types)
-        , allow_experimental_variant_type(settings.allow_experimental_variant_type)
-        , allow_suspicious_variant_types(settings.allow_suspicious_variant_types)
-        , validate_nested_types(settings.validate_experimental_and_suspicious_types_inside_nested_types)
-        , allow_experimental_dynamic_type(settings.allow_experimental_dynamic_type)
-        , allow_experimental_json_type(settings.allow_experimental_json_type)
-    {
-    }
-=======
     explicit DataTypeValidationSettings(const Settings & settings);
->>>>>>> 7ab57b8d
 
     bool allow_suspicious_low_cardinality_types = true;
     bool allow_experimental_object_type = true;
