--- conflicted
+++ resolved
@@ -1045,12 +1045,8 @@
         size_t num_rows = executor.execute(*buffer);
 
         total_rows += num_rows;
-<<<<<<< HEAD
-
-        chunk_info->offsets.push_back(total_rows);
-        chunk_info->tokens.push_back(entry->async_dedup_token);
-=======
-        /// for some reason, client can pass zero rows and bytes to server.
+
+        /// For some reason, client can pass zero rows and bytes to server.
         /// We don't update offsets in this case, because we assume every insert has some rows during dedup
         /// but we have nothing to deduplicate for this insert.
         if (num_rows > 0)
@@ -1058,7 +1054,6 @@
             chunk_info->offsets.push_back(total_rows);
             chunk_info->tokens.push_back(entry->async_dedup_token);
         }
->>>>>>> af9291e6
 
         add_to_async_insert_log(entry, current_exception, num_rows, num_bytes);
         current_exception.clear();
@@ -1095,14 +1090,12 @@
         for (size_t i = 0, s = columns.size(); i < s; ++i)
             result_columns[i]->insertRangeFrom(*columns[i], 0, columns[i]->size());
 
-<<<<<<< HEAD
         total_rows += block_to_insert.rows();
 
         chunk_info->offsets.push_back(total_rows);
         chunk_info->tokens.push_back(entry->async_dedup_token);
-=======
-        total_rows += block->rows();
-        /// for some reason, client can pass zero rows and bytes to server.
+
+        /// For some reason, client can pass zero rows and bytes to server.
         /// We don't update offsets in this case, because we assume every insert has some rows during dedup,
         /// but we have nothing to deduplicate for this insert.
         if (block->rows())
@@ -1110,7 +1103,6 @@
             chunk_info->offsets.push_back(total_rows);
             chunk_info->tokens.push_back(entry->async_dedup_token);
         }
->>>>>>> af9291e6
 
         add_to_async_insert_log(entry, /*parsing_exception=*/ "", block_to_insert.rows(), block_to_insert.bytes());
         entry->resetChunk();
