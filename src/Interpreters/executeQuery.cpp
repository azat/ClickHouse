--- conflicted
+++ resolved
@@ -48,11 +48,8 @@
 #include <Interpreters/ReplaceQueryParameterVisitor.h>
 #include <Interpreters/SelectQueryOptions.h>
 #include <Interpreters/executeQuery.h>
-<<<<<<< HEAD
 #include <Interpreters/TransactionLog.h>
-=======
 #include <Interpreters/SelectIntersectExceptQueryVisitor.h>
->>>>>>> 23f865c7
 #include <Common/ProfileEvents.h>
 
 #include <Common/SensitiveDataMasker.h>
@@ -85,11 +82,8 @@
 {
     extern const int INTO_OUTFILE_NOT_ALLOWED;
     extern const int QUERY_WAS_CANCELLED;
-<<<<<<< HEAD
     extern const int INVALID_TRANSACTION;
-=======
     extern const int LOGICAL_ERROR;
->>>>>>> 23f865c7
 }
 
 
