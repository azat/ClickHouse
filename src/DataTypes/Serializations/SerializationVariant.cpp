#include <DataTypes/Serializations/SerializationVariant.h>
#include <DataTypes/Serializations/SerializationVariantElement.h>
#include <DataTypes/Serializations/SerializationNumber.h>
#include <DataTypes/Serializations/SerializationNullable.h>
#include <DataTypes/Serializations/SerializationNamed.h>
#include <DataTypes/DataTypeVariant.h>
#include <DataTypes/DataTypesNumber.h>
#include <DataTypes/DataTypeNullable.h>
#include <DataTypes/DataTypeArray.h>
#include <DataTypes/DataTypeTuple.h>
#include <DataTypes/DataTypeMap.h>
#include <DataTypes/DataTypeLowCardinality.h>
#include <Columns/ColumnVariant.h>

#include <IO/ReadBuffer.h>
#include <IO/WriteBuffer.h>
#include <IO/WriteHelpers.h>
#include <IO/ReadHelpers.h>
#include <IO/ReadBufferFromString.h>

namespace DB
{

namespace ErrorCodes
{
    extern const int LOGICAL_ERROR;
    extern const int NOT_IMPLEMENTED;
    extern const int INCORRECT_DATA;
}

struct SerializeBinaryBulkStateVariant : public ISerialization::SerializeBinaryBulkState
{
    std::vector<ISerialization::SerializeBinaryBulkStatePtr> states;
};

struct DeserializeBinaryBulkStateVariant : public ISerialization::DeserializeBinaryBulkState
{
    std::vector<ISerialization::DeserializeBinaryBulkStatePtr> states;
};

void SerializationVariant::enumerateStreams(
    EnumerateStreamsSettings & settings,
    const StreamCallback & callback,
    const SubstreamData & data) const
{
    const auto * type_variant = data.type ? &assert_cast<const DataTypeVariant &>(*data.type) : nullptr;
    const auto * column_variant = data.column ? &assert_cast<const ColumnVariant &>(*data.column) : nullptr;
    const auto * variant_deserialize_state = data.deserialize_state ? checkAndGetState<DeserializeBinaryBulkStateVariant>(data.deserialize_state) : nullptr;

    auto discriminators_serialization = std::make_shared<SerializationNamed>(std::make_shared<SerializationNumber<ColumnVariant::Discriminator>>(), "discr", SubstreamType::NamedVariantDiscriminators);
    auto local_discriminators = column_variant ? column_variant->getLocalDiscriminatorsPtr() : nullptr;

    settings.path.push_back(Substream::VariantDiscriminators);
    auto discriminators_data = SubstreamData(discriminators_serialization)
                             .withType(type_variant ? std::make_shared<DataTypeNumber<ColumnVariant::Discriminator>>() : nullptr)
                             .withColumn(column_variant ? column_variant->getLocalDiscriminatorsPtr() : nullptr)
                             .withSerializationInfo(data.serialization_info);

    settings.path.back().data = discriminators_data;
    callback(settings.path);
    settings.path.pop_back();

    settings.path.push_back(Substream::VariantElements);
    settings.path.back().data = data;

    for (size_t i = 0; i < variants.size(); ++i)
    {
        settings.path.back().creator = std::make_shared<SerializationVariantElement::VariantSubcolumnCreator>(local_discriminators, variant_names[i], i, column_variant ? column_variant->localDiscriminatorByGlobal(i) : i);

        auto variant_data = SubstreamData(variants[i])
                             .withType(type_variant ? type_variant->getVariant(i) : nullptr)
                             .withColumn(column_variant ? column_variant->getVariantPtrByGlobalDiscriminator(i) : nullptr)
                             .withSerializationInfo(data.serialization_info)
                             .withDeserializeState(variant_deserialize_state ? variant_deserialize_state->states[i] : nullptr);

        addVariantElementToPath(settings.path, i);
        settings.path.back().data = variant_data;
        variants[i]->enumerateStreams(settings, callback, variant_data);
        settings.path.pop_back();
    }

    settings.path.pop_back();
}

<<<<<<< HEAD
struct SerializeBinaryBulkStateVariant : public ISerialization::SerializeBinaryBulkState
{
    explicit SerializeBinaryBulkStateVariant(UInt64 mode) : discriminators_mode(mode)
    {
    }

    SerializationVariant::DiscriminatorsSerializationMode discriminators_mode;
    std::vector<ISerialization::SerializeBinaryBulkStatePtr> variant_states;
};

struct DeserializeBinaryBulkStateVariant : public ISerialization::DeserializeBinaryBulkState
{
    ISerialization::DeserializeBinaryBulkStatePtr discriminators_state;
    std::vector<ISerialization::DeserializeBinaryBulkStatePtr> variant_states;
};

=======
>>>>>>> e513fc19
void SerializationVariant::serializeBinaryBulkStatePrefix(
    const IColumn & column,
    SerializeBinaryBulkSettings & settings,
    SerializeBinaryBulkStatePtr & state) const
{
    settings.path.push_back(Substream::VariantDiscriminators);
    auto * discriminators_stream = settings.getter(settings.path);
    settings.path.pop_back();

    if (!discriminators_stream)
        throw Exception(ErrorCodes::LOGICAL_ERROR, "Got empty stream for VariantDiscriminators in SerializationVariant::serializeBinaryBulkStatePrefix");

    UInt64 mode = settings.use_compact_variant_discriminators_serialization ? DiscriminatorsSerializationMode::COMPACT : DiscriminatorsSerializationMode::BASIC;
    writeBinaryLittleEndian(mode, *discriminators_stream);

    const ColumnVariant & col = assert_cast<const ColumnVariant &>(column);
    auto variant_state = std::make_shared<SerializeBinaryBulkStateVariant>(mode);
    variant_state->variant_states.resize(variants.size());

    settings.path.push_back(Substream::VariantElements);

    for (size_t i = 0; i < variants.size(); ++i)
    {
        addVariantElementToPath(settings.path, i);
        variants[i]->serializeBinaryBulkStatePrefix(col.getVariantByGlobalDiscriminator(i), settings, variant_state->variant_states[i]);
        settings.path.pop_back();
    }

    settings.path.pop_back();
    state = std::move(variant_state);
}


void SerializationVariant::serializeBinaryBulkStateSuffix(
    SerializeBinaryBulkSettings & settings,
    SerializeBinaryBulkStatePtr & state) const
{
    auto * variant_state = checkAndGetState<SerializeBinaryBulkStateVariant>(state);

    settings.path.push_back(Substream::VariantElements);
    for (size_t i = 0; i < variants.size(); ++i)
    {
        addVariantElementToPath(settings.path, i);
        variants[i]->serializeBinaryBulkStateSuffix(settings, variant_state->variant_states[i]);
        settings.path.pop_back();
    }
    settings.path.pop_back();
}


void SerializationVariant::deserializeBinaryBulkStatePrefix(
    DeserializeBinaryBulkSettings & settings,
    DeserializeBinaryBulkStatePtr & state,
    SubstreamsDeserializeStatesCache * cache) const
{
    DeserializeBinaryBulkStatePtr discriminators_state = deserializeDiscriminatorsStatePrefix(settings, cache);
    if (!discriminators_state)
        return;

    auto variant_state = std::make_shared<DeserializeBinaryBulkStateVariant>();
    variant_state->discriminators_state = discriminators_state;
    variant_state->variant_states.resize(variants.size());

    settings.path.push_back(Substream::VariantElements);
    for (size_t i = 0; i < variants.size(); ++i)
    {
        addVariantElementToPath(settings.path, i);
<<<<<<< HEAD
        variants[i]->deserializeBinaryBulkStatePrefix(settings, variant_state->variant_states[i], cache);
=======
        variants[i]->deserializeBinaryBulkStatePrefix(settings, variant_state->states[i], cache);
>>>>>>> e513fc19
        settings.path.pop_back();
    }

    settings.path.pop_back();
    state = std::move(variant_state);
}

ISerialization::DeserializeBinaryBulkStatePtr SerializationVariant::deserializeDiscriminatorsStatePrefix(
    DeserializeBinaryBulkSettings & settings,
    SubstreamsDeserializeStatesCache * cache)
{
    settings.path.push_back(Substream::VariantDiscriminators);

    DeserializeBinaryBulkStatePtr discriminators_state = nullptr;
    if (auto cached_state = getFromSubstreamsDeserializeStatesCache(cache, settings.path))
    {
        discriminators_state = cached_state;
    }
    else if (auto * discriminators_stream = settings.getter(settings.path))
    {
        UInt64 mode;
        readBinaryLittleEndian(mode, *discriminators_stream);
        discriminators_state = std::make_shared<DeserializeBinaryBulkStateVariantDiscriminators>(mode);
        addToSubstreamsDeserializeStatesCache(cache, settings.path, discriminators_state);
    }

    settings.path.pop_back();
    return discriminators_state;
}


void SerializationVariant::serializeBinaryBulkWithMultipleStreamsAndUpdateVariantStatistics(
    const IColumn & column,
    size_t offset,
    size_t limit,
    SerializeBinaryBulkSettings & settings,
    SerializeBinaryBulkStatePtr & state,
    std::unordered_map<String, size_t> & variants_statistics) const
{
    const ColumnVariant & col = assert_cast<const ColumnVariant &>(column);
    if (const size_t size = col.size(); limit == 0 || offset + limit > size)
        limit = size - offset;

    settings.path.push_back(Substream::VariantDiscriminators);
    auto * discriminators_stream = settings.getter(settings.path);
    settings.path.pop_back();

    if (!discriminators_stream)
        throw Exception(ErrorCodes::LOGICAL_ERROR, "Got empty stream for VariantDiscriminators in SerializationVariant::serializeBinaryBulkWithMultipleStreams");

    auto * variant_state = checkAndGetState<SerializeBinaryBulkStateVariant>(state);

    /// Write number of rows in this granule in compact mode.
    if (variant_state->discriminators_mode.value == DiscriminatorsSerializationMode::COMPACT)
        writeVarUInt(UInt64(limit), *discriminators_stream);

    /// If column has only one none empty discriminators and no NULLs we don't need to
    /// calculate limits for variants and use provided offset/limit.
    if (auto non_empty_local_discr = col.getLocalDiscriminatorOfOneNoneEmptyVariantNoNulls())
    {
        auto non_empty_global_discr = col.globalDiscriminatorByLocal(*non_empty_local_discr);

        /// In compact mode write the format of the granule and single non-empty discriminator.
        if (variant_state->discriminators_mode.value == DiscriminatorsSerializationMode::COMPACT)
        {
            writeBinaryLittleEndian(UInt8(CompactDiscriminatorsGranuleFormat::COMPACT), *discriminators_stream);
            writeBinaryLittleEndian(non_empty_global_discr, *discriminators_stream);
        }
        /// For basic mode just serialize this discriminator limit times.
        else
        {
            for (size_t i = 0; i < limit; ++i)
                writeBinaryLittleEndian(non_empty_global_discr, *discriminators_stream);
        }

        settings.path.push_back(Substream::VariantElements);
        addVariantElementToPath(settings.path, non_empty_global_discr);
        /// We can use the same offset/limit as for whole Variant column
        variants[non_empty_global_discr]->serializeBinaryBulkWithMultipleStreams(col.getVariantByGlobalDiscriminator(non_empty_global_discr), offset, limit, settings, variant_state->variant_states[non_empty_global_discr]);
        settings.path.pop_back();
        settings.path.pop_back();
        return;
    }
    /// If column has only NULLs, just serialize NULL discriminators.
    else if (col.hasOnlyNulls())
    {
        /// In compact mode write single NULL_DISCRIMINATOR.
        if (variant_state->discriminators_mode.value == DiscriminatorsSerializationMode::COMPACT)
        {
            writeBinaryLittleEndian(UInt8(CompactDiscriminatorsGranuleFormat::COMPACT), *discriminators_stream);
            writeBinaryLittleEndian(ColumnVariant::NULL_DISCRIMINATOR, *discriminators_stream);
        }
        /// In basic mode write NULL_DISCRIMINATOR limit times.
        else
        {
            for (size_t i = 0; i < limit; ++i)
                writeBinaryLittleEndian(ColumnVariant::NULL_DISCRIMINATOR, *discriminators_stream);
        }
        return;
    }

    /// If offset = 0 and limit == col.size() we don't need to calculate
    /// offsets and limits for variants and need to just serialize whole columns.
    if ((offset == 0 && limit == col.size()))
    {
        /// First, serialize discriminators.
        /// Here we are sure that column contains different discriminators, use plain granule format in compact mode.
        if (variant_state->discriminators_mode.value == DiscriminatorsSerializationMode::COMPACT)
            writeBinaryLittleEndian(UInt8(CompactDiscriminatorsGranuleFormat::PLAIN), *discriminators_stream);

        /// If local and global discriminators are the same, just serialize the column as is.
        if (col.hasGlobalVariantsOrder())
        {
            SerializationNumber<ColumnVariant::Discriminator>().serializeBinaryBulk(col.getLocalDiscriminatorsColumn(), *discriminators_stream, offset, limit);
        }
        /// If local and global discriminators are different, we should convert local to global before serializing (because we don't serialize the mapping).
        else
        {
            const auto & local_discriminators = col.getLocalDiscriminators();
            for (size_t i = offset; i != offset + limit; ++i)
                writeBinaryLittleEndian(col.globalDiscriminatorByLocal(local_discriminators[i]), *discriminators_stream);
        }

        /// Second, serialize variants in global order.
        settings.path.push_back(Substream::VariantElements);
        for (size_t i = 0; i != variants.size(); ++i)
        {
            addVariantElementToPath(settings.path, i);
<<<<<<< HEAD
            variants[i]->serializeBinaryBulkWithMultipleStreams(col.getVariantByGlobalDiscriminator(i), 0, 0, settings, variant_state->variant_states[i]);
=======
            variants[i]->serializeBinaryBulkWithMultipleStreams(col.getVariantByGlobalDiscriminator(i), 0, 0, settings, variant_state->states[i]);
            variants_statistics[variant_names[i]] += col.getVariantByGlobalDiscriminator(i).size();
>>>>>>> e513fc19
            settings.path.pop_back();
        }
        settings.path.pop_back();
        return;
    }

<<<<<<< HEAD
=======
    /// If we have only one non empty variant and no NULLs, we can use the same limit offset for this variant.
    if (auto non_empty_local_discr = col.getLocalDiscriminatorOfOneNoneEmptyVariantNoNulls())
    {
        /// First, serialize discriminators.
        /// We know that all discriminators are the same, so we just need to serialize this discriminator limit times.
        auto non_empty_global_discr = col.globalDiscriminatorByLocal(*non_empty_local_discr);
        for (size_t i = 0; i != limit; ++i)
            writeBinaryLittleEndian(non_empty_global_discr, *discriminators_stream);

        /// Second, serialize non-empty variant (other variants are empty and we can skip their serialization).
        settings.path.push_back(Substream::VariantElements);
        addVariantElementToPath(settings.path, non_empty_global_discr);
        /// We can use the same offset/limit as for whole Variant column
        variants[non_empty_global_discr]->serializeBinaryBulkWithMultipleStreams(col.getVariantByGlobalDiscriminator(non_empty_global_discr), offset, limit, settings, variant_state->states[non_empty_global_discr]);
        variants_statistics[variant_names[non_empty_global_discr]] += limit;
        settings.path.pop_back();
        settings.path.pop_back();
        return;
    }

>>>>>>> e513fc19
    /// In general case we should iterate through local discriminators in range [offset, offset + limit] to serialize global discriminators and calculate offset/limit pair for each variant.
    const auto & local_discriminators = col.getLocalDiscriminators();
    const auto & offsets = col.getOffsets();
    std::vector<std::pair<size_t, size_t>> variant_offsets_and_limits(variants.size(), {0, 0});
    size_t end = offset + limit;
    size_t num_non_empty_variants_in_range = 0;
    ColumnVariant::Discriminator last_non_empty_variant_discr = 0;
    for (size_t i = offset; i < end; ++i)
    {
        auto global_discr = col.globalDiscriminatorByLocal(local_discriminators[i]);
        if (global_discr != ColumnVariant::NULL_DISCRIMINATOR)
        {
            /// If we see this discriminator for the first time, update offset
            if (!variant_offsets_and_limits[global_discr].second)
                variant_offsets_and_limits[global_discr].first = offsets[i];
            /// Update limit for this discriminator.
            ++variant_offsets_and_limits[global_discr].second;
            ++num_non_empty_variants_in_range;
            last_non_empty_variant_discr = global_discr;
        }
    }

    /// In basic mode just serialize discriminators as is row by row.
    if (variant_state->discriminators_mode.value == DiscriminatorsSerializationMode::BASIC)
    {
        for (size_t i = offset; i < end; ++i)
            writeBinaryLittleEndian(col.globalDiscriminatorByLocal(local_discriminators[i]), *discriminators_stream);
    }
    /// In compact mode check if we have the same discriminator for all rows in this granule.
    /// First, check if all values in granule are NULLs.
    else if (num_non_empty_variants_in_range == 0)
    {
        writeBinaryLittleEndian(UInt8(CompactDiscriminatorsGranuleFormat::COMPACT), *discriminators_stream);
        writeBinaryLittleEndian(ColumnVariant::NULL_DISCRIMINATOR, *discriminators_stream);
    }
    /// Then, check if there is only 1 variant and no NULLs in this granule.
    else if (num_non_empty_variants_in_range == 1 && variant_offsets_and_limits[last_non_empty_variant_discr].second == limit)
    {
        writeBinaryLittleEndian(UInt8(CompactDiscriminatorsGranuleFormat::COMPACT), *discriminators_stream);
        writeBinaryLittleEndian(last_non_empty_variant_discr, *discriminators_stream);
    }
    /// Otherwise there are different discriminators in this granule.
    else
    {
        writeBinaryLittleEndian(UInt8(CompactDiscriminatorsGranuleFormat::PLAIN), *discriminators_stream);
        for (size_t i = offset; i < end; ++i)
            writeBinaryLittleEndian(col.globalDiscriminatorByLocal(local_discriminators[i]), *discriminators_stream);
    }

    /// Serialize variants in global order.
    settings.path.push_back(Substream::VariantElements);
    for (size_t i = 0; i != variants.size(); ++i)
    {
        /// Serialize variant only if we have its discriminator in the range.
        if (variant_offsets_and_limits[i].second)
        {
            addVariantElementToPath(settings.path, i);
            variants[i]->serializeBinaryBulkWithMultipleStreams(
                col.getVariantByGlobalDiscriminator(i),
                variant_offsets_and_limits[i].first,
                variant_offsets_and_limits[i].second,
                settings,
<<<<<<< HEAD
                variant_state->variant_states[i]);
=======
                variant_state->states[i]);
            variants_statistics[variant_names[i]] += variant_offsets_and_limits[i].second;
>>>>>>> e513fc19
            settings.path.pop_back();
        }
    }
    settings.path.pop_back();
}

void SerializationVariant::serializeBinaryBulkWithMultipleStreams(
    const DB::IColumn & column,
    size_t offset,
    size_t limit,
    DB::ISerialization::SerializeBinaryBulkSettings & settings,
    DB::ISerialization::SerializeBinaryBulkStatePtr & state) const
{
    std::unordered_map<String, size_t> tmp_statistics;
    serializeBinaryBulkWithMultipleStreamsAndUpdateVariantStatistics(column, offset, limit, settings, state, tmp_statistics);
}

void SerializationVariant::deserializeBinaryBulkWithMultipleStreams(
    ColumnPtr & column,
    size_t limit,
    DeserializeBinaryBulkSettings & settings,
    DeserializeBinaryBulkStatePtr & state,
    SubstreamsCache * cache) const
{
    auto mutable_column = column->assumeMutable();
    ColumnVariant & col = assert_cast<ColumnVariant &>(*mutable_column);
    /// We always serialize Variant column with global variants order,
    /// so while deserialization column should be always with global variants order.
    if (!col.hasGlobalVariantsOrder())
        throw Exception(ErrorCodes::LOGICAL_ERROR, "Trying to deserialize data into Variant column with not global variants order");

    /// First, deserialize discriminators.
    settings.path.push_back(Substream::VariantDiscriminators);

    DeserializeBinaryBulkStateVariant * variant_state = nullptr;
    std::vector<size_t> variant_limits;
    if (auto cached_discriminators = getFromSubstreamsCache(cache, settings.path))
    {
        variant_state = checkAndGetState<DeserializeBinaryBulkStateVariant>(state);
        col.getLocalDiscriminatorsPtr() = cached_discriminators;
    }
    else if (auto * discriminators_stream = settings.getter(settings.path))
    {
        variant_state = checkAndGetState<DeserializeBinaryBulkStateVariant>(state);
        auto * discriminators_state = checkAndGetState<DeserializeBinaryBulkStateVariantDiscriminators>(variant_state->discriminators_state);

        /// Deserialize discriminators according to serialization mode.
        if (discriminators_state->mode.value == DiscriminatorsSerializationMode::BASIC)
            SerializationNumber<ColumnVariant::Discriminator>().deserializeBinaryBulk(*col.getLocalDiscriminatorsPtr()->assumeMutable(), *discriminators_stream, limit, 0);
        else
            variant_limits = deserializeCompactDiscriminators(col.getLocalDiscriminatorsPtr(), limit, discriminators_stream, settings.continuous_reading, *discriminators_state);

        addToSubstreamsCache(cache, settings.path, col.getLocalDiscriminatorsPtr());
    }
    /// It may happen that there is no such stream, in this case just do nothing.
    else
    {
        settings.path.pop_back();
        return;
    }

    settings.path.pop_back();

    /// Second, calculate limits for each variant by iterating through new discriminators
    /// if we didn't do it during discriminators deserialization.
    if (variant_limits.empty())
    {
        variant_limits.resize(variants.size(), 0);
        auto & discriminators_data = col.getLocalDiscriminators();

        /// We can actually read less than limit discriminators and we cannot determine the actual number of read rows
        /// by discriminators column as it could be taken from the substreams cache. And we need actual number of read
        /// rows to fill offsets correctly later if they are not in the cache. We can determine if offsets column is in cache
        /// or not by comparing it with discriminators column size (they should be the same when offsets are in cache).
        /// If offsets are not in the cache, we can use it's size to determine the actual number of read rows.
        size_t num_new_discriminators = limit;
        size_t offsets_size = col.getOffsetsPtr()->size();
        if (discriminators_data.size() > offsets_size)
            num_new_discriminators = discriminators_data.size() - offsets_size;
        size_t discriminators_offset = discriminators_data.size() - num_new_discriminators;

        for (size_t i = discriminators_offset; i != discriminators_data.size(); ++i)
        {
            ColumnVariant::Discriminator discr = discriminators_data[i];
            if (discr != ColumnVariant::NULL_DISCRIMINATOR)
                ++variant_limits[discr];
        }
    }

    /// Now we can deserialize variants according to their limits.
    settings.path.push_back(Substream::VariantElements);
    for (size_t i = 0; i != variants.size(); ++i)
    {
        addVariantElementToPath(settings.path, i);
        variants[i]->deserializeBinaryBulkWithMultipleStreams(col.getVariantPtrByLocalDiscriminator(i), variant_limits[i], settings, variant_state->variant_states[i], cache);
        settings.path.pop_back();
    }
    settings.path.pop_back();

    /// Fill offsets column.
    /// It's important to do it after deserialization of all variants, because to fill offsets we need
    /// initial variants sizes without values in current range, but some variants can be shared with
    /// other columns via substream cache and they can already contain values from this range even
    /// before we call deserialize for them. So, before deserialize we cannot know for sure if
    /// variant columns already contain values from current range or not. But after calling deserialize
    /// we know for sure that they contain these values, so we can use valiant limits and their
    /// new sizes to calculate correct offsets.
    settings.path.push_back(Substream::VariantOffsets);
    if (auto cached_offsets = getFromSubstreamsCache(cache, settings.path))
    {
        col.getOffsetsPtr() = cached_offsets;
    }
    else
    {
        std::vector<size_t> variant_offsets;
        variant_offsets.reserve(variants.size());
        size_t num_non_empty_variants = 0;
        ColumnVariant::Discriminator last_non_empty_discr = 0;
        for (size_t i = 0; i != variants.size(); ++i)
        {
            if (variant_limits[i])
            {
                ++num_non_empty_variants;
                last_non_empty_discr = i;
            }

            variant_offsets.push_back(col.getVariantByLocalDiscriminator(i).size() - variant_limits[i]);
        }

        auto & discriminators_data = col.getLocalDiscriminators();
        auto & offsets = col.getOffsets();
        size_t num_new_offsets = discriminators_data.size() - offsets.size();
        offsets.reserve(offsets.size() + num_new_offsets);
        /// If there are only NULLs were read, fill offsets with 0.
        if (num_non_empty_variants == 0)
        {
            offsets.resize_fill(discriminators_data.size(), 0);
        }
        /// If there is only 1 variant and no NULLs was read, fill offsets with sequential offsets of this variant.
        else if (num_non_empty_variants == 1 && variant_limits[last_non_empty_discr] == num_new_offsets)
        {
            size_t first_offset = col.getVariantByLocalDiscriminator(last_non_empty_discr).size() - num_new_offsets;
            for (size_t i = 0; i != num_new_offsets; ++i)
                offsets.push_back(first_offset + i);
        }
        /// Otherwise iterate through discriminators and fill offsets accordingly.
        else
        {
            size_t start = offsets.size();
            for (size_t i = start; i != discriminators_data.size(); ++i)
            {
                ColumnVariant::Discriminator discr = discriminators_data[i];
                if (discr == ColumnVariant::NULL_DISCRIMINATOR)
                    offsets.emplace_back();
                else
                    offsets.push_back(variant_offsets[discr]++);
            }
        }

        addToSubstreamsCache(cache, settings.path, col.getOffsetsPtr());
    }
    settings.path.pop_back();
}

std::vector<size_t> SerializationVariant::deserializeCompactDiscriminators(
    DB::ColumnPtr & discriminators_column,
    size_t limit,
    ReadBuffer * stream,
    bool continuous_reading,
    DeserializeBinaryBulkStateVariantDiscriminators & state) const
{
    auto & discriminators = assert_cast<ColumnVariant::ColumnDiscriminators &>(*discriminators_column->assumeMutable());
    auto & discriminators_data = discriminators.getData();

    /// Reset state if we are reading from the start of the granule and not from the previous position in the file.
    if (!continuous_reading)
        state.remaining_rows_in_granule = 0;

    /// Calculate limits for variants during discriminators deserialization.
    std::vector<size_t> variant_limits(variants.size(), 0);
    while (limit)
    {
        /// If we read all rows from current granule, start reading the next one.
        if (state.remaining_rows_in_granule == 0)
        {
            if (stream->eof())
                return variant_limits;

            readDiscriminatorsGranuleStart(state, stream);
        }

        size_t limit_in_granule = std::min(limit, state.remaining_rows_in_granule);
        if (state.granule_format == CompactDiscriminatorsGranuleFormat::COMPACT)
        {
            auto & data = discriminators.getData();
            data.resize_fill(data.size() + limit_in_granule, state.compact_discr);
            if (state.compact_discr != ColumnVariant::NULL_DISCRIMINATOR)
                variant_limits[state.compact_discr] += limit_in_granule;
        }
        else
        {
            SerializationNumber<ColumnVariant::Discriminator>().deserializeBinaryBulk(discriminators, *stream, limit_in_granule, 0);
            size_t start = discriminators_data.size() - limit_in_granule;
            for (size_t i = start; i != discriminators_data.size(); ++i)
            {
                ColumnVariant::Discriminator discr = discriminators_data[i];
                if (discr != ColumnVariant::NULL_DISCRIMINATOR)
                    ++variant_limits[discr];
            }
        }

        state.remaining_rows_in_granule -= limit_in_granule;
        limit -= limit_in_granule;
    }

    return variant_limits;
}

void SerializationVariant::readDiscriminatorsGranuleStart(DeserializeBinaryBulkStateVariantDiscriminators & state, DB::ReadBuffer * stream)
{
    UInt64 granule_size;
    readVarUInt(granule_size, *stream);
    state.remaining_rows_in_granule = granule_size;
    UInt8 granule_format;
    readBinaryLittleEndian(granule_format, *stream);
    state.granule_format = static_cast<CompactDiscriminatorsGranuleFormat>(granule_format);
    if (granule_format == CompactDiscriminatorsGranuleFormat::COMPACT)
        readBinaryLittleEndian(state.compact_discr, *stream);
}

void SerializationVariant::addVariantElementToPath(DB::ISerialization::SubstreamPath & path, size_t i) const
{
    path.push_back(Substream::VariantElement);
    path.back().variant_element_name = variant_names[i];
}

void SerializationVariant::serializeBinary(const Field & /*field*/, WriteBuffer & /*ostr*/, const FormatSettings & /*settings*/) const
{
    throw Exception(ErrorCodes::NOT_IMPLEMENTED, "Method serializeBinary from a field is not implemented for SerializationVariant");
}

void SerializationVariant::deserializeBinary(Field & /*field*/, ReadBuffer & /*istr*/, const FormatSettings & /*settings*/) const
{
    throw Exception(ErrorCodes::NOT_IMPLEMENTED, "Method deserializeBinary to a field is not implemented for SerializationVariant");
}

void SerializationVariant::serializeBinary(const IColumn & column, size_t row_num, WriteBuffer & ostr, const FormatSettings & settings) const
{
    const ColumnVariant & col = assert_cast<const ColumnVariant &>(column);
    auto global_discr = col.globalDiscriminatorAt(row_num);
    writeBinaryLittleEndian(global_discr, ostr);
    if (global_discr != ColumnVariant::NULL_DISCRIMINATOR)
        variants[global_discr]->serializeBinary(col.getVariantByGlobalDiscriminator(global_discr), col.offsetAt(row_num), ostr, settings);
}

void SerializationVariant::deserializeBinary(IColumn & column, ReadBuffer & istr, const FormatSettings & settings) const
{
    ColumnVariant & col = assert_cast<ColumnVariant &>(column);
    ColumnVariant::Discriminator global_discr;
    readBinaryLittleEndian(global_discr, istr);
    if (global_discr == ColumnVariant::NULL_DISCRIMINATOR)
    {
        col.insertDefault();
    }
    else
    {
        auto & variant_column = col.getVariantByGlobalDiscriminator(global_discr);
        variants[global_discr]->deserializeBinary(variant_column, istr, settings);
        col.getLocalDiscriminators().push_back(col.localDiscriminatorByGlobal(global_discr));
        col.getOffsets().push_back(variant_column.size() - 1);
    }
}

namespace
{

const std::unordered_map<TypeIndex, size_t> & getTypesTextDeserializePriorityMap()
{
    static std::unordered_map<TypeIndex, size_t> priority_map = []
    {
        static constexpr std::array priorities = {
            /// Complex types have highest priority.
            TypeIndex::Array,
            TypeIndex::Tuple,
            TypeIndex::Map,
            TypeIndex::AggregateFunction,

            /// Enums can be parsed both from strings and numbers.
            /// So they have high enough priority.
            TypeIndex::Enum8,
            TypeIndex::Enum16,

            /// Types that can be parsed from strings.
            TypeIndex::UUID,
            TypeIndex::IPv4,
            TypeIndex::IPv6,

            /// Types that can be parsed from numbers.
            /// The order:
            ///    1) Integers
            ///    2) Big Integers
            ///    3) Decimals
            ///    4) Floats
            /// In each group small types have higher priority.
            TypeIndex::Int8,
            TypeIndex::UInt8,
            TypeIndex::Int16,
            TypeIndex::UInt16,
            TypeIndex::Int32,
            TypeIndex::UInt32,
            TypeIndex::Int64,
            TypeIndex::UInt64,
            TypeIndex::Int128,
            TypeIndex::UInt128,
            TypeIndex::Int256,
            TypeIndex::UInt256,
            TypeIndex::Decimal32,
            TypeIndex::Decimal64,
            TypeIndex::Decimal128,
            TypeIndex::Decimal256,
            TypeIndex::Float32,
            TypeIndex::Float64,

            /// Dates and DateTimes. More simple Date types have higher priority.
            /// They have lower priority as numbers as some DateTimes sometimes can
            /// be also parsed from numbers, but we don't want it usually.
            TypeIndex::Date,
            TypeIndex::Date32,
            TypeIndex::DateTime,
            TypeIndex::DateTime64,

            /// String types have almost the lowest priority,
            /// as in text formats almost all data can
            /// be deserialized into String type.
            TypeIndex::FixedString,
            TypeIndex::String,
        };

        std::unordered_map<TypeIndex, size_t> pm;

        pm.reserve(priorities.size());
        for (size_t i = 0; i != priorities.size(); ++i)
            pm[priorities[i]] = priorities.size() - i;
        return pm;
    }();

    return priority_map;
}

/// We want to create more or less optimal order of types in which we will try text deserializations.
/// To do it, for each type we calculate a priority and then sort them by this priority.
/// Above we defined priority of each data type, but types can be nested and also we can have LowCardinality and Nullable.
/// To sort any nested types we create a priority that is a tuple of 3 elements:
/// 1) The maximum depth of nested types like Array/Map/Tuple.
/// 2) The combination of simple and complex types priorities.
/// 3) The depth of nested types LowCardinality/Nullable.
/// So, when we will sort types, first we will sort by the maximum depth of nested types, so more nested types are deserialized first,
/// then for types with the same depth we sort by the types priority, and last we sort by the depth of LowCardinality/Nullable types,
/// so if we have types with the same level of nesting and the same priority, we will first try to deserialize LowCardinality/Nullable types
/// (for example if we have types Array(Array(String)) and Array(Array(Nullable(String))).
/// This is just a batch of heuristics.
std::tuple<size_t, size_t, size_t> getTypeTextDeserializePriority(const DataTypePtr & type, size_t nested_depth, size_t simple_nested_depth, const std::unordered_map<TypeIndex, size_t> & priority_map)
{
    if (const auto * nullable_type = typeid_cast<const DataTypeNullable *>(type.get()))
        return getTypeTextDeserializePriority(nullable_type->getNestedType(), nested_depth, simple_nested_depth + 1, priority_map);

    if (const auto * lc_type = typeid_cast<const DataTypeLowCardinality *>(type.get()))
        return getTypeTextDeserializePriority(lc_type->getDictionaryType(), nested_depth, simple_nested_depth + 1, priority_map);

    if (const auto * array_type = typeid_cast<const DataTypeArray *>(type.get()))
    {
        auto [elements_nested_depth, elements_priority, elements_simple_nested_depth] = getTypeTextDeserializePriority(array_type->getNestedType(), nested_depth + 1, simple_nested_depth, priority_map);
        return {elements_nested_depth, elements_priority + priority_map.at(TypeIndex::Array), elements_simple_nested_depth};
    }

    if (const auto * tuple_type = typeid_cast<const DataTypeTuple *>(type.get()))
    {
        size_t max_nested_depth = 0;
        size_t sum_priority = 0;
        size_t max_simple_nested_depth = 0;
        for (const auto & elem : tuple_type->getElements())
        {
            auto [elem_nested_depth, elem_priority, elem_simple_nested_depth] = getTypeTextDeserializePriority(elem, nested_depth + 1, simple_nested_depth, priority_map);
            sum_priority += elem_priority;
            max_nested_depth = std::max(elem_nested_depth, max_nested_depth);
            max_simple_nested_depth = std::max(elem_simple_nested_depth, max_simple_nested_depth);
        }

        return {max_nested_depth, sum_priority + priority_map.at(TypeIndex::Tuple), max_simple_nested_depth};
    }

    if (const auto * map_type = typeid_cast<const DataTypeMap *>(type.get()))
    {
        auto [key_max_depth, key_priority, key_simple_nested_depth] = getTypeTextDeserializePriority(map_type->getKeyType(), nested_depth + 1, simple_nested_depth, priority_map);
        auto [value_max_depth, value_priority, value_simple_nested_depth] = getTypeTextDeserializePriority(map_type->getValueType(), nested_depth + 1, simple_nested_depth, priority_map);
        return {std::max(key_max_depth, value_max_depth), key_priority + value_priority + priority_map.at(TypeIndex::Map), std::max(key_simple_nested_depth, value_simple_nested_depth)};
    }

    if (const auto * variant_type = typeid_cast<const DataTypeVariant *>(type.get()))
    {
        size_t max_priority = 0;
        size_t max_depth = 0;
        size_t max_simple_nested_depth = 0;
        for (const auto & variant : variant_type->getVariants())
        {
            auto [variant_max_depth, variant_priority, variant_simple_nested_depth] = getTypeTextDeserializePriority(variant, nested_depth, simple_nested_depth, priority_map);
            max_priority = std::max(variant_priority, max_priority);
            max_depth = std::max(variant_max_depth, max_depth);
            max_simple_nested_depth = std::max(variant_simple_nested_depth, max_simple_nested_depth);
        }

        return {max_depth, max_priority, max_simple_nested_depth};
    }

    /// Bool type should have priority higher then all integers.
    if (isBool(type))
        return {nested_depth, priority_map.at(TypeIndex::Int8) + 1, simple_nested_depth};

    auto it = priority_map.find(type->getTypeId());
    return {nested_depth, it == priority_map.end() ? 0 : it->second, simple_nested_depth};
}

}

std::vector<size_t> SerializationVariant::getVariantsDeserializeTextOrder(const DB::DataTypes & variant_types)
{
    std::vector<std::tuple<size_t, size_t, size_t>> priorities;
    priorities.reserve(variant_types.size());
    std::vector<size_t> order;
    order.reserve(variant_types.size());
    const auto & priority_map = getTypesTextDeserializePriorityMap();
    for (size_t i = 0; i != variant_types.size(); ++i)
    {
        priorities.push_back(getTypeTextDeserializePriority(variant_types[i], 0, 0, priority_map));
        order.push_back(i);
    }

    std::sort(order.begin(), order.end(), [&](size_t left, size_t right) { return priorities[left] > priorities[right]; });
    return order;
}


bool SerializationVariant::tryDeserializeImpl(
    IColumn & column,
    const String & field,
    std::function<bool(ReadBuffer &)> check_for_null,
    std::function<bool(IColumn & variant_column, const SerializationPtr & variant_serialization, ReadBuffer &)> try_deserialize_nested) const
{
    auto & column_variant = assert_cast<ColumnVariant &>(column);
    ReadBufferFromString null_buf(field);
    if (check_for_null(null_buf) && null_buf.eof())
    {
        column_variant.insertDefault();
        return true;
    }

    for (size_t global_discr : deserialize_text_order)
    {
        ReadBufferFromString variant_buf(field);
        auto & variant_column = column_variant.getVariantByGlobalDiscriminator(global_discr);
        size_t prev_size = variant_column.size();
        if (try_deserialize_nested(variant_column, variants[global_discr], variant_buf) && variant_buf.eof())
        {
            column_variant.getLocalDiscriminators().push_back(column_variant.localDiscriminatorByGlobal(global_discr));
            column_variant.getOffsets().push_back(prev_size);
            return true;
        }
        else if (variant_column.size() > prev_size)
        {
            variant_column.popBack(1);
        }
    }

    return false;
}

void SerializationVariant::serializeTextEscaped(const IColumn & column, size_t row_num, WriteBuffer & ostr, const FormatSettings & settings) const
{
    const ColumnVariant & col = assert_cast<const ColumnVariant &>(column);
    auto global_discr = col.globalDiscriminatorAt(row_num);
    if (global_discr == ColumnVariant::NULL_DISCRIMINATOR)
        SerializationNullable::serializeNullEscaped(ostr, settings);
    else
        variants[global_discr]->serializeTextEscaped(col.getVariantByGlobalDiscriminator(global_discr), col.offsetAt(row_num), ostr, settings);
}

bool SerializationVariant::tryDeserializeTextEscaped(IColumn & column, ReadBuffer & istr, const FormatSettings & settings) const
{
    String field;
    settings.tsv.crlf_end_of_line_input ? readEscapedStringCRLF(field, istr) : readEscapedString(field, istr);
    return tryDeserializeTextEscapedImpl(column, field, settings);
}

void SerializationVariant::deserializeTextEscaped(IColumn & column, ReadBuffer & istr, const FormatSettings & settings) const
{
    String field;
    settings.tsv.crlf_end_of_line_input ? readEscapedStringCRLF(field, istr) : readEscapedString(field, istr);
    if (!tryDeserializeTextEscapedImpl(column, field, settings))
        throw Exception(ErrorCodes::INCORRECT_DATA, "Cannot parse escaped value of type {} here: {}", variant_name, field);
}

bool SerializationVariant::tryDeserializeTextEscapedImpl(DB::IColumn & column, const String & field, const DB::FormatSettings & settings) const
{
    auto check_for_null = [&](ReadBuffer & buf)
    {
        return SerializationNullable::tryDeserializeNullEscaped(buf, settings);
    };
    auto try_deserialize_variant =[&](IColumn & variant_column, const SerializationPtr & variant_serialization, ReadBuffer & buf)
    {
        return variant_serialization->tryDeserializeTextEscaped(variant_column, buf, settings);
    };

    return tryDeserializeImpl(column, field, check_for_null, try_deserialize_variant);
}

void SerializationVariant::serializeTextRaw(const IColumn & column, size_t row_num, WriteBuffer & ostr, const FormatSettings & settings) const
{
    const ColumnVariant & col = assert_cast<const ColumnVariant &>(column);
    auto global_discr = col.globalDiscriminatorAt(row_num);
    if (global_discr == ColumnVariant::NULL_DISCRIMINATOR)
        SerializationNullable::serializeNullRaw(ostr, settings);
    else
        variants[global_discr]->serializeTextRaw(col.getVariantByGlobalDiscriminator(global_discr), col.offsetAt(row_num), ostr, settings);
}

bool SerializationVariant::tryDeserializeTextRaw(IColumn & column, ReadBuffer & istr, const FormatSettings & settings) const
{
    String field;
    readString(field, istr);
    return tryDeserializeTextRawImpl(column, field, settings);
}

void SerializationVariant::deserializeTextRaw(IColumn & column, ReadBuffer & istr, const FormatSettings & settings) const
{
    String field;
    readString(field, istr);
    if (!tryDeserializeTextRawImpl(column, field, settings))
        throw Exception(ErrorCodes::INCORRECT_DATA, "Cannot parse raw value of type {} here: {}", variant_name, field);
}

bool SerializationVariant::tryDeserializeTextRawImpl(DB::IColumn & column, const String & field, const DB::FormatSettings & settings) const
{
    auto check_for_null = [&](ReadBuffer & buf)
    {
        return SerializationNullable::tryDeserializeNullRaw(buf, settings);
    };
    auto try_deserialize_variant =[&](IColumn & variant_column, const SerializationPtr & variant_serialization, ReadBuffer & buf)
    {
        return variant_serialization->tryDeserializeTextRaw(variant_column, buf, settings);
    };

    return tryDeserializeImpl(column, field, check_for_null, try_deserialize_variant);
}

void SerializationVariant::serializeTextQuoted(const IColumn & column, size_t row_num, WriteBuffer & ostr, const FormatSettings & settings) const
{
    const ColumnVariant & col = assert_cast<const ColumnVariant &>(column);
    auto global_discr = col.globalDiscriminatorAt(row_num);
    if (global_discr == ColumnVariant::NULL_DISCRIMINATOR)
        SerializationNullable::serializeNullQuoted(ostr);
    else
        variants[global_discr]->serializeTextQuoted(col.getVariantByGlobalDiscriminator(global_discr), col.offsetAt(row_num), ostr, settings);
}

bool SerializationVariant::tryDeserializeTextQuoted(IColumn & column, ReadBuffer & istr, const FormatSettings & settings) const
{
    String field;
    if (!tryReadQuotedField(field, istr))
        return false;
    return tryDeserializeTextQuotedImpl(column, field, settings);
}

void SerializationVariant::deserializeTextQuoted(IColumn & column, ReadBuffer & istr, const FormatSettings & settings) const
{
    String field;
    readQuotedField(field, istr);
    if (!tryDeserializeTextQuotedImpl(column, field, settings))
        throw Exception(ErrorCodes::INCORRECT_DATA, "Cannot parse quoted value of type {} here: {}", variant_name, field);
}

bool SerializationVariant::tryDeserializeTextQuotedImpl(DB::IColumn & column, const String & field, const DB::FormatSettings & settings) const
{
    auto check_for_null = [&](ReadBuffer & buf)
    {
        return SerializationNullable::tryDeserializeNullQuoted(buf);
    };
    auto try_deserialize_variant =[&](IColumn & variant_column, const SerializationPtr & variant_serialization, ReadBuffer & buf)
    {
        return variant_serialization->tryDeserializeTextQuoted(variant_column, buf, settings);
    };

    return tryDeserializeImpl(column, field, check_for_null, try_deserialize_variant);
}

void SerializationVariant::serializeTextCSV(const IColumn & column, size_t row_num, WriteBuffer & ostr, const FormatSettings & settings) const
{
    const ColumnVariant & col = assert_cast<const ColumnVariant &>(column);
    auto global_discr = col.globalDiscriminatorAt(row_num);
    if (global_discr == ColumnVariant::NULL_DISCRIMINATOR)
        SerializationNullable::serializeNullCSV(ostr, settings);
    else
        variants[global_discr]->serializeTextCSV(col.getVariantByGlobalDiscriminator(global_discr), col.offsetAt(row_num), ostr, settings);
}

bool SerializationVariant::tryDeserializeTextCSV(IColumn & column, ReadBuffer & istr, const FormatSettings & settings) const
{
    String field;
    readCSVStringInto<String, true, false>(field, istr, settings.csv);
    return tryDeserializeTextCSVImpl(column, field, settings);
}

void SerializationVariant::deserializeTextCSV(IColumn & column, ReadBuffer & istr, const FormatSettings & settings) const
{
    String field;
    readCSVField(field, istr, settings.csv);
    if (!tryDeserializeTextCSVImpl(column, field, settings))
        throw Exception(ErrorCodes::INCORRECT_DATA, "Cannot parse CSV value of type {} here: {}", variant_name, field);
}

bool SerializationVariant::tryDeserializeTextCSVImpl(DB::IColumn & column, const String & field, const DB::FormatSettings & settings) const
{
    auto check_for_null = [&](ReadBuffer & buf)
    {
        return SerializationNullable::tryDeserializeNullCSV(buf, settings);
    };
    auto try_deserialize_variant =[&](IColumn & variant_column, const SerializationPtr & variant_serialization, ReadBuffer & buf)
    {
        return variant_serialization->tryDeserializeTextCSV(variant_column, buf, settings);
    };

    return tryDeserializeImpl(column, field, check_for_null, try_deserialize_variant);
}

void SerializationVariant::serializeText(const IColumn & column, size_t row_num, WriteBuffer & ostr, const FormatSettings & settings) const
{
    const ColumnVariant & col = assert_cast<const ColumnVariant &>(column);
    auto global_discr = col.globalDiscriminatorAt(row_num);
    if (global_discr == ColumnVariant::NULL_DISCRIMINATOR)
        SerializationNullable::serializeNullText(ostr, settings);
    else
        variants[global_discr]->serializeText(col.getVariantByGlobalDiscriminator(global_discr), col.offsetAt(row_num), ostr, settings);
}

bool SerializationVariant::tryDeserializeWholeText(IColumn & column, ReadBuffer & istr, const FormatSettings & settings) const
{
    String field;
    readStringUntilEOF(field, istr);
    return tryDeserializeWholeTextImpl(column, field, settings);
}

void SerializationVariant::deserializeWholeText(IColumn & column, ReadBuffer & istr, const FormatSettings & settings) const
{
    String field;
    readStringUntilEOF(field, istr);
    if (!tryDeserializeWholeTextImpl(column, field, settings))
        throw Exception(ErrorCodes::INCORRECT_DATA, "Cannot parse text value of type {} here: {}", variant_name, field);
}

bool SerializationVariant::tryDeserializeWholeTextImpl(DB::IColumn & column, const String & field, const DB::FormatSettings & settings) const
{
    auto check_for_null = [&](ReadBuffer & buf)
    {
        return SerializationNullable::tryDeserializeNullText(buf);
    };
    auto try_deserialize_variant =[&](IColumn & variant_column, const SerializationPtr & variant_serialization, ReadBuffer & buf)
    {
        return variant_serialization->tryDeserializeWholeText(variant_column, buf, settings);
    };

    return tryDeserializeImpl(column, field, check_for_null, try_deserialize_variant);
}

void SerializationVariant::serializeTextJSON(const IColumn & column, size_t row_num, WriteBuffer & ostr, const FormatSettings & settings) const
{
    const ColumnVariant & col = assert_cast<const ColumnVariant &>(column);
    auto global_discr = col.globalDiscriminatorAt(row_num);
    if (global_discr == ColumnVariant::NULL_DISCRIMINATOR)
        SerializationNullable::serializeNullJSON(ostr);
    else
        variants[global_discr]->serializeTextJSON(col.getVariantByGlobalDiscriminator(global_discr), col.offsetAt(row_num), ostr, settings);
}

bool SerializationVariant::tryDeserializeTextJSON(IColumn & column, ReadBuffer & istr, const FormatSettings & settings) const
{
    String field;
    if (!tryReadJSONField(field, istr, settings.json))
        return false;
    return tryDeserializeTextJSONImpl(column, field, settings);
}

void SerializationVariant::deserializeTextJSON(IColumn & column, ReadBuffer & istr, const FormatSettings & settings) const
{
    String field;
    readJSONField(field, istr, settings.json);
    if (!tryDeserializeTextJSONImpl(column, field, settings))
        throw Exception(ErrorCodes::INCORRECT_DATA, "Cannot parse JSON value of type {} here: {}", variant_name, field);
}

bool SerializationVariant::tryDeserializeTextJSONImpl(DB::IColumn & column, const String & field, const DB::FormatSettings & settings) const
{
    auto check_for_null = [&](ReadBuffer & buf)
    {
        return SerializationNullable::tryDeserializeNullJSON(buf);
    };
    auto try_deserialize_variant =[&](IColumn & variant_column, const SerializationPtr & variant_serialization, ReadBuffer & buf)
    {
        return variant_serialization->tryDeserializeTextJSON(variant_column, buf, settings);
    };

    return tryDeserializeImpl(column, field, check_for_null, try_deserialize_variant);
}

void SerializationVariant::serializeTextXML(const IColumn & column, size_t row_num, WriteBuffer & ostr, const FormatSettings & settings) const
{
    const ColumnVariant & col = assert_cast<const ColumnVariant &>(column);
    auto global_discr = col.globalDiscriminatorAt(row_num);
    if (global_discr == ColumnVariant::NULL_DISCRIMINATOR)
        SerializationNullable::serializeNullXML(ostr);
    else
        variants[global_discr]->serializeTextXML(col.getVariantByGlobalDiscriminator(global_discr), col.offsetAt(row_num), ostr, settings);
}

}<|MERGE_RESOLUTION|>--- conflicted
+++ resolved
@@ -30,12 +30,18 @@
 
 struct SerializeBinaryBulkStateVariant : public ISerialization::SerializeBinaryBulkState
 {
-    std::vector<ISerialization::SerializeBinaryBulkStatePtr> states;
+    explicit SerializeBinaryBulkStateVariant(UInt64 mode) : discriminators_mode(mode)
+    {
+    }
+
+    SerializationVariant::DiscriminatorsSerializationMode discriminators_mode;
+    std::vector<ISerialization::SerializeBinaryBulkStatePtr> variant_states;
 };
 
 struct DeserializeBinaryBulkStateVariant : public ISerialization::DeserializeBinaryBulkState
 {
-    std::vector<ISerialization::DeserializeBinaryBulkStatePtr> states;
+    ISerialization::DeserializeBinaryBulkStatePtr discriminators_state;
+    std::vector<ISerialization::DeserializeBinaryBulkStatePtr> variant_states;
 };
 
 void SerializationVariant::enumerateStreams(
@@ -71,7 +77,7 @@
                              .withType(type_variant ? type_variant->getVariant(i) : nullptr)
                              .withColumn(column_variant ? column_variant->getVariantPtrByGlobalDiscriminator(i) : nullptr)
                              .withSerializationInfo(data.serialization_info)
-                             .withDeserializeState(variant_deserialize_state ? variant_deserialize_state->states[i] : nullptr);
+                             .withDeserializeState(variant_deserialize_state ? variant_deserialize_state->variant_states[i] : nullptr);
 
         addVariantElementToPath(settings.path, i);
         settings.path.back().data = variant_data;
@@ -82,25 +88,6 @@
     settings.path.pop_back();
 }
 
-<<<<<<< HEAD
-struct SerializeBinaryBulkStateVariant : public ISerialization::SerializeBinaryBulkState
-{
-    explicit SerializeBinaryBulkStateVariant(UInt64 mode) : discriminators_mode(mode)
-    {
-    }
-
-    SerializationVariant::DiscriminatorsSerializationMode discriminators_mode;
-    std::vector<ISerialization::SerializeBinaryBulkStatePtr> variant_states;
-};
-
-struct DeserializeBinaryBulkStateVariant : public ISerialization::DeserializeBinaryBulkState
-{
-    ISerialization::DeserializeBinaryBulkStatePtr discriminators_state;
-    std::vector<ISerialization::DeserializeBinaryBulkStatePtr> variant_states;
-};
-
-=======
->>>>>>> e513fc19
 void SerializationVariant::serializeBinaryBulkStatePrefix(
     const IColumn & column,
     SerializeBinaryBulkSettings & settings,
@@ -168,11 +155,7 @@
     for (size_t i = 0; i < variants.size(); ++i)
     {
         addVariantElementToPath(settings.path, i);
-<<<<<<< HEAD
         variants[i]->deserializeBinaryBulkStatePrefix(settings, variant_state->variant_states[i], cache);
-=======
-        variants[i]->deserializeBinaryBulkStatePrefix(settings, variant_state->states[i], cache);
->>>>>>> e513fc19
         settings.path.pop_back();
     }
 
@@ -252,6 +235,7 @@
         addVariantElementToPath(settings.path, non_empty_global_discr);
         /// We can use the same offset/limit as for whole Variant column
         variants[non_empty_global_discr]->serializeBinaryBulkWithMultipleStreams(col.getVariantByGlobalDiscriminator(non_empty_global_discr), offset, limit, settings, variant_state->variant_states[non_empty_global_discr]);
+        variants_statistics[variant_names[non_empty_global_discr]] += limit;
         settings.path.pop_back();
         settings.path.pop_back();
         return;
@@ -301,41 +285,14 @@
         for (size_t i = 0; i != variants.size(); ++i)
         {
             addVariantElementToPath(settings.path, i);
-<<<<<<< HEAD
             variants[i]->serializeBinaryBulkWithMultipleStreams(col.getVariantByGlobalDiscriminator(i), 0, 0, settings, variant_state->variant_states[i]);
-=======
-            variants[i]->serializeBinaryBulkWithMultipleStreams(col.getVariantByGlobalDiscriminator(i), 0, 0, settings, variant_state->states[i]);
             variants_statistics[variant_names[i]] += col.getVariantByGlobalDiscriminator(i).size();
->>>>>>> e513fc19
             settings.path.pop_back();
         }
         settings.path.pop_back();
         return;
     }
 
-<<<<<<< HEAD
-=======
-    /// If we have only one non empty variant and no NULLs, we can use the same limit offset for this variant.
-    if (auto non_empty_local_discr = col.getLocalDiscriminatorOfOneNoneEmptyVariantNoNulls())
-    {
-        /// First, serialize discriminators.
-        /// We know that all discriminators are the same, so we just need to serialize this discriminator limit times.
-        auto non_empty_global_discr = col.globalDiscriminatorByLocal(*non_empty_local_discr);
-        for (size_t i = 0; i != limit; ++i)
-            writeBinaryLittleEndian(non_empty_global_discr, *discriminators_stream);
-
-        /// Second, serialize non-empty variant (other variants are empty and we can skip their serialization).
-        settings.path.push_back(Substream::VariantElements);
-        addVariantElementToPath(settings.path, non_empty_global_discr);
-        /// We can use the same offset/limit as for whole Variant column
-        variants[non_empty_global_discr]->serializeBinaryBulkWithMultipleStreams(col.getVariantByGlobalDiscriminator(non_empty_global_discr), offset, limit, settings, variant_state->states[non_empty_global_discr]);
-        variants_statistics[variant_names[non_empty_global_discr]] += limit;
-        settings.path.pop_back();
-        settings.path.pop_back();
-        return;
-    }
-
->>>>>>> e513fc19
     /// In general case we should iterate through local discriminators in range [offset, offset + limit] to serialize global discriminators and calculate offset/limit pair for each variant.
     const auto & local_discriminators = col.getLocalDiscriminators();
     const auto & offsets = col.getOffsets();
@@ -398,12 +355,8 @@
                 variant_offsets_and_limits[i].first,
                 variant_offsets_and_limits[i].second,
                 settings,
-<<<<<<< HEAD
                 variant_state->variant_states[i]);
-=======
-                variant_state->states[i]);
             variants_statistics[variant_names[i]] += variant_offsets_and_limits[i].second;
->>>>>>> e513fc19
             settings.path.pop_back();
         }
     }
