--- conflicted
+++ resolved
@@ -168,19 +168,13 @@
             ///  but by separate Array columns with names in a form of a.b,
             ///  and name is encoded as a whole.
             if (escape_tuple_delimiter && it->escape_tuple_delimiter)
-<<<<<<< HEAD
-                stream_name += escapeForFileName(".") + escapeForFileName(it->tuple_element_name);
+                stream_name += escapeForFileName("." + it->tuple_element_name);
             else
                 stream_name += "." + it->tuple_element_name;
         }
         else if (it->type == Substream::ObjectElement)
         {
             stream_name += escapeForFileName(".") + escapeForFileName(it->object_key_name);
-=======
-                stream_name += escapeForFileName("." + it->tuple_element_name);
-            else
-                stream_name += "." + it->tuple_element_name;
->>>>>>> 437940b2
         }
     }
 
