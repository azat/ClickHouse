#include <Disks/ObjectStorages/IObjectStorage.h>
#include <Disks/IO/ThreadPoolRemoteFSReader.h>
#include <IO/WriteBufferFromFileBase.h>
#include <IO/copyData.h>

namespace DB
{

namespace ErrorCodes
{
    extern const int NOT_IMPLEMENTED;
}

AsynchronousReaderPtr IObjectStorage::getThreadPoolReader()
{
    constexpr size_t pool_size = 50;
    constexpr size_t queue_size = 1000000;
    static AsynchronousReaderPtr reader = std::make_shared<ThreadPoolRemoteFSReader>(pool_size, queue_size);
    return reader;
}

ThreadPool & IObjectStorage::getThreadPoolWriter()
{
    constexpr size_t pool_size = 100;
    constexpr size_t queue_size = 1000000;
    static ThreadPool writer(pool_size, pool_size, queue_size);
    return writer;
}

void IObjectStorage::copyObjectToAnotherObjectStorage( // NOLINT
    const StoredObject & object_from,
    const StoredObject & object_to,
    IObjectStorage & object_storage_to,
    std::optional<ObjectAttributes> object_to_attributes)
{
    if (&object_storage_to == this)
        copyObject(object_from, object_to, object_to_attributes);

    auto in = readObject(object_from);
    auto out = object_storage_to.writeObject(object_to, WriteMode::Rewrite);
    copyData(*in, *out);
    out->finalize();
}

<<<<<<< HEAD
void IObjectStorage::applyRemoteThrottlingSettings(ContextPtr context)
{
    std::unique_lock lock{throttlers_mutex};
    read_throttler = context->getRemoteReadThrottler();
    write_throttler = context->getRemoteWriteThrottler();
}

ReadSettings IObjectStorage::patchSettings(const ReadSettings & read_settings) const
{
    std::unique_lock lock{throttlers_mutex};
    ReadSettings settings{read_settings};
    settings.throttler = read_throttler;
    return settings;
}

WriteSettings IObjectStorage::patchSettings(const WriteSettings & write_settings) const
{
    std::unique_lock lock{throttlers_mutex};
    WriteSettings settings{write_settings};
    settings.throttler = write_throttler;
    return settings;
}


=======
std::string IObjectStorage::getCacheBasePath() const
{
    throw Exception(ErrorCodes::NOT_IMPLEMENTED, "getCacheBasePath() is not implemented for {}", getName());
}

>>>>>>> 9e4f516f
}<|MERGE_RESOLUTION|>--- conflicted
+++ resolved
@@ -42,7 +42,11 @@
     out->finalize();
 }
 
-<<<<<<< HEAD
+std::string IObjectStorage::getCacheBasePath() const
+{
+    throw Exception(ErrorCodes::NOT_IMPLEMENTED, "getCacheBasePath() is not implemented for {}", getName());
+}
+
 void IObjectStorage::applyRemoteThrottlingSettings(ContextPtr context)
 {
     std::unique_lock lock{throttlers_mutex};
@@ -66,12 +70,4 @@
     return settings;
 }
 
-
-=======
-std::string IObjectStorage::getCacheBasePath() const
-{
-    throw Exception(ErrorCodes::NOT_IMPLEMENTED, "getCacheBasePath() is not implemented for {}", getName());
-}
-
->>>>>>> 9e4f516f
 }