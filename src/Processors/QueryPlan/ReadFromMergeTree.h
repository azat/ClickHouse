#pragma once
#include <Processors/QueryPlan/SourceStepWithFilter.h>
#include <Storages/MergeTree/RangesInDataPart.h>
#include <Storages/MergeTree/RequestResponse.h>
#include <Storages/SelectQueryInfo.h>
#include <Storages/MergeTree/MergeTreeData.h>
#include <Storages/MergeTree/MergeTreeReadPool.h>

namespace DB
{

using PartitionIdToMaxBlock = std::unordered_map<String, Int64>;

class Pipe;

using MergeTreeReadTaskCallback = std::function<std::optional<ParallelReadResponse>(ParallelReadRequest)>;

struct MergeTreeDataSelectSamplingData
{
    bool use_sampling = false;
    bool read_nothing = false;
    Float64 used_sample_factor = 1.0;
    std::shared_ptr<ASTFunction> filter_function;
    ActionsDAGPtr filter_expression;
};

struct MergeTreeDataSelectAnalysisResult;
using MergeTreeDataSelectAnalysisResultPtr = std::shared_ptr<MergeTreeDataSelectAnalysisResult>;

/// This step is created to read from MergeTree* table.
/// For now, it takes a list of parts and creates source from it.
class ReadFromMergeTree final : public SourceStepWithFilter
{
public:

    enum class IndexType
    {
        None,
        MinMax,
        Partition,
        PrimaryKey,
        Skip,
    };

    /// This is a struct with information about applied indexes.
    /// Is used for introspection only, in EXPLAIN query.
    struct IndexStat
    {
        IndexType type;
        std::string name;
        std::string description;
        std::string condition;
        std::vector<std::string> used_keys;
        size_t num_parts_after;
        size_t num_granules_after;
    };

    using IndexStats = std::vector<IndexStat>;

    enum class ReadType
    {
        /// By default, read will use MergeTreeReadPool and return pipe with num_streams outputs.
        /// If num_streams == 1, will read without pool, in order specified in parts.
        Default,
        /// Read in sorting key order.
        /// Returned pipe will have the number of ports equals to parts.size().
        /// Parameter num_streams_ is ignored in this case.
        /// User should add MergingSorted itself if needed.
        InOrder,
        /// The same as InOrder, but in reverse order.
        /// For every part, read ranges and granules from end to begin. Also add ReverseTransform.
        InReverseOrder,
        /// A special type of reading where every replica
        /// talks to a remote coordinator (which is located on the initiator node)
        /// and who spreads marks and parts across them.
        ParallelReplicas,
    };

    struct AnalysisResult
    {
        RangesInDataParts parts_with_ranges;
        MergeTreeDataSelectSamplingData sampling;
        IndexStats index_stats;
        Names column_names_to_read;
        ReadFromMergeTree::ReadType read_type = ReadFromMergeTree::ReadType::Default;
        UInt64 total_parts = 0;
        UInt64 parts_before_pk = 0;
        UInt64 selected_parts = 0;
        UInt64 selected_ranges = 0;
        UInt64 selected_marks = 0;
        UInt64 selected_marks_pk = 0;
        UInt64 total_marks_pk = 0;
        UInt64 selected_rows = 0;

        void checkLimits(const Settings & settings, const SelectQueryInfo & query_info_) const;
    };

    ReadFromMergeTree(
        MergeTreeData::DataPartsVector parts_,
        Names real_column_names_,
        Names virt_column_names_,
        const MergeTreeData & data_,
        const SelectQueryInfo & query_info_,
        StorageSnapshotPtr storage_snapshot,
        ContextPtr context_,
        size_t max_block_size_,
        size_t num_streams_,
        bool sample_factor_column_queried_,
        std::shared_ptr<PartitionIdToMaxBlock> max_block_numbers_to_read_,
        Poco::Logger * log_,
        MergeTreeDataSelectAnalysisResultPtr analyzed_result_ptr_,
        bool enable_parallel_reading
    );

    static constexpr auto name = "ReadFromMergeTree";
    String getName() const override { return name; }

    void initializePipeline(QueryPipelineBuilder & pipeline, const BuildQueryPipelineSettings &) override;

    void describeActions(FormatSettings & format_settings) const override;
    void describeIndexes(FormatSettings & format_settings) const override;

    void describeActions(JSONBuilder::JSONMap & map) const override;
    void describeIndexes(JSONBuilder::JSONMap & map) const override;

    const Names & getRealColumnNames() const { return real_column_names; }
    const Names & getVirtualColumnNames() const { return virt_column_names; }

    StorageID getStorageID() const { return data.getStorageID(); }
    const StorageSnapshotPtr & getStorageSnapshot() const { return storage_snapshot; }
    UInt64 getSelectedParts() const { return selected_parts; }
    UInt64 getSelectedRows() const { return selected_rows; }
    UInt64 getSelectedMarks() const { return selected_marks; }

    static MergeTreeDataSelectAnalysisResultPtr selectRangesToRead(
        MergeTreeData::DataPartsVector parts,
        const PrewhereInfoPtr & prewhere_info,
        const ActionDAGNodes & added_filter_nodes,
        const StorageMetadataPtr & metadata_snapshot_base,
        const StorageMetadataPtr & metadata_snapshot,
        const SelectQueryInfo & query_info,
        ContextPtr context,
        size_t num_streams,
        std::shared_ptr<PartitionIdToMaxBlock> max_block_numbers_to_read,
        const MergeTreeData & data,
        const Names & real_column_names,
        bool sample_factor_column_queried,
        Poco::Logger * log);

    MergeTreeDataSelectAnalysisResultPtr selectRangesToRead(MergeTreeData::DataPartsVector parts) const;

    ContextPtr getContext() const { return context; }
    const SelectQueryInfo & getQueryInfo() const { return query_info; }
    StorageMetadataPtr getStorageMetadata() const { return metadata_for_reading; }
<<<<<<< HEAD
    StorageSnapshotPtr getStorageSnapshot() const { return storage_snapshot; }
    const PrewhereInfo * getPrewhereInfo() const { return prewhere_info.get(); }
=======
    const PrewhereInfoPtr & getPrewhereInfo() const { return prewhere_info; }
>>>>>>> e89e2634

    /// Returns `false` if requested reading cannot be performed.
    bool requestReadingInOrder(size_t prefix_size, int direction, size_t limit);

    void updatePrewhereInfo(const PrewhereInfoPtr & prewhere_info_value);

    static bool isFinal(const SelectQueryInfo & query_info);
    bool isQueryWithFinal() const;
    bool isQueryWithSampling() const;

    /// Returns true if the optimisation is applicable (and applies it then).
    bool requestOutputEachPartitionThroughSeparatePort();
    bool willOutputEachPartitionThroughSeparatePort() const { return output_each_partition_through_separate_port; }

    bool hasAnalyzedResult() const { return analyzed_result_ptr != nullptr; }
    void setAnalyzedResult(MergeTreeDataSelectAnalysisResultPtr analyzed_result_ptr_) { analyzed_result_ptr = std::move(analyzed_result_ptr_); }
    void resetParts(MergeTreeData::DataPartsVector parts) { prepared_parts = std::move(parts); }

    const MergeTreeData::DataPartsVector & getParts() const { return prepared_parts; }
    const MergeTreeData & getMergeTreeData() const { return data; }
    const Names & getRealColumnNames() const { return real_column_names; }
    size_t getMaxBlockSize() const { return max_block_size; }
    size_t getNumStreams() const { return requested_num_streams; }
    bool isParallelReadingEnabled() const { return read_task_callback != std::nullopt; }

private:
    static MergeTreeDataSelectAnalysisResultPtr selectRangesToReadImpl(
        MergeTreeData::DataPartsVector parts,
        const StorageMetadataPtr & metadata_snapshot_base,
        const StorageMetadataPtr & metadata_snapshot,
        const SelectQueryInfo & query_info,
        ContextPtr context,
        size_t num_streams,
        std::shared_ptr<PartitionIdToMaxBlock> max_block_numbers_to_read,
        const MergeTreeData & data,
        const Names & real_column_names,
        bool sample_factor_column_queried,
        Poco::Logger * log);

    int getSortDirection() const
    {
        const InputOrderInfoPtr & order_info = query_info.getInputOrderInfo();
        if (order_info)
            return order_info->direction;

        return 1;
    }

    MergeTreeReaderSettings reader_settings;

    MergeTreeData::DataPartsVector prepared_parts;
    Names real_column_names;
    Names virt_column_names;

    const MergeTreeData & data;
    SelectQueryInfo query_info;
    PrewhereInfoPtr prewhere_info;
    ExpressionActionsSettings actions_settings;

    StorageSnapshotPtr storage_snapshot;
    StorageMetadataPtr metadata_for_reading;

    ContextPtr context;

    const size_t max_block_size;
    size_t requested_num_streams;
    size_t output_streams_limit = 0;
    const size_t preferred_block_size_bytes;
    const size_t preferred_max_column_in_block_size_bytes;
    const bool sample_factor_column_queried;

    /// Used for aggregation optimisation (see DB::QueryPlanOptimizations::tryAggregateEachPartitionIndependently).
    bool output_each_partition_through_separate_port = false;

    std::shared_ptr<PartitionIdToMaxBlock> max_block_numbers_to_read;

    Poco::Logger * log;
    UInt64 selected_parts = 0;
    UInt64 selected_rows = 0;
    UInt64 selected_marks = 0;

    Pipe read(RangesInDataParts parts_with_range, Names required_columns, ReadType read_type, size_t max_streams, size_t min_marks_for_concurrent_read, bool use_uncompressed_cache);
    Pipe readFromPool(RangesInDataParts parts_with_ranges, Names required_columns, size_t max_streams, size_t min_marks_for_concurrent_read, bool use_uncompressed_cache);
    Pipe readFromPoolParallelReplicas(RangesInDataParts parts_with_ranges, Names required_columns, size_t max_streams, size_t min_marks_for_concurrent_read, bool use_uncompressed_cache);
    Pipe readInOrder(RangesInDataParts parts_with_range, Names required_columns, ReadType read_type, bool use_uncompressed_cache, UInt64 limit, MergeTreeInOrderReadPoolParallelReplicasPtr pool);

    template<typename TSource>
    ProcessorPtr createSource(const RangesInDataPart & part, const Names & required_columns, bool use_uncompressed_cache, bool has_limit_below_one_block, MergeTreeInOrderReadPoolParallelReplicasPtr pool);

    Pipe spreadMarkRanges(
        RangesInDataParts && parts_with_ranges, size_t num_streams, AnalysisResult & result, ActionsDAGPtr & result_projection);

    Pipe groupStreamsByPartition(AnalysisResult & result, ActionsDAGPtr & result_projection);

    Pipe spreadMarkRangesAmongStreams(RangesInDataParts && parts_with_ranges, size_t num_streams, const Names & column_names);

    Pipe spreadMarkRangesAmongStreamsWithOrder(
        RangesInDataParts && parts_with_ranges,
        size_t num_streams,
        const Names & column_names,
        ActionsDAGPtr & out_projection,
        const InputOrderInfoPtr & input_order_info);

    Pipe spreadMarkRangesAmongStreamsFinal(
        RangesInDataParts && parts, size_t num_streams, const Names & column_names, ActionsDAGPtr & out_projection);

    ReadFromMergeTree::AnalysisResult getAnalysisResult() const;
    MergeTreeDataSelectAnalysisResultPtr analyzed_result_ptr;

    bool is_parallel_reading_from_replicas;
    std::optional<MergeTreeAllRangesCallback> all_ranges_callback;
    std::optional<MergeTreeReadTaskCallback> read_task_callback;
};

struct MergeTreeDataSelectAnalysisResult
{
    std::variant<std::exception_ptr, ReadFromMergeTree::AnalysisResult> result;

    bool error() const;
    size_t marks() const;
};

}<|MERGE_RESOLUTION|>--- conflicted
+++ resolved
@@ -152,12 +152,8 @@
     ContextPtr getContext() const { return context; }
     const SelectQueryInfo & getQueryInfo() const { return query_info; }
     StorageMetadataPtr getStorageMetadata() const { return metadata_for_reading; }
-<<<<<<< HEAD
     StorageSnapshotPtr getStorageSnapshot() const { return storage_snapshot; }
-    const PrewhereInfo * getPrewhereInfo() const { return prewhere_info.get(); }
-=======
     const PrewhereInfoPtr & getPrewhereInfo() const { return prewhere_info; }
->>>>>>> e89e2634
 
     /// Returns `false` if requested reading cannot be performed.
     bool requestReadingInOrder(size_t prefix_size, int direction, size_t limit);
