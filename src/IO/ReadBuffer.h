#pragma once

#include <cassert>
#include <cstring>
#include <algorithm>
#include <memory>

#include <Common/Exception.h>
#include <IO/BufferBase.h>


namespace DB
{

namespace ErrorCodes
{
    extern const int ATTEMPT_TO_READ_AFTER_EOF;
    extern const int CANNOT_READ_ALL_DATA;
}

/** A simple abstract class for buffered data reading (char sequences) from somewhere.
  * Unlike std::istream, it provides access to the internal buffer,
  *  and also allows you to manually manage the position inside the buffer.
  *
  * Note! `char *`, not `const char *` is used
  *  (so that you can take out the common code into BufferBase, and also so that you can fill the buffer in with new data).
  * This causes inconveniences - for example, when using ReadBuffer to read from a chunk of memory const char *,
  *  you have to use const_cast.
  *
  * Derived classes must implement the nextImpl() method.
  */
class ReadBuffer : public BufferBase
{
public:
    /** Creates a buffer and sets a piece of available data to read to zero size,
      *  so that the next() function is called to load the new data portion into the buffer at the first try.
      */
    ReadBuffer(Position ptr, size_t size) : BufferBase(ptr, size, 0) { working_buffer.resize(0); }

    /** Used when the buffer is already full of data that can be read.
      *  (in this case, pass 0 as an offset)
      */
    ReadBuffer(Position ptr, size_t size, size_t offset) : BufferBase(ptr, size, offset) {}

    // Copying the read buffers can be dangerous because they can hold a lot of
    // memory or open files, so better to disable the copy constructor to prevent
    // accidental copying.
    ReadBuffer(const ReadBuffer &) = delete;

    // FIXME: behavior differs greately from `BufferBase::set()` and it's very confusing.
    void set(Position ptr, size_t size) { BufferBase::set(ptr, size, 0); working_buffer.resize(0); }

    /** read next data and fill a buffer with it; set position to the beginning;
      * return `false` in case of end, `true` otherwise; throw an exception, if something is wrong
      */
    bool next()
    {
        assert(!hasPendingData());
        assert(position() <= working_buffer.end());

        bytes += offset();
        bool res = nextImpl();
        if (!res)
            working_buffer = Buffer(pos, pos);
        else
            pos = working_buffer.begin() + nextimpl_working_buffer_offset;
        nextimpl_working_buffer_offset = 0;

        assert(position() <= working_buffer.end());

        return res;
    }


    inline void nextIfAtEnd()
    {
        if (!hasPendingData())
            next();
    }

    virtual ~ReadBuffer() = default;


    /** Unlike std::istream, it returns true if all data was read
      *  (and not in case there was an attempt to read after the end).
      * If at the moment the position is at the end of the buffer, it calls the next() method.
      * That is, it has a side effect - if the buffer is over, then it updates it and set the position to the beginning.
      *
      * Try to read after the end should throw an exception.
      */
    bool ALWAYS_INLINE eof()
    {
        return !hasPendingData() && !next();
    }

    void ignore()
    {
        if (!eof())
            ++pos;
        else
            throwReadAfterEOF();
    }

    void ignore(size_t n)
    {
        while (n != 0 && !eof())
        {
            size_t bytes_to_ignore = std::min(static_cast<size_t>(working_buffer.end() - pos), n);
            pos += bytes_to_ignore;
            n -= bytes_to_ignore;
        }

        if (n)
            throwReadAfterEOF();
    }

    /// You could call this method `ignore`, and `ignore` call `ignoreStrict`.
    size_t tryIgnore(size_t n)
    {
        size_t bytes_ignored = 0;

        while (bytes_ignored < n && !eof())
        {
            size_t bytes_to_ignore = std::min(static_cast<size_t>(working_buffer.end() - pos), n - bytes_ignored);
            pos += bytes_to_ignore;
            bytes_ignored += bytes_to_ignore;
        }

        return bytes_ignored;
    }

    void ignoreAll()
    {
        tryIgnore(std::numeric_limits<size_t>::max());
    }

    /// Peeks a single byte.
    bool ALWAYS_INLINE peek(char & c)
    {
        if (eof())
            return false;
        c = *pos;
        return true;
    }

    /// Reads a single byte.
    bool ALWAYS_INLINE read(char & c)
    {
        if (peek(c))
        {
            ++pos;
            return true;
        }

        return false;
    }

    void ALWAYS_INLINE readStrict(char & c)
    {
        if (read(c))
            return;
        throwReadAfterEOF();
    }

    /** Reads as many as there are, no more than n bytes. */
    size_t read(char * to, size_t n)
    {
        size_t bytes_copied = 0;

        while (bytes_copied < n && !eof())
        {
            size_t bytes_to_copy = std::min(static_cast<size_t>(working_buffer.end() - pos), n - bytes_copied);
            ::memcpy(to + bytes_copied, pos, bytes_to_copy);
            pos += bytes_to_copy;
            bytes_copied += bytes_to_copy;
        }

        return bytes_copied;
    }

    /** Reads n bytes, if there are less - throws an exception. */
    void readStrict(char * to, size_t n)
    {
        auto read_bytes = read(to, n);
        if (n != read_bytes)
            throw Exception("Cannot read all data. Bytes read: " + std::to_string(read_bytes) + ". Bytes expected: " + std::to_string(n) + ".", ErrorCodes::CANNOT_READ_ALL_DATA);
    }

    /** A method that can be more efficiently implemented in derived classes, in the case of reading large enough blocks.
      * The implementation can read data directly into `to`, without superfluous copying, if in `to` there is enough space for work.
      * For example, a CompressedReadBuffer can decompress the data directly into `to`, if the entire decompressed block fits there.
      * By default - the same as read.
      * Don't use for small reads.
      */
    virtual size_t readBig(char * to, size_t n)
    {
        return read(to, n);
    }

<<<<<<< HEAD
    /// Returns total size of underlying object read by this buffer. May be helpful for a full allocations
    /// before reading. Doesn't change after reading. Returns 0 if total size is unknown.
    virtual size_t totalSize() const { return 0; }
=======
    /** Do something to allow faster subsequent call to 'nextImpl' if possible.
      * It's used for asynchronous readers with double-buffering.
      */
    virtual void prefetch() {}
>>>>>>> be4c9102

protected:
    /// The number of bytes to ignore from the initial position of `working_buffer`
    /// buffer. Apparently this is an additional out-parameter for nextImpl(),
    /// not a real field.
    size_t nextimpl_working_buffer_offset = 0;

private:
    /** Read the next data and fill a buffer with it.
      * Return `false` in case of the end, `true` otherwise.
      * Throw an exception if something is wrong.
      */
    virtual bool nextImpl() { return false; }

    [[noreturn]] static void throwReadAfterEOF()
    {
        throw Exception("Attempt to read after eof", ErrorCodes::ATTEMPT_TO_READ_AFTER_EOF);
    }
};


using ReadBufferPtr = std::shared_ptr<ReadBuffer>;

/// Due to inconsistencies in ReadBuffer-family interfaces:
///  - some require to fully wrap underlying buffer and own it,
///  - some just wrap the reference without ownership,
/// we need to be able to wrap reference-only buffers with movable transparent proxy-buffer.
/// The uniqueness of such wraps is responsibility of the code author.
inline std::unique_ptr<ReadBuffer> wrapReadBufferReference(ReadBuffer & buf)
{
    class ReadBufferWrapper : public ReadBuffer
    {
        public:
            explicit ReadBufferWrapper(ReadBuffer & buf_) : ReadBuffer(buf_.position(), 0), buf(buf_)
            {
                working_buffer = Buffer(buf.position(), buf.buffer().end());
            }

        private:
            ReadBuffer & buf;

            bool nextImpl() override
            {
                buf.position() = position();

                if (!buf.next())
                    return false;

                working_buffer = buf.buffer();

                return true;
            }
    };

    return std::make_unique<ReadBufferWrapper>(buf);
}

inline std::unique_ptr<ReadBuffer> wrapReadBufferPointer(ReadBufferPtr ptr)
{
    class ReadBufferWrapper : public ReadBuffer
    {
        public:
            explicit ReadBufferWrapper(ReadBufferPtr ptr_) : ReadBuffer(ptr_->position(), 0), ptr(ptr_)
            {
                working_buffer = Buffer(ptr->position(), ptr->buffer().end());
            }

        private:
            ReadBufferPtr ptr;

            bool nextImpl() override
            {
                ptr->position() = position();

                if (!ptr->next())
                    return false;

                working_buffer = ptr->buffer();

                return true;
            }
    };

    return std::make_unique<ReadBufferWrapper>(ptr);
}

}<|MERGE_RESOLUTION|>--- conflicted
+++ resolved
@@ -197,16 +197,10 @@
         return read(to, n);
     }
 
-<<<<<<< HEAD
-    /// Returns total size of underlying object read by this buffer. May be helpful for a full allocations
-    /// before reading. Doesn't change after reading. Returns 0 if total size is unknown.
-    virtual size_t totalSize() const { return 0; }
-=======
     /** Do something to allow faster subsequent call to 'nextImpl' if possible.
       * It's used for asynchronous readers with double-buffering.
       */
     virtual void prefetch() {}
->>>>>>> be4c9102
 
 protected:
     /// The number of bytes to ignore from the initial position of `working_buffer`
