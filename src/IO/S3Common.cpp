#include <IO/S3Common.h>

#include <Common/Exception.h>
#include <Poco/Util/AbstractConfiguration.h>
#include "config.h"

#if USE_AWS_S3

#    include <Common/quoteString.h>

#    include <IO/WriteBufferFromString.h>
#    include <IO/HTTPHeaderEntries.h>
#    include <Storages/StorageS3Settings.h>

#    include <aws/core/Version.h>
#    include <aws/core/auth/AWSCredentialsProvider.h>
#    include <aws/core/auth/AWSCredentialsProviderChain.h>
#    include <aws/core/auth/STSCredentialsProvider.h>
#    include <aws/core/client/DefaultRetryStrategy.h>
#    include <aws/core/client/SpecifiedRetryableErrorsRetryStrategy.h>
#    include <aws/core/http/HttpClientFactory.h>
#    include <aws/core/platform/Environment.h>
#    include <aws/core/platform/OSVersionInfo.h>
#    include <aws/core/utils/HashingUtils.h>
#    include <aws/core/utils/UUID.h>
#    include <aws/core/utils/json/JsonSerializer.h>
#    include <aws/core/utils/logging/LogMacros.h>
#    include <aws/core/utils/logging/LogSystemInterface.h>
#    include <aws/s3/S3Client.h>
#    include <aws/s3/model/GetObjectAttributesRequest.h>
#    include <aws/s3/model/GetObjectRequest.h>
#    include <aws/s3/model/HeadObjectRequest.h>
#    include <aws/s3/model/ListObjectsV2Request.h>

#    include <IO/S3/PocoHTTPClientFactory.h>
#    include <IO/S3/PocoHTTPClient.h>
#    include <Poco/URI.h>
#    include <re2/re2.h>
#    include <boost/algorithm/string/case_conv.hpp>
#    include <Common/logger_useful.h>

#    include <fstream>

namespace ProfileEvents
{
    extern const Event S3GetObjectAttributes;
    extern const Event S3GetObjectMetadata;
    extern const Event S3HeadObject;
    extern const Event DiskS3GetObjectAttributes;
    extern const Event DiskS3GetObjectMetadata;
    extern const Event DiskS3HeadObject;
}

namespace DB
{

bool S3Exception::isRetryableError() const
{
    /// Looks like these list is quite conservative, add more codes if you wish
    static const std::unordered_set<Aws::S3::S3Errors> unretryable_errors = {
        Aws::S3::S3Errors::NO_SUCH_KEY,
        Aws::S3::S3Errors::ACCESS_DENIED,
        Aws::S3::S3Errors::INVALID_ACCESS_KEY_ID,
        Aws::S3::S3Errors::INVALID_SIGNATURE,
        Aws::S3::S3Errors::NO_SUCH_UPLOAD,
        Aws::S3::S3Errors::NO_SUCH_BUCKET,
    };

    return !unretryable_errors.contains(code);
}

}

namespace
{

const char * S3_LOGGER_TAG_NAMES[][2] = {
    {"AWSClient", "AWSClient"},
    {"AWSAuthV4Signer", "AWSClient (AWSAuthV4Signer)"},
};

const std::pair<DB::LogsLevel, Poco::Message::Priority> & convertLogLevel(Aws::Utils::Logging::LogLevel log_level)
{
    /// We map levels to our own logger 1 to 1 except WARN+ levels. In most cases we failover such errors with retries
    /// and don't want to see them as Errors in our logs.
    static const std::unordered_map<Aws::Utils::Logging::LogLevel, std::pair<DB::LogsLevel, Poco::Message::Priority>> mapping =
    {
        {Aws::Utils::Logging::LogLevel::Off, {DB::LogsLevel::none, Poco::Message::PRIO_INFORMATION}},
        {Aws::Utils::Logging::LogLevel::Fatal, {DB::LogsLevel::information, Poco::Message::PRIO_INFORMATION}},
        {Aws::Utils::Logging::LogLevel::Error, {DB::LogsLevel::information, Poco::Message::PRIO_INFORMATION}},
        {Aws::Utils::Logging::LogLevel::Warn, {DB::LogsLevel::information, Poco::Message::PRIO_INFORMATION}},
        {Aws::Utils::Logging::LogLevel::Info, {DB::LogsLevel::information, Poco::Message::PRIO_INFORMATION}},
        {Aws::Utils::Logging::LogLevel::Debug, {DB::LogsLevel::debug, Poco::Message::PRIO_TEST}},
        {Aws::Utils::Logging::LogLevel::Trace, {DB::LogsLevel::trace, Poco::Message::PRIO_TEST}},
    };
    return mapping.at(log_level);
}

class AWSLogger final : public Aws::Utils::Logging::LogSystemInterface
{
public:
    explicit AWSLogger(bool enable_s3_requests_logging_)
        :enable_s3_requests_logging(enable_s3_requests_logging_)
    {
        for (auto [tag, name] : S3_LOGGER_TAG_NAMES)
            tag_loggers[tag] = &Poco::Logger::get(name);

        default_logger = tag_loggers[S3_LOGGER_TAG_NAMES[0][0]];
    }

    ~AWSLogger() final = default;

    Aws::Utils::Logging::LogLevel GetLogLevel() const final
    {
        if (enable_s3_requests_logging)
            return Aws::Utils::Logging::LogLevel::Trace;
        else
            return Aws::Utils::Logging::LogLevel::Info;
    }

    void Log(Aws::Utils::Logging::LogLevel log_level, const char * tag, const char * format_str, ...) final // NOLINT
    {
        callLogImpl(log_level, tag, format_str); /// FIXME. Variadic arguments?
    }

    void LogStream(Aws::Utils::Logging::LogLevel log_level, const char * tag, const Aws::OStringStream & message_stream) final
    {
        callLogImpl(log_level, tag, message_stream.str().c_str());
    }

    void callLogImpl(Aws::Utils::Logging::LogLevel log_level, const char * tag, const char * message)
    {
        const auto & [level, prio] = convertLogLevel(log_level);
        if (tag_loggers.contains(tag))
        {
            LOG_IMPL(tag_loggers[tag], level, prio, fmt::runtime(message));
        }
        else
        {
            LOG_IMPL(default_logger, level, prio, "{}: {}", tag, message);
        }
    }

    void Flush() final {}

private:
    Poco::Logger * default_logger;
    bool enable_s3_requests_logging;
    std::unordered_map<String, Poco::Logger *> tag_loggers;
};

class AWSEC2MetadataClient : public Aws::Internal::AWSHttpResourceClient
{
    static constexpr char EC2_SECURITY_CREDENTIALS_RESOURCE[] = "/latest/meta-data/iam/security-credentials";
    static constexpr char EC2_IMDS_TOKEN_RESOURCE[] = "/latest/api/token";
    static constexpr char EC2_IMDS_TOKEN_HEADER[] = "x-aws-ec2-metadata-token";
    static constexpr char EC2_IMDS_TOKEN_TTL_DEFAULT_VALUE[] = "21600";
    static constexpr char EC2_IMDS_TOKEN_TTL_HEADER[] = "x-aws-ec2-metadata-token-ttl-seconds";

public:
    /// See EC2MetadataClient.

    explicit AWSEC2MetadataClient(const Aws::Client::ClientConfiguration & client_configuration, const char * endpoint_)
        : Aws::Internal::AWSHttpResourceClient(client_configuration)
        , endpoint(endpoint_)
        , logger(&Poco::Logger::get("AWSEC2InstanceProfileConfigLoader"))
    {
    }

    AWSEC2MetadataClient& operator =(const AWSEC2MetadataClient & rhs) = delete;
    AWSEC2MetadataClient(const AWSEC2MetadataClient & rhs) = delete;
    AWSEC2MetadataClient& operator =(const AWSEC2MetadataClient && rhs) = delete;
    AWSEC2MetadataClient(const AWSEC2MetadataClient && rhs) = delete;

    ~AWSEC2MetadataClient() override = default;

    using Aws::Internal::AWSHttpResourceClient::GetResource;

    virtual Aws::String GetResource(const char * resource_path) const
    {
        return GetResource(endpoint.c_str(), resource_path, nullptr/*authToken*/);
    }

    virtual Aws::String getDefaultCredentials() const
    {
        String credentials_string;
        {
            std::lock_guard locker(token_mutex);

            LOG_TRACE(logger, "Getting default credentials for ec2 instance from {}", endpoint);
            auto result = GetResourceWithAWSWebServiceResult(endpoint.c_str(), EC2_SECURITY_CREDENTIALS_RESOURCE, nullptr);
            credentials_string = result.GetPayload();
            if (result.GetResponseCode() == Aws::Http::HttpResponseCode::UNAUTHORIZED)
            {
                return {};
            }
        }

        String trimmed_credentials_string = Aws::Utils::StringUtils::Trim(credentials_string.c_str());
        if (trimmed_credentials_string.empty())
            return {};

        std::vector<String> security_credentials = Aws::Utils::StringUtils::Split(trimmed_credentials_string, '\n');

        LOG_DEBUG(logger, "Calling EC2MetadataService resource, {} returned credential string {}.",
                EC2_SECURITY_CREDENTIALS_RESOURCE, trimmed_credentials_string);

        if (security_credentials.empty())
        {
            LOG_WARNING(logger, "Initial call to EC2MetadataService to get credentials failed.");
            return {};
        }

        Aws::StringStream ss;
        ss << EC2_SECURITY_CREDENTIALS_RESOURCE << "/" << security_credentials[0];
        LOG_DEBUG(logger, "Calling EC2MetadataService resource {}.", ss.str());
        return GetResource(ss.str().c_str());
    }

    static Aws::String awsComputeUserAgentString()
    {
        Aws::StringStream ss;
        ss << "aws-sdk-cpp/" << Aws::Version::GetVersionString() << " " << Aws::OSVersionInfo::ComputeOSVersionString()
                << " " << Aws::Version::GetCompilerVersionString();
        return ss.str();
    }

    virtual Aws::String getDefaultCredentialsSecurely() const
    {
        String user_agent_string = awsComputeUserAgentString();
        String new_token;

        {
            std::lock_guard locker(token_mutex);

            Aws::StringStream ss;
            ss << endpoint << EC2_IMDS_TOKEN_RESOURCE;
            std::shared_ptr<Aws::Http::HttpRequest> token_request(Aws::Http::CreateHttpRequest(ss.str(), Aws::Http::HttpMethod::HTTP_PUT,
                                                                        Aws::Utils::Stream::DefaultResponseStreamFactoryMethod));
            token_request->SetHeaderValue(EC2_IMDS_TOKEN_TTL_HEADER, EC2_IMDS_TOKEN_TTL_DEFAULT_VALUE);
            token_request->SetUserAgent(user_agent_string);
            LOG_TRACE(logger, "Calling EC2MetadataService to get token.");
            auto result = GetResourceWithAWSWebServiceResult(token_request);
            const String & token_string = result.GetPayload();
            new_token = Aws::Utils::StringUtils::Trim(token_string.c_str());

            if (result.GetResponseCode() == Aws::Http::HttpResponseCode::BAD_REQUEST)
            {
                return {};
            }
            else if (result.GetResponseCode() != Aws::Http::HttpResponseCode::OK || new_token.empty())
            {
                LOG_TRACE(logger, "Calling EC2MetadataService to get token failed, falling back to less secure way.");
                return getDefaultCredentials();
            }
            token = new_token;
        }

        String url = endpoint + EC2_SECURITY_CREDENTIALS_RESOURCE;
        std::shared_ptr<Aws::Http::HttpRequest> profile_request(Aws::Http::CreateHttpRequest(url,
                Aws::Http::HttpMethod::HTTP_GET,
                Aws::Utils::Stream::DefaultResponseStreamFactoryMethod));
        profile_request->SetHeaderValue(EC2_IMDS_TOKEN_HEADER, new_token);
        profile_request->SetUserAgent(user_agent_string);
        String profile_string = GetResourceWithAWSWebServiceResult(profile_request).GetPayload();

        String trimmed_profile_string = Aws::Utils::StringUtils::Trim(profile_string.c_str());
        std::vector<String> security_credentials = Aws::Utils::StringUtils::Split(trimmed_profile_string, '\n');

        LOG_DEBUG(logger, "Calling EC2MetadataService resource, {} with token returned profile string {}.",
                EC2_SECURITY_CREDENTIALS_RESOURCE, trimmed_profile_string);

        if (security_credentials.empty())
        {
            LOG_WARNING(logger, "Calling EC2Metadataservice to get profiles failed.");
            return {};
        }

        Aws::StringStream ss;
        ss << endpoint << EC2_SECURITY_CREDENTIALS_RESOURCE << "/" << security_credentials[0];
        std::shared_ptr<Aws::Http::HttpRequest> credentials_request(Aws::Http::CreateHttpRequest(ss.str(),
                Aws::Http::HttpMethod::HTTP_GET,
                Aws::Utils::Stream::DefaultResponseStreamFactoryMethod));
        credentials_request->SetHeaderValue(EC2_IMDS_TOKEN_HEADER, new_token);
        credentials_request->SetUserAgent(user_agent_string);
        LOG_DEBUG(logger, "Calling EC2MetadataService resource {} with token.", ss.str());
        return GetResourceWithAWSWebServiceResult(credentials_request).GetPayload();
    }

    virtual Aws::String getCurrentRegion() const
    {
        return Aws::Region::AWS_GLOBAL;
    }

private:
    const Aws::String endpoint;
    mutable std::recursive_mutex token_mutex;
    mutable Aws::String token;
    Poco::Logger * logger;
};

std::shared_ptr<AWSEC2MetadataClient> InitEC2MetadataClient(const Aws::Client::ClientConfiguration & client_configuration)
{
    Aws::String ec2_metadata_service_endpoint = Aws::Environment::GetEnv("AWS_EC2_METADATA_SERVICE_ENDPOINT");
    auto * logger = &Poco::Logger::get("AWSEC2InstanceProfileConfigLoader");
    if (ec2_metadata_service_endpoint.empty())
    {
        Aws::String ec2_metadata_service_endpoint_mode = Aws::Environment::GetEnv("AWS_EC2_METADATA_SERVICE_ENDPOINT_MODE");
        if (ec2_metadata_service_endpoint_mode.length() == 0)
        {
            ec2_metadata_service_endpoint = "http://169.254.169.254"; //default to IPv4 default endpoint
        }
        else
        {
            if (ec2_metadata_service_endpoint_mode.length() == 4)
            {
                if (Aws::Utils::StringUtils::CaselessCompare(ec2_metadata_service_endpoint_mode.c_str(), "ipv4"))
                {
                    ec2_metadata_service_endpoint = "http://169.254.169.254"; //default to IPv4 default endpoint
                }
                else if (Aws::Utils::StringUtils::CaselessCompare(ec2_metadata_service_endpoint_mode.c_str(), "ipv6"))
                {
                    ec2_metadata_service_endpoint = "http://[fd00:ec2::254]";
                }
                else
                {
                    LOG_ERROR(logger, "AWS_EC2_METADATA_SERVICE_ENDPOINT_MODE can only be set to ipv4 or ipv6, received: {}", ec2_metadata_service_endpoint_mode);
                }
            }
            else
            {
                LOG_ERROR(logger, "AWS_EC2_METADATA_SERVICE_ENDPOINT_MODE can only be set to ipv4 or ipv6, received: {}", ec2_metadata_service_endpoint_mode);
            }
        }
    }
    LOG_INFO(logger, "Using IMDS endpoint: {}", ec2_metadata_service_endpoint);
    return std::make_shared<AWSEC2MetadataClient>(client_configuration, ec2_metadata_service_endpoint.c_str());
}

class AWSEC2InstanceProfileConfigLoader : public Aws::Config::AWSProfileConfigLoader
{
public:
    explicit AWSEC2InstanceProfileConfigLoader(const std::shared_ptr<AWSEC2MetadataClient> & client_, bool use_secure_pull_)
        : client(client_)
        , use_secure_pull(use_secure_pull_)
        , logger(&Poco::Logger::get("AWSEC2InstanceProfileConfigLoader"))
    {
    }

    ~AWSEC2InstanceProfileConfigLoader() override = default;

protected:
    bool LoadInternal() override
    {
        auto credentials_str = use_secure_pull ? client->getDefaultCredentialsSecurely() : client->getDefaultCredentials();

        /// See EC2InstanceProfileConfigLoader.
        if (credentials_str.empty())
            return false;

        Aws::Utils::Json::JsonValue credentials_doc(credentials_str);
        if (!credentials_doc.WasParseSuccessful())
        {
            LOG_ERROR(logger, "Failed to parse output from EC2MetadataService.");
            return false;
        }
        String access_key, secret_key, token;

        auto credentials_view = credentials_doc.View();
        access_key = credentials_view.GetString("AccessKeyId");
        LOG_TRACE(logger, "Successfully pulled credentials from EC2MetadataService with access key.");

        secret_key = credentials_view.GetString("SecretAccessKey");
        token = credentials_view.GetString("Token");

        auto region = client->getCurrentRegion();

        Aws::Config::Profile profile;
        profile.SetCredentials(Aws::Auth::AWSCredentials(access_key, secret_key, token));
        profile.SetRegion(region);
        profile.SetName(Aws::Config::INSTANCE_PROFILE_KEY);

        m_profiles[Aws::Config::INSTANCE_PROFILE_KEY] = profile;

        return true;
    }

private:
    std::shared_ptr<AWSEC2MetadataClient> client;
    bool use_secure_pull;
    Poco::Logger * logger;
};

class AWSInstanceProfileCredentialsProvider : public Aws::Auth::AWSCredentialsProvider
{
public:
    /// See InstanceProfileCredentialsProvider.

    explicit AWSInstanceProfileCredentialsProvider(const std::shared_ptr<AWSEC2InstanceProfileConfigLoader> & config_loader)
        : ec2_metadata_config_loader(config_loader)
        , load_frequency_ms(Aws::Auth::REFRESH_THRESHOLD)
        , logger(&Poco::Logger::get("AWSInstanceProfileCredentialsProvider"))
    {
        LOG_INFO(logger, "Creating Instance with injected EC2MetadataClient and refresh rate.");
    }

    Aws::Auth::AWSCredentials GetAWSCredentials() override
    {
        refreshIfExpired();
        Aws::Utils::Threading::ReaderLockGuard guard(m_reloadLock);
        auto profile_it = ec2_metadata_config_loader->GetProfiles().find(Aws::Config::INSTANCE_PROFILE_KEY);

        if (profile_it != ec2_metadata_config_loader->GetProfiles().end())
        {
            return profile_it->second.GetCredentials();
        }

        return Aws::Auth::AWSCredentials();
    }

protected:
    void Reload() override
    {
        LOG_INFO(logger, "Credentials have expired attempting to repull from EC2 Metadata Service.");
        ec2_metadata_config_loader->Load();
        AWSCredentialsProvider::Reload();
    }

private:
    void refreshIfExpired()
    {
        LOG_DEBUG(logger, "Checking if latest credential pull has expired.");
        Aws::Utils::Threading::ReaderLockGuard guard(m_reloadLock);
        if (!IsTimeToRefresh(load_frequency_ms))
        {
            return;
        }

        guard.UpgradeToWriterLock();
        if (!IsTimeToRefresh(load_frequency_ms)) // double-checked lock to avoid refreshing twice
        {
            return;
        }
        Reload();
    }

    std::shared_ptr<AWSEC2InstanceProfileConfigLoader> ec2_metadata_config_loader;
    Int64 load_frequency_ms;
    Poco::Logger * logger;
};

class AwsAuthSTSAssumeRoleWebIdentityCredentialsProvider : public Aws::Auth::AWSCredentialsProvider
{
    /// See STSAssumeRoleWebIdentityCredentialsProvider.

public:
    explicit AwsAuthSTSAssumeRoleWebIdentityCredentialsProvider(DB::S3::PocoHTTPClientConfiguration & aws_client_configuration)
        : logger(&Poco::Logger::get("AwsAuthSTSAssumeRoleWebIdentityCredentialsProvider"))
    {
        // check environment variables
        String tmp_region = Aws::Environment::GetEnv("AWS_DEFAULT_REGION");
        role_arn = Aws::Environment::GetEnv("AWS_ROLE_ARN");
        token_file = Aws::Environment::GetEnv("AWS_WEB_IDENTITY_TOKEN_FILE");
        session_name = Aws::Environment::GetEnv("AWS_ROLE_SESSION_NAME");

        // check profile_config if either m_roleArn or m_tokenFile is not loaded from environment variable
        // region source is not enforced, but we need it to construct sts endpoint, if we can't find from environment, we should check if it's set in config file.
        if (role_arn.empty() || token_file.empty() || tmp_region.empty())
        {
            auto profile = Aws::Config::GetCachedConfigProfile(Aws::Auth::GetConfigProfileName());
            if (tmp_region.empty())
            {
                tmp_region = profile.GetRegion();
            }
            // If either of these two were not found from environment, use whatever found for all three in config file
            if (role_arn.empty() || token_file.empty())
            {
                role_arn = profile.GetRoleArn();
                token_file = profile.GetValue("web_identity_token_file");
                session_name = profile.GetValue("role_session_name");
            }
        }

        if (token_file.empty())
        {
            LOG_WARNING(logger, "Token file must be specified to use STS AssumeRole web identity creds provider.");
            return; // No need to do further constructing
        }
        else
        {
            LOG_DEBUG(logger, "Resolved token_file from profile_config or environment variable to be {}", token_file);
        }

        if (role_arn.empty())
        {
            LOG_WARNING(logger, "RoleArn must be specified to use STS AssumeRole web identity creds provider.");
            return; // No need to do further constructing
        }
        else
        {
            LOG_DEBUG(logger, "Resolved role_arn from profile_config or environment variable to be {}", role_arn);
        }

        if (tmp_region.empty())
        {
            tmp_region = Aws::Region::US_EAST_1;
        }
        else
        {
            LOG_DEBUG(logger, "Resolved region from profile_config or environment variable to be {}", tmp_region);
        }

        if (session_name.empty())
        {
            session_name = Aws::Utils::UUID::RandomUUID();
        }
        else
        {
            LOG_DEBUG(logger, "Resolved session_name from profile_config or environment variable to be {}", session_name);
        }

        aws_client_configuration.scheme = Aws::Http::Scheme::HTTPS;
        aws_client_configuration.region = tmp_region;

        std::vector<String> retryable_errors;
        retryable_errors.push_back("IDPCommunicationError");
        retryable_errors.push_back("InvalidIdentityToken");

        aws_client_configuration.retryStrategy = std::make_shared<Aws::Client::SpecifiedRetryableErrorsRetryStrategy>(
            retryable_errors, /* maxRetries = */3);

        client = std::make_unique<Aws::Internal::STSCredentialsClient>(aws_client_configuration);
        initialized = true;
        LOG_INFO(logger, "Creating STS AssumeRole with web identity creds provider.");
    }

    Aws::Auth::AWSCredentials GetAWSCredentials() override
    {
        // A valid client means required information like role arn and token file were constructed correctly.
        // We can use this provider to load creds, otherwise, we can just return empty creds.
        if (!initialized)
        {
            return Aws::Auth::AWSCredentials();
        }
        refreshIfExpired();
        Aws::Utils::Threading::ReaderLockGuard guard(m_reloadLock);
        return credentials;
    }

protected:
    void Reload() override
    {
        LOG_INFO(logger, "Credentials have expired, attempting to renew from STS.");

        std::ifstream token_stream(token_file.data());
        if (token_stream)
        {
            String token_string((std::istreambuf_iterator<char>(token_stream)), std::istreambuf_iterator<char>());
            token = token_string;
        }
        else
        {
            LOG_INFO(logger, "Can't open token file: {}", token_file);
            return;
        }
        Aws::Internal::STSCredentialsClient::STSAssumeRoleWithWebIdentityRequest request{session_name, role_arn, token};

        auto result = client->GetAssumeRoleWithWebIdentityCredentials(request);
        LOG_TRACE(logger, "Successfully retrieved credentials.");
        credentials = result.creds;
    }

private:
    void refreshIfExpired()
    {
        Aws::Utils::Threading::ReaderLockGuard guard(m_reloadLock);
        if (!credentials.IsExpiredOrEmpty())
        {
            return;
        }

        guard.UpgradeToWriterLock();
        if (!credentials.IsExpiredOrEmpty()) // double-checked lock to avoid refreshing twice
        {
            return;
        }

        Reload();
    }

    std::unique_ptr<Aws::Internal::STSCredentialsClient> client;
    Aws::Auth::AWSCredentials credentials;
    Aws::String role_arn;
    Aws::String token_file;
    Aws::String session_name;
    Aws::String token;
    bool initialized = false;
    Poco::Logger * logger;
};

class S3CredentialsProviderChain : public Aws::Auth::AWSCredentialsProviderChain
{
public:
    S3CredentialsProviderChain(const DB::S3::PocoHTTPClientConfiguration & configuration, const Aws::Auth::AWSCredentials & credentials, bool use_environment_credentials, bool use_insecure_imds_request)
    {
        auto * logger = &Poco::Logger::get("S3CredentialsProviderChain");

        if (use_environment_credentials)
        {
            static const char AWS_ECS_CONTAINER_CREDENTIALS_RELATIVE_URI[] = "AWS_CONTAINER_CREDENTIALS_RELATIVE_URI";
            static const char AWS_ECS_CONTAINER_CREDENTIALS_FULL_URI[] = "AWS_CONTAINER_CREDENTIALS_FULL_URI";
            static const char AWS_ECS_CONTAINER_AUTHORIZATION_TOKEN[] = "AWS_CONTAINER_AUTHORIZATION_TOKEN";
            static const char AWS_EC2_METADATA_DISABLED[] = "AWS_EC2_METADATA_DISABLED";

            /// The only difference from DefaultAWSCredentialsProviderChain::DefaultAWSCredentialsProviderChain()
            /// is that this chain uses custom ClientConfiguration. Also we removed process provider because it's useless in our case.
            ///
            /// AWS API tries credentials providers one by one. Some of providers (like ProfileConfigFileAWSCredentialsProvider) can be
            /// quite verbose even if nobody configured them. So we use our provider first and only after it use default providers.
            {
                DB::S3::PocoHTTPClientConfiguration aws_client_configuration = DB::S3::ClientFactory::instance().createClientConfiguration(
                    configuration.region,
                    configuration.remote_host_filter,
                    configuration.s3_max_redirects,
                    configuration.enable_s3_requests_logging,
                    configuration.for_disk_s3,
                    configuration.get_request_throttler,
                    configuration.put_request_throttler);
                AddProvider(std::make_shared<AwsAuthSTSAssumeRoleWebIdentityCredentialsProvider>(aws_client_configuration));
            }

            AddProvider(std::make_shared<Aws::Auth::EnvironmentAWSCredentialsProvider>());


            /// ECS TaskRole Credentials only available when ENVIRONMENT VARIABLE is set.
            const auto relative_uri = Aws::Environment::GetEnv(AWS_ECS_CONTAINER_CREDENTIALS_RELATIVE_URI);
            LOG_DEBUG(logger, "The environment variable value {} is {}", AWS_ECS_CONTAINER_CREDENTIALS_RELATIVE_URI,
                    relative_uri);

            const auto absolute_uri = Aws::Environment::GetEnv(AWS_ECS_CONTAINER_CREDENTIALS_FULL_URI);
            LOG_DEBUG(logger, "The environment variable value {} is {}", AWS_ECS_CONTAINER_CREDENTIALS_FULL_URI,
                    absolute_uri);

            const auto ec2_metadata_disabled = Aws::Environment::GetEnv(AWS_EC2_METADATA_DISABLED);
            LOG_DEBUG(logger, "The environment variable value {} is {}", AWS_EC2_METADATA_DISABLED,
                    ec2_metadata_disabled);

            if (!relative_uri.empty())
            {
                AddProvider(std::make_shared<Aws::Auth::TaskRoleCredentialsProvider>(relative_uri.c_str()));
                LOG_INFO(logger, "Added ECS metadata service credentials provider with relative path: [{}] to the provider chain.",
                        relative_uri);
            }
            else if (!absolute_uri.empty())
            {
                const auto token = Aws::Environment::GetEnv(AWS_ECS_CONTAINER_AUTHORIZATION_TOKEN);
                AddProvider(std::make_shared<Aws::Auth::TaskRoleCredentialsProvider>(absolute_uri.c_str(), token.c_str()));

                /// DO NOT log the value of the authorization token for security purposes.
                LOG_INFO(logger, "Added ECS credentials provider with URI: [{}] to the provider chain with a{} authorization token.",
                        absolute_uri, token.empty() ? "n empty" : " non-empty");
            }
            else if (Aws::Utils::StringUtils::ToLower(ec2_metadata_disabled.c_str()) != "true")
            {
                DB::S3::PocoHTTPClientConfiguration aws_client_configuration = DB::S3::ClientFactory::instance().createClientConfiguration(
                    configuration.region,
                    configuration.remote_host_filter,
                    configuration.s3_max_redirects,
                    configuration.enable_s3_requests_logging,
                    configuration.for_disk_s3,
                    configuration.get_request_throttler,
                    configuration.put_request_throttler);

                /// See MakeDefaultHttpResourceClientConfiguration().
                /// This is part of EC2 metadata client, but unfortunately it can't be accessed from outside
                /// of contrib/aws/aws-cpp-sdk-core/source/internal/AWSHttpResourceClient.cpp
                aws_client_configuration.maxConnections = 2;
                aws_client_configuration.scheme = Aws::Http::Scheme::HTTP;

                /// Explicitly set the proxy settings to empty/zero to avoid relying on defaults that could potentially change
                /// in the future.
                aws_client_configuration.proxyHost = "";
                aws_client_configuration.proxyUserName = "";
                aws_client_configuration.proxyPassword = "";
                aws_client_configuration.proxyPort = 0;

                /// EC2MetadataService throttles by delaying the response so the service client should set a large read timeout.
                /// EC2MetadataService delay is in order of seconds so it only make sense to retry after a couple of seconds.
                aws_client_configuration.connectTimeoutMs = 1000;
                aws_client_configuration.requestTimeoutMs = 1000;

                aws_client_configuration.retryStrategy = std::make_shared<Aws::Client::DefaultRetryStrategy>(1, 1000);

                auto ec2_metadata_client = InitEC2MetadataClient(aws_client_configuration);
                auto config_loader = std::make_shared<AWSEC2InstanceProfileConfigLoader>(ec2_metadata_client, !use_insecure_imds_request);

                AddProvider(std::make_shared<AWSInstanceProfileCredentialsProvider>(config_loader));
                LOG_INFO(logger, "Added EC2 metadata service credentials provider to the provider chain.");
            }
        }

        AddProvider(std::make_shared<Aws::Auth::SimpleAWSCredentialsProvider>(credentials));
        /// Quite verbose provider (argues if file with credentials doesn't exist) so iut's the last one
        /// in chain.
        AddProvider(std::make_shared<Aws::Auth::ProfileConfigFileAWSCredentialsProvider>());
    }
};

}


namespace DB
{
namespace ErrorCodes
{
    extern const int BAD_ARGUMENTS;
    extern const int S3_ERROR;
}

namespace S3
{
    ClientFactory::ClientFactory()
    {
        aws_options = Aws::SDKOptions{};
        Aws::InitAPI(aws_options);
        Aws::Utils::Logging::InitializeAWSLogging(std::make_shared<AWSLogger>(false));
        Aws::Http::SetHttpClientFactory(std::make_shared<PocoHTTPClientFactory>());
    }

    ClientFactory::~ClientFactory()
    {
        Aws::Utils::Logging::ShutdownAWSLogging();
        Aws::ShutdownAPI(aws_options);
    }

    ClientFactory & ClientFactory::instance()
    {
        static ClientFactory ret;
        return ret;
    }

    std::unique_ptr<Aws::S3::S3Client> ClientFactory::create( // NOLINT
        const PocoHTTPClientConfiguration & cfg_,
        bool is_virtual_hosted_style,
        const String & access_key_id,
        const String & secret_access_key,
        const String & server_side_encryption_customer_key_base64,
        HTTPHeaderEntries headers,
        bool use_environment_credentials,
        bool use_insecure_imds_request)
    {
        PocoHTTPClientConfiguration client_configuration = cfg_;
        client_configuration.updateSchemeAndRegion();

        if (!server_side_encryption_customer_key_base64.empty())
        {
            /// See S3Client::GeneratePresignedUrlWithSSEC().

            headers.push_back({Aws::S3::SSEHeaders::SERVER_SIDE_ENCRYPTION_CUSTOMER_ALGORITHM,
                Aws::S3::Model::ServerSideEncryptionMapper::GetNameForServerSideEncryption(Aws::S3::Model::ServerSideEncryption::AES256)});

            headers.push_back({Aws::S3::SSEHeaders::SERVER_SIDE_ENCRYPTION_CUSTOMER_KEY,
                server_side_encryption_customer_key_base64});

            Aws::Utils::ByteBuffer buffer = Aws::Utils::HashingUtils::Base64Decode(server_side_encryption_customer_key_base64);
            String str_buffer(reinterpret_cast<char *>(buffer.GetUnderlyingData()), buffer.GetLength());
            headers.push_back({Aws::S3::SSEHeaders::SERVER_SIDE_ENCRYPTION_CUSTOMER_KEY_MD5,
                Aws::Utils::HashingUtils::Base64Encode(Aws::Utils::HashingUtils::CalculateMD5(str_buffer))});
        }

        client_configuration.extra_headers = std::move(headers);

        Aws::Auth::AWSCredentials credentials(access_key_id, secret_access_key);
        auto credentials_provider = std::make_shared<S3CredentialsProviderChain>(
                client_configuration,
                std::move(credentials),
                use_environment_credentials,
                use_insecure_imds_request);

        return std::make_unique<Aws::S3::S3Client>(
            std::move(credentials_provider),
            std::move(client_configuration), // Client configuration.
            Aws::Client::AWSAuthV4Signer::PayloadSigningPolicy::Never,
            is_virtual_hosted_style || client_configuration.endpointOverride.empty() /// Use virtual addressing if endpoint is not specified.
        );
    }

    PocoHTTPClientConfiguration ClientFactory::createClientConfiguration( // NOLINT
        const String & force_region,
        const RemoteHostFilter & remote_host_filter,
        unsigned int s3_max_redirects,
        bool enable_s3_requests_logging,
        bool for_disk_s3,
        const ThrottlerPtr & get_request_throttler,
        const ThrottlerPtr & put_request_throttler)
    {
        return PocoHTTPClientConfiguration(
            force_region,
            remote_host_filter,
            s3_max_redirects,
            enable_s3_requests_logging,
            for_disk_s3,
            get_request_throttler,
            put_request_throttler);
    }

    URI::URI(const std::string & uri_)
    {
        /// Case when bucket name represented in domain name of S3 URL.
        /// E.g. (https://bucket-name.s3.Region.amazonaws.com/key)
        /// https://docs.aws.amazon.com/AmazonS3/latest/dev/VirtualHosting.html#virtual-hosted-style-access
        static const RE2 virtual_hosted_style_pattern(R"((.+)\.(s3|cos|obs|oss)([.\-][a-z0-9\-.:]+))");

        /// Case when bucket name and key represented in path of S3 URL.
        /// E.g. (https://s3.Region.amazonaws.com/bucket-name/key)
        /// https://docs.aws.amazon.com/AmazonS3/latest/dev/VirtualHosting.html#path-style-access
        static const RE2 path_style_pattern("^/([^/]*)/(.*)");

        static constexpr auto S3 = "S3";
        static constexpr auto COSN = "COSN";
        static constexpr auto COS = "COS";
        static constexpr auto OBS = "OBS";
        static constexpr auto OSS = "OSS";

        uri = Poco::URI(uri_);

        storage_name = S3;

        if (uri.getHost().empty())
            throw Exception(ErrorCodes::BAD_ARGUMENTS, "Host is empty in S3 URI.");

        /// Extract object version ID from query string.
        bool has_version_id = false;
        for (const auto & [query_key, query_value] : uri.getQueryParameters())
            if (query_key == "versionId")
            {
                version_id = query_value;
                has_version_id = true;
            }

        /// Poco::URI will ignore '?' when parsing the path, but if there is a vestionId in the http parameter,
        /// '?' can not be used as a wildcard, otherwise it will be ambiguous.
        /// If no "vertionId" in the http parameter, '?' can be used as a wildcard.
        /// It is necessary to encode '?' to avoid deletion during parsing path.
        if (!has_version_id && uri_.find('?') != String::npos)
        {
            String uri_with_question_mark_encode;
            Poco::URI::encode(uri_, "?", uri_with_question_mark_encode);
            uri = Poco::URI(uri_with_question_mark_encode);
        }

        String name;
        String endpoint_authority_from_uri;

        if (re2::RE2::FullMatch(uri.getAuthority(), virtual_hosted_style_pattern, &bucket, &name, &endpoint_authority_from_uri))
        {
            is_virtual_hosted_style = true;
            endpoint = uri.getScheme() + "://" + name + endpoint_authority_from_uri;
            validateBucket(bucket, uri);

            if (!uri.getPath().empty())
            {
                /// Remove leading '/' from path to extract key.
                key = uri.getPath().substr(1);
            }

            boost::to_upper(name);
            if (name != S3 && name != COS && name != OBS && name != OSS)
                throw Exception(ErrorCodes::BAD_ARGUMENTS,
                                "Object storage system name is unrecognized in virtual hosted style S3 URI: {}",
                                quoteString(name));

            if (name == S3)
                storage_name = name;
            else if (name == OBS)
                storage_name = OBS;
            else if (name == OSS)
                storage_name = OSS;
            else
                storage_name = COSN;
        }
        else if (re2::RE2::PartialMatch(uri.getPath(), path_style_pattern, &bucket, &key))
        {
            is_virtual_hosted_style = false;
            endpoint = uri.getScheme() + "://" + uri.getAuthority();
            validateBucket(bucket, uri);
        }
        else
            throw Exception(ErrorCodes::BAD_ARGUMENTS, "Bucket or key name are invalid in S3 URI.");
    }

    void URI::validateBucket(const String & bucket, const Poco::URI & uri)
    {
        /// S3 specification requires at least 3 and at most 63 characters in bucket name.
        /// https://docs.aws.amazon.com/awscloudtrail/latest/userguide/cloudtrail-s3-bucket-naming-requirements.html
        if (bucket.length() < 3 || bucket.length() > 63)
            throw Exception(ErrorCodes::BAD_ARGUMENTS, "Bucket name length is out of bounds in virtual hosted style S3 URI: {}{}",
                            quoteString(bucket), !uri.empty() ? " (" + uri.toString() + ")" : "");
    }
<<<<<<< HEAD

    bool isNotFoundError(Aws::S3::S3Errors error)
    {
        return error == Aws::S3::S3Errors::RESOURCE_NOT_FOUND || error == Aws::S3::S3Errors::NO_SUCH_KEY;
    }

    ObjectInfo getObjectInfo(const Aws::S3::S3Client & client, const String & bucket, const String & key, const String & version_id, bool for_disk_s3, bool throw_on_error)
    {
        auto [object_info, error] = tryGetObjectInfo(client, bucket, key, version_id, for_disk_s3);
        if (object_info)
        {
            return *object_info;
        }
        else if (throw_on_error)
        {
            throw DB::Exception(ErrorCodes::S3_ERROR,
                "Failed to get object attributes: {}. HTTP response code: {}",
                error.GetMessage(), static_cast<size_t>(error.GetResponseCode()));
        }
        return {};
    }

    size_t getObjectSize(const Aws::S3::S3Client & client, const String & bucket, const String & key, const String & version_id, bool for_disk_s3, bool throw_on_error)
    {
        return getObjectInfo(client, bucket, key, version_id, for_disk_s3, throw_on_error).size;
    }

    bool objectExists(const Aws::S3::S3Client & client, const String & bucket, const String & key, const String & version_id, bool for_disk_s3)
    {
        auto [object_info, error] = tryGetObjectInfo(client, bucket, key, version_id, for_disk_s3);
        if (object_info)
            return true;

        if (isNotFoundError(error.GetErrorType()))
            return false;

        throw S3Exception(error.GetErrorType(),
            "Failed to check existence of key {} in bucket {}: {}",
            key, bucket, error.GetMessage());
    }

    void checkObjectExists(const Aws::S3::S3Client & client, const String & bucket, const String & key, const String & version_id, bool for_disk_s3, std::string_view description)
    {
        auto [object_info, error] = tryGetObjectInfo(client, bucket, key, version_id, for_disk_s3);
        if (object_info)
            return;
        throw S3Exception(error.GetErrorType(), "{}Object {} in bucket {} suddenly disappeared: {}",
                          (description.empty() ? "" : (String(description) + ": ")), key, bucket, error.GetMessage());
    }

    std::map<String, String> getObjectMetadata(const Aws::S3::S3Client & client, const String & bucket, const String & key, const String & version_id, bool for_disk_s3, bool throw_on_error)
    {
        ProfileEvents::increment(ProfileEvents::S3GetObjectMetadata);
        if (for_disk_s3)
            ProfileEvents::increment(ProfileEvents::DiskS3GetObjectMetadata);

        /// We must not use the `HeadObject` request, see the comment about `HeadObjectRequest` in S3Common.h.

        Aws::S3::Model::GetObjectRequest req;
        req.SetBucket(bucket);
        req.SetKey(key);

        /// Only the first byte will be read.
        /// We don't need that first byte but the range should be set otherwise the entire object will be read.
        req.SetRange("bytes=0-0");

        if (!version_id.empty())
            req.SetVersionId(version_id);

        auto outcome = client.GetObject(req);

        if (outcome.IsSuccess())
            return outcome.GetResult().GetMetadata();

        if (!throw_on_error)
            return {};

        const auto & error = outcome.GetError();
        throw S3Exception(error.GetErrorType(),
            "Failed to get metadata of key {} in bucket {}: {}",
            key, bucket, error.GetMessage());
    }
=======
}
>>>>>>> 40b00432

    std::vector<String>
    listFiles(const Aws::S3::S3Client & client, const String & bucket, const String & key, const String & prefix, const String & extension)
    {
        std::vector<String> res;
        Aws::S3::Model::ListObjectsV2Request request;
        Aws::S3::Model::ListObjectsV2Outcome outcome;

        bool is_finished{false};

        request.SetBucket(bucket);

        request.SetPrefix(prefix);

        while (!is_finished)
        {
            outcome = client.ListObjectsV2(request);
            if (!outcome.IsSuccess())
                throw Exception(
                    ErrorCodes::S3_ERROR,
                    "Could not list objects in bucket {} with key {}, S3 exception: {}, message: {}",
                    quoteString(bucket),
                    quoteString(key),
                    backQuote(outcome.GetError().GetExceptionName()),
                    quoteString(outcome.GetError().GetMessage()));

            const auto & result_batch = outcome.GetResult().GetContents();
            for (const auto & obj : result_batch)
            {
                const auto & filename = obj.GetKey();

                if (std::filesystem::path(filename).extension() == extension)
                    res.push_back(filename);
            }

            request.SetContinuationToken(outcome.GetResult().GetNextContinuationToken());

            is_finished = !outcome.GetResult().GetIsTruncated();
        }

        return res;
    }
}
}

#endif

namespace DB
{

namespace ErrorCodes
{
    extern const int INVALID_CONFIG_PARAMETER;
}

namespace S3
{

AuthSettings AuthSettings::loadFromConfig(const std::string & config_elem, const Poco::Util::AbstractConfiguration & config)
{
    auto access_key_id = config.getString(config_elem + ".access_key_id", "");
    auto secret_access_key = config.getString(config_elem + ".secret_access_key", "");
    auto region = config.getString(config_elem + ".region", "");
    auto server_side_encryption_customer_key_base64 = config.getString(config_elem + ".server_side_encryption_customer_key_base64", "");

    std::optional<bool> use_environment_credentials;
    if (config.has(config_elem + ".use_environment_credentials"))
        use_environment_credentials = config.getBool(config_elem + ".use_environment_credentials");

    std::optional<bool> use_insecure_imds_request;
    if (config.has(config_elem + ".use_insecure_imds_request"))
        use_insecure_imds_request = config.getBool(config_elem + ".use_insecure_imds_request");

    HTTPHeaderEntries headers;
    Poco::Util::AbstractConfiguration::Keys subconfig_keys;
    config.keys(config_elem, subconfig_keys);
    for (const std::string & subkey : subconfig_keys)
    {
        if (subkey.starts_with("header"))
        {
            auto header_str = config.getString(config_elem + "." + subkey);
            auto delimiter = header_str.find(':');
            if (delimiter == std::string::npos)
                throw Exception(ErrorCodes::INVALID_CONFIG_PARAMETER, "Malformed s3 header value");
            headers.emplace_back(header_str.substr(0, delimiter), header_str.substr(delimiter + 1, String::npos));
        }
    }

    return AuthSettings
    {
        std::move(access_key_id), std::move(secret_access_key),
        std::move(region),
        std::move(server_side_encryption_customer_key_base64),
        std::move(headers),
        use_environment_credentials,
        use_insecure_imds_request
    };
}


void AuthSettings::updateFrom(const AuthSettings & from)
{
    /// Update with check for emptyness only parameters which
    /// can be passed not only from config, but via ast.

    if (!from.access_key_id.empty())
        access_key_id = from.access_key_id;
    if (!from.secret_access_key.empty())
        secret_access_key = from.secret_access_key;

    headers = from.headers;
    region = from.region;
    server_side_encryption_customer_key_base64 = from.server_side_encryption_customer_key_base64;
    use_environment_credentials = from.use_environment_credentials;
    use_insecure_imds_request = from.use_insecure_imds_request;
}

}
}<|MERGE_RESOLUTION|>--- conflicted
+++ resolved
@@ -897,92 +897,6 @@
             throw Exception(ErrorCodes::BAD_ARGUMENTS, "Bucket name length is out of bounds in virtual hosted style S3 URI: {}{}",
                             quoteString(bucket), !uri.empty() ? " (" + uri.toString() + ")" : "");
     }
-<<<<<<< HEAD
-
-    bool isNotFoundError(Aws::S3::S3Errors error)
-    {
-        return error == Aws::S3::S3Errors::RESOURCE_NOT_FOUND || error == Aws::S3::S3Errors::NO_SUCH_KEY;
-    }
-
-    ObjectInfo getObjectInfo(const Aws::S3::S3Client & client, const String & bucket, const String & key, const String & version_id, bool for_disk_s3, bool throw_on_error)
-    {
-        auto [object_info, error] = tryGetObjectInfo(client, bucket, key, version_id, for_disk_s3);
-        if (object_info)
-        {
-            return *object_info;
-        }
-        else if (throw_on_error)
-        {
-            throw DB::Exception(ErrorCodes::S3_ERROR,
-                "Failed to get object attributes: {}. HTTP response code: {}",
-                error.GetMessage(), static_cast<size_t>(error.GetResponseCode()));
-        }
-        return {};
-    }
-
-    size_t getObjectSize(const Aws::S3::S3Client & client, const String & bucket, const String & key, const String & version_id, bool for_disk_s3, bool throw_on_error)
-    {
-        return getObjectInfo(client, bucket, key, version_id, for_disk_s3, throw_on_error).size;
-    }
-
-    bool objectExists(const Aws::S3::S3Client & client, const String & bucket, const String & key, const String & version_id, bool for_disk_s3)
-    {
-        auto [object_info, error] = tryGetObjectInfo(client, bucket, key, version_id, for_disk_s3);
-        if (object_info)
-            return true;
-
-        if (isNotFoundError(error.GetErrorType()))
-            return false;
-
-        throw S3Exception(error.GetErrorType(),
-            "Failed to check existence of key {} in bucket {}: {}",
-            key, bucket, error.GetMessage());
-    }
-
-    void checkObjectExists(const Aws::S3::S3Client & client, const String & bucket, const String & key, const String & version_id, bool for_disk_s3, std::string_view description)
-    {
-        auto [object_info, error] = tryGetObjectInfo(client, bucket, key, version_id, for_disk_s3);
-        if (object_info)
-            return;
-        throw S3Exception(error.GetErrorType(), "{}Object {} in bucket {} suddenly disappeared: {}",
-                          (description.empty() ? "" : (String(description) + ": ")), key, bucket, error.GetMessage());
-    }
-
-    std::map<String, String> getObjectMetadata(const Aws::S3::S3Client & client, const String & bucket, const String & key, const String & version_id, bool for_disk_s3, bool throw_on_error)
-    {
-        ProfileEvents::increment(ProfileEvents::S3GetObjectMetadata);
-        if (for_disk_s3)
-            ProfileEvents::increment(ProfileEvents::DiskS3GetObjectMetadata);
-
-        /// We must not use the `HeadObject` request, see the comment about `HeadObjectRequest` in S3Common.h.
-
-        Aws::S3::Model::GetObjectRequest req;
-        req.SetBucket(bucket);
-        req.SetKey(key);
-
-        /// Only the first byte will be read.
-        /// We don't need that first byte but the range should be set otherwise the entire object will be read.
-        req.SetRange("bytes=0-0");
-
-        if (!version_id.empty())
-            req.SetVersionId(version_id);
-
-        auto outcome = client.GetObject(req);
-
-        if (outcome.IsSuccess())
-            return outcome.GetResult().GetMetadata();
-
-        if (!throw_on_error)
-            return {};
-
-        const auto & error = outcome.GetError();
-        throw S3Exception(error.GetErrorType(),
-            "Failed to get metadata of key {} in bucket {}: {}",
-            key, bucket, error.GetMessage());
-    }
-=======
-}
->>>>>>> 40b00432
 
     std::vector<String>
     listFiles(const Aws::S3::S3Client & client, const String & bucket, const String & key, const String & prefix, const String & extension)
