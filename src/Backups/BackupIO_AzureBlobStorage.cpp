#include <Backups/BackupIO_AzureBlobStorage.h>

#if USE_AZURE_BLOB_STORAGE
#include <Common/quoteString.h>
#include <Common/threadPoolCallbackRunner.h>
#include <Interpreters/Context.h>
#include <IO/SharedThreadPools.h>
#include <IO/HTTPHeaderEntries.h>
#include <Disks/IO/ReadBufferFromAzureBlobStorage.h>
#include <Disks/IO/WriteBufferFromAzureBlobStorage.h>
#include <IO/AzureBlobStorage/copyAzureBlobStorageFile.h>
#include <Disks/IDisk.h>
#include <Disks/DiskType.h>

#include <Poco/Util/AbstractConfiguration.h>

#include <filesystem>


namespace fs = std::filesystem;

namespace DB
{
namespace ErrorCodes
{
    extern const int AZURE_BLOB_STORAGE_ERROR;
    extern const int LOGICAL_ERROR;
}

BackupReaderAzureBlobStorage::BackupReaderAzureBlobStorage(
    const StorageAzureBlobConfiguration & configuration_,
    const ReadSettings & read_settings_,
    const WriteSettings & write_settings_,
    const ContextPtr & context_)
    : BackupReaderDefault(read_settings_, write_settings_, getLogger("BackupReaderAzureBlobStorage"))
    , data_source_description{DataSourceType::ObjectStorage, ObjectStorageType::Azure, MetadataStorageType::None, configuration_.container, false, false}
    , configuration(configuration_)
{
    auto client_ptr = configuration.createClient(/* is_read_only */ false, /* attempt_to_create_container */true);
    object_storage = std::make_unique<AzureObjectStorage>("BackupReaderAzureBlobStorage",
                                                          std::move(client_ptr),
                                                          configuration.createSettings(context_),
                                                          configuration_.container);
    client = object_storage->getAzureBlobStorageClient();
    settings = object_storage->getSettings();
}

BackupReaderAzureBlobStorage::~BackupReaderAzureBlobStorage() = default;

bool BackupReaderAzureBlobStorage::fileExists(const String & file_name)
{
    String key = fs::path(configuration.blob_path) / file_name;
    return object_storage->exists(StoredObject(key));
}

UInt64 BackupReaderAzureBlobStorage::getFileSize(const String & file_name)
{
    String key = fs::path(configuration.blob_path) / file_name;
    ObjectMetadata object_metadata = object_storage->getObjectMetadata(key);
    return object_metadata.size_bytes;
}

std::unique_ptr<SeekableReadBuffer> BackupReaderAzureBlobStorage::readFile(const String & file_name)
{
    String key = fs::path(configuration.blob_path) / file_name;
    return std::make_unique<ReadBufferFromAzureBlobStorage>(
        client, key, read_settings, settings->max_single_read_retries,
        settings->max_single_download_retries);
}

void BackupReaderAzureBlobStorage::copyFileToDisk(const String & path_in_backup, size_t file_size, bool encrypted_in_backup,
                                    DiskPtr destination_disk, const String & destination_path, WriteMode write_mode)
{
    auto destination_data_source_description = destination_disk->getDataSourceDescription();
    if ((destination_data_source_description.type == DataSourceType::ObjectStorage)
        && (destination_data_source_description.object_storage_type == ObjectStorageType::Azure)
        && (destination_data_source_description.is_encrypted == encrypted_in_backup))
    {
        LOG_TRACE(log, "Copying {} from AzureBlobStorage to disk {}", path_in_backup, destination_disk->getName());
        auto write_blob_function = [&](const Strings & blob_path, WriteMode mode, const std::optional<ObjectAttributes> &) -> size_t
        {
            /// Object storage always uses mode `Rewrite` because it simulates append using metadata and different files.
            if (blob_path.size() != 2 || mode != WriteMode::Rewrite)
                throw Exception(ErrorCodes::LOGICAL_ERROR,
                                "Blob writing function called with unexpected blob_path.size={} or mode={}",
                                blob_path.size(), mode);

            copyAzureBlobStorageFile(
                client,
                destination_disk->getObjectStorage()->getAzureBlobStorageClient(),
                configuration.container,
                fs::path(configuration.blob_path) / path_in_backup,
                0,
                file_size,
                /* dest_container */ blob_path[1],
                /* dest_path */ blob_path[0],
                settings,
                read_settings,
                threadPoolCallbackRunnerUnsafe<void>(getBackupsIOThreadPool().get(), "BackupRDAzure"),
                /* for_disk_azure_blob_storage= */ true);

            return file_size;
        };

        destination_disk->writeFileUsingBlobWritingFunction(destination_path, write_mode, write_blob_function);
        return; /// copied!
    }

    /// Fallback to copy through buffers.
    BackupReaderDefault::copyFileToDisk(path_in_backup, file_size, encrypted_in_backup, destination_disk, destination_path, write_mode);
}


BackupWriterAzureBlobStorage::BackupWriterAzureBlobStorage(
    const StorageAzureBlobConfiguration & configuration_,
    const ReadSettings & read_settings_,
    const WriteSettings & write_settings_,
    const ContextPtr & context_,
    bool attempt_to_create_container)
    : BackupWriterDefault(read_settings_, write_settings_, getLogger("BackupWriterAzureBlobStorage"))
    , data_source_description{DataSourceType::ObjectStorage, ObjectStorageType::Azure, MetadataStorageType::None, configuration_.container, false, false}
    , configuration(configuration_)
{
    auto client_ptr = configuration.createClient(/* is_read_only */ false, attempt_to_create_container);
    object_storage = std::make_unique<AzureObjectStorage>("BackupWriterAzureBlobStorage",
                                                          std::move(client_ptr),
                                                          configuration.createSettings(context_),
                                                          configuration.container);
    client = object_storage->getAzureBlobStorageClient();
    settings = object_storage->getSettings();
}

void BackupWriterAzureBlobStorage::copyFileFromDisk(
    const String & path_in_backup,
    DiskPtr src_disk,
    const String & src_path,
    bool copy_encrypted,
    UInt64 start_pos,
    UInt64 length)
{
    /// Use the native copy as a more optimal way to copy a file from AzureBlobStorage to AzureBlobStorage if it's possible.
    auto source_data_source_description = src_disk->getDataSourceDescription();
    if (source_data_source_description.sameKind(data_source_description) && (source_data_source_description.is_encrypted == copy_encrypted))
    {
        /// getBlobPath() can return more than 3 elements if the file is stored as multiple objects in AzureBlobStorage container.
        /// In this case we can't use the native copy.
        if (auto blob_path = src_disk->getBlobPath(src_path); blob_path.size() == 2)
        {
            LOG_TRACE(log, "Copying file {} from disk {} to AzureBlobStorag", src_path, src_disk->getName());
            copyAzureBlobStorageFile(
                src_disk->getObjectStorage()->getAzureBlobStorageClient(),
                client,
                /* src_container */ blob_path[1],
                /* src_path */ blob_path[0],
                start_pos,
                length,
                configuration.container,
                fs::path(configuration.blob_path) / path_in_backup,
                settings,
                read_settings,
                threadPoolCallbackRunnerUnsafe<void>(getBackupsIOThreadPool().get(), "BackupWRAzure"));
            return; /// copied!
        }
    }

    /// Fallback to copy through buffers.
    BackupWriterDefault::copyFileFromDisk(path_in_backup, src_disk, src_path, copy_encrypted, start_pos, length);
}

void BackupWriterAzureBlobStorage::copyFile(const String & destination, const String & source, size_t size)
{
    LOG_TRACE(log, "Copying file inside backup from {} to {} ", source, destination);
    copyAzureBlobStorageFile(
       client,
       client,
       configuration.container,
       fs::path(configuration.blob_path)/ source,
       0,
       size,
       /* dest_container */ configuration.container,
       /* dest_path */ destination,
       settings,
       read_settings,
       threadPoolCallbackRunnerUnsafe<void>(getBackupsIOThreadPool().get(), "BackupWRAzure"),
       /* for_disk_azure_blob_storage= */ true);
}

void BackupWriterAzureBlobStorage::copyDataToFile(
    const String & path_in_backup,
    const CreateReadBufferFunction & create_read_buffer,
    UInt64 start_pos,
    UInt64 length)
{
<<<<<<< HEAD
    copyDataToAzureBlobStorageFile(
        create_read_buffer, start_pos, length, client, configuration.container,
        path_in_backup, settings, threadPoolCallbackRunner<void>(getBackupsIOThreadPool().get(), "BackupWRAzure"));
=======
    copyDataToAzureBlobStorageFile(create_read_buffer, start_pos, length, client, configuration.container, fs::path(configuration.blob_path) / path_in_backup, settings,
                     threadPoolCallbackRunnerUnsafe<void>(getBackupsIOThreadPool().get(), "BackupWRAzure"));
>>>>>>> 54871f0d
}

BackupWriterAzureBlobStorage::~BackupWriterAzureBlobStorage() = default;

bool BackupWriterAzureBlobStorage::fileExists(const String & file_name)
{
    String key = fs::path(configuration.blob_path) / file_name;
    return object_storage->exists(StoredObject(key));
}

UInt64 BackupWriterAzureBlobStorage::getFileSize(const String & file_name)
{
    String key = fs::path(configuration.blob_path) / file_name;
    RelativePathsWithMetadata children;
    object_storage->listObjects(key,children,/*max_keys*/0);
    if (children.empty())
        throw Exception(ErrorCodes::AZURE_BLOB_STORAGE_ERROR, "Object must exist");
    return children[0]->metadata->size_bytes;
}

std::unique_ptr<ReadBuffer> BackupWriterAzureBlobStorage::readFile(const String & file_name, size_t /*expected_file_size*/)
{
    String key = fs::path(configuration.blob_path) / file_name;
    return std::make_unique<ReadBufferFromAzureBlobStorage>(
        client, key, read_settings, settings->max_single_read_retries,
        settings->max_single_download_retries);
}

std::unique_ptr<WriteBuffer> BackupWriterAzureBlobStorage::writeFile(const String & file_name)
{
    String key = fs::path(configuration.blob_path) / file_name;
    return std::make_unique<WriteBufferFromAzureBlobStorage>(
        client,
        key,
        DBMS_DEFAULT_BUFFER_SIZE,
        write_settings,
        settings);
}

void BackupWriterAzureBlobStorage::removeFile(const String & file_name)
{
    String key = fs::path(configuration.blob_path) / file_name;
    StoredObject object(key);
    object_storage->removeObjectIfExists(object);
}

void BackupWriterAzureBlobStorage::removeFiles(const Strings & file_names)
{
    StoredObjects objects;
    for (const auto & file_name : file_names)
        objects.emplace_back(fs::path(configuration.blob_path) / file_name);

    object_storage->removeObjectsIfExist(objects);

}

void BackupWriterAzureBlobStorage::removeFilesBatch(const Strings & file_names)
{
    StoredObjects objects;
    for (const auto & file_name : file_names)
        objects.emplace_back(fs::path(configuration.blob_path) / file_name);

    object_storage->removeObjectsIfExist(objects);
}

}

#endif<|MERGE_RESOLUTION|>--- conflicted
+++ resolved
@@ -191,14 +191,9 @@
     UInt64 start_pos,
     UInt64 length)
 {
-<<<<<<< HEAD
     copyDataToAzureBlobStorageFile(
         create_read_buffer, start_pos, length, client, configuration.container,
-        path_in_backup, settings, threadPoolCallbackRunner<void>(getBackupsIOThreadPool().get(), "BackupWRAzure"));
-=======
-    copyDataToAzureBlobStorageFile(create_read_buffer, start_pos, length, client, configuration.container, fs::path(configuration.blob_path) / path_in_backup, settings,
-                     threadPoolCallbackRunnerUnsafe<void>(getBackupsIOThreadPool().get(), "BackupWRAzure"));
->>>>>>> 54871f0d
+        path_in_backup, settings, threadPoolCallbackRunnerUnsafe<void>(getBackupsIOThreadPool().get(), "BackupWRAzure"));
 }
 
 BackupWriterAzureBlobStorage::~BackupWriterAzureBlobStorage() = default;
