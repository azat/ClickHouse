#pragma once

#include "config.h"

#if USE_AWS_S3

#    include <Storages/IStorage.h>
#    include <Storages/IStorageDataLake.h>
#    include <Storages/StorageS3.h>

<<<<<<< HEAD
namespace Aws::S3
{
class S3Client;
=======
namespace Poco
{
class Logger;
>>>>>>> c4f4a1db
}

namespace DB
{

class HudiMetaParser
{
public:
    HudiMetaParser(const StorageS3::S3Configuration & configuration_, const String & table_path_, ContextPtr context_);

    std::vector<String> getFiles() const;

    static String generateQueryFromKeys(const std::vector<String> & keys, const String & format);

private:
    StorageS3::S3Configuration configuration;
    String table_path;
    ContextPtr context;
    Poco::Logger * log;
};

struct StorageHudiName
{
    static constexpr auto name = "Hudi";
    static constexpr auto data_directory_prefix = "";
};

using StorageHudi = IStorageDataLake<StorageHudiName, HudiMetaParser>;
}

#endif<|MERGE_RESOLUTION|>--- conflicted
+++ resolved
@@ -7,17 +7,6 @@
 #    include <Storages/IStorage.h>
 #    include <Storages/IStorageDataLake.h>
 #    include <Storages/StorageS3.h>
-
-<<<<<<< HEAD
-namespace Aws::S3
-{
-class S3Client;
-=======
-namespace Poco
-{
-class Logger;
->>>>>>> c4f4a1db
-}
 
 namespace DB
 {
