--- conflicted
+++ resolved
@@ -32,7 +32,6 @@
 
     bool isRemote() const override { return true; }
 
-<<<<<<< HEAD
 protected:
     virtual void updateBeforeRead(const ContextPtr &) {}
 
@@ -42,19 +41,8 @@
     Poco::Logger * log;
     String cluster_name;
     bool structure_argument_was_provided;
-=======
-    static ContextPtr updateSettingsForTableFunctionCluster(ContextPtr context, const Settings & settings)
-    {
-        Settings new_settings = settings;
 
-        /// Cluster table functions should always skip unavailable shards.
-        new_settings.skip_unavailable_shards = true;
-
-        auto new_context = Context::createCopy(context);
-        new_context->setSettings(new_settings);
-        return new_context;
-    }
->>>>>>> 9bf61759
+    ContextPtr updateSettingsForTableFunctionCluster(ContextPtr context, const Settings & settings);
 };
 
 
