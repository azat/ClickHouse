--- conflicted
+++ resolved
@@ -274,15 +274,13 @@
 
     bool createEmptyPartInsteadOfLost(zkutil::ZooKeeperPtr zookeeper, const String & lost_part_name);
 
-<<<<<<< HEAD
     // Return default or custom zookeeper name for table
     String getZooKeeperName() const { return zookeeper_name; }
 
     // Return table id, common for different replicas
     String getTableSharedID() const;
-=======
+
     static const String getDefaultZooKeeperName() { return default_zookeeper_name; }
->>>>>>> 86040a15
 
 private:
     std::atomic_bool are_restoring_replica {false};
