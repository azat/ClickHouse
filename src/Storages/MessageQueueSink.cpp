--- conflicted
+++ resolved
@@ -80,9 +80,6 @@
         format->resetFormatter();
     }
 }
-<<<<<<< HEAD
-=======
-
 
 void MessageQueueSink::onCancel() noexcept
 {
@@ -96,5 +93,4 @@
     }
 }
 
->>>>>>> 7c409c78
 }