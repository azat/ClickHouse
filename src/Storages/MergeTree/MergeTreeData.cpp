--- conflicted
+++ resolved
@@ -471,12 +471,8 @@
     return storage_policy;
 }
 
-<<<<<<< HEAD
-ConditionSelectivityEstimator MergeTreeData::getConditionSelectivityEstimatorByPredicate(const SelectQueryInfo & query_info, const StorageSnapshotPtr & storage_snapshot, ContextPtr local_context) const
-=======
-ConditionEstimator MergeTreeData::getConditionEstimatorByPredicate(
+ConditionSelectivityEstimator MergeTreeData::getConditionSelectivityEstimatorByPredicate(
     const StorageSnapshotPtr & storage_snapshot, const ActionsDAGPtr & filter_dag, ContextPtr local_context) const
->>>>>>> 2f45caca
 {
     if (!local_context->getSettings().allow_statistics_optimize)
         return {};
@@ -490,13 +486,8 @@
 
     ASTPtr expression_ast;
 
-<<<<<<< HEAD
     ConditionSelectivityEstimator result;
-    PartitionPruner partition_pruner(storage_snapshot->metadata, query_info, local_context, true /* strict */);
-=======
-    ConditionEstimator result;
     PartitionPruner partition_pruner(storage_snapshot->metadata, filter_dag, local_context);
->>>>>>> 2f45caca
 
     if (partition_pruner.isUseless())
     {
