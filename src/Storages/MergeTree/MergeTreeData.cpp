#include <Storages/MergeTree/MergeTreeData.h>

#include <AggregateFunctions/AggregateFunctionCount.h>
#include <Backups/BackupEntriesCollector.h>
#include <Backups/BackupEntryFromSmallFile.h>
#include <Backups/BackupEntryWrappedWith.h>
#include <Backups/IBackup.h>
#include <Backups/RestorerFromBackup.h>
#include <Common/escapeForFileName.h>
#include <Common/Increment.h>
#include <Common/noexcept_scope.h>
#include <Common/ProfileEventsScope.h>
#include <Common/quoteString.h>
#include <Common/scope_guard_safe.h>
#include <Common/SimpleIncrement.h>
#include <Common/Stopwatch.h>
#include <Common/StringUtils/StringUtils.h>
#include <Common/typeid_cast.h>
#include <Common/CurrentMetrics.h>
#include <Common/ThreadFuzzer.h>
#include <Common/getNumberOfPhysicalCPUCores.h>
#include <Common/Config/ConfigHelper.h>
#include <Compression/CompressedReadBuffer.h>
#include <Core/QueryProcessingStage.h>
#include <DataTypes/DataTypeEnum.h>
#include <DataTypes/DataTypeLowCardinality.h>
#include <DataTypes/DataTypeTuple.h>
#include <DataTypes/DataTypeUUID.h>
#include <DataTypes/hasNullable.h>
#include <DataTypes/NestedUtils.h>
#include <DataTypes/ObjectUtils.h>
#include <Disks/createVolume.h>
#include <Disks/ObjectStorages/DiskObjectStorage.h>
#include <Disks/TemporaryFileOnDisk.h>
#include <Functions/IFunction.h>
#include <Interpreters/Aggregator.h>
#include <Interpreters/Context.h>
#include <Interpreters/convertFieldToType.h>
#include <Interpreters/evaluateConstantExpression.h>
#include <Interpreters/ExpressionAnalyzer.h>
#include <Interpreters/inplaceBlockConversions.h>
#include <Interpreters/InterpreterSelectQuery.h>
#include <Interpreters/MergeTreeTransaction.h>
#include <Interpreters/PartLog.h>
#include <Interpreters/TransactionLog.h>
#include <Interpreters/TreeRewriter.h>
#include <Interpreters/Context_fwd.h>
#include <IO/S3Common.h>
#include <IO/WriteHelpers.h>
#include <IO/Operators.h>
#include <IO/WriteBufferFromString.h>
#include <IO/SharedThreadPools.h>
#include <Parsers/ASTExpressionList.h>
#include <Parsers/ASTIndexDeclaration.h>
#include <Parsers/ASTFunction.h>
#include <Parsers/ASTLiteral.h>
#include <Parsers/ASTNameTypePair.h>
#include <Parsers/ASTPartition.h>
#include <Parsers/ASTSetQuery.h>
#include <Parsers/ASTTablesInSelectQuery.h>
#include <Parsers/ExpressionListParsers.h>
#include <Parsers/parseQuery.h>
#include <Parsers/queryToString.h>
#include <Parsers/ASTAlterQuery.h>
#include <Processors/Formats/IInputFormat.h>
#include <Processors/QueryPlan/QueryIdHolder.h>
#include <Processors/QueryPlan/ReadFromMergeTree.h>
#include <Storages/AlterCommands.h>
#include <Storages/Freeze.h>
#include <Storages/MergeTree/checkDataPart.h>
#include <Storages/MergeTree/MergeTreeSelectProcessor.h>
#include <Storages/MergeTree/MergeTreeDataPartCompact.h>
#include <Storages/MergeTree/MergeTreeDataPartInMemory.h>
#include <Storages/MergeTree/MergeTreeDataPartWide.h>
#include <Storages/MergeTree/DataPartStorageOnDiskFull.h>
#include <Storages/StorageMergeTree.h>
#include <Storages/StorageReplicatedMergeTree.h>
#include <Storages/VirtualColumnUtils.h>
#include <Storages/MergeTree/MergeTreeDataPartBuilder.h>
#include <Storages/MutationCommands.h>
#include <Storages/BlockNumberColumn.h>

#include <boost/range/algorithm_ext/erase.hpp>
#include <boost/algorithm/string/join.hpp>

#include <base/insertAtEnd.h>
#include <base/interpolate.h>

#include <algorithm>
#include <atomic>
#include <cmath>
#include <chrono>
#include <iomanip>
#include <limits>
#include <optional>
#include <set>
#include <thread>
#include <typeinfo>
#include <typeindex>
#include <unordered_set>
#include <filesystem>

#include <fmt/format.h>
#include <Poco/Logger.h>
#include <Poco/Net/NetException.h>

#if USE_AZURE_BLOB_STORAGE
#include <azure/core/http/http.hpp>
#endif

template <>
struct fmt::formatter<DB::DataPartPtr> : fmt::formatter<std::string>
{
    template <typename FormatCtx>
    auto format(const DB::DataPartPtr & part, FormatCtx & ctx) const
    {
        return fmt::formatter<std::string>::format(part->name, ctx);
    }
};


namespace fs = std::filesystem;

namespace ProfileEvents
{
    extern const Event RejectedInserts;
    extern const Event DelayedInserts;
    extern const Event DelayedInsertsMilliseconds;
    extern const Event InsertedWideParts;
    extern const Event InsertedCompactParts;
    extern const Event MergedIntoWideParts;
    extern const Event MergedIntoCompactParts;
    extern const Event RejectedMutations;
    extern const Event DelayedMutations;
    extern const Event DelayedMutationsMilliseconds;
    extern const Event PartsLockWaitMicroseconds;
    extern const Event PartsLockHoldMicroseconds;
}

namespace CurrentMetrics
{
    extern const Metric DelayedInserts;
}


namespace
{
    constexpr UInt64 RESERVATION_MIN_ESTIMATION_SIZE = 1u * 1024u * 1024u; /// 1MB
}


namespace DB
{

namespace ErrorCodes
{
    extern const int NO_SUCH_DATA_PART;
    extern const int NOT_IMPLEMENTED;
    extern const int DIRECTORY_ALREADY_EXISTS;
    extern const int TOO_MANY_UNEXPECTED_DATA_PARTS;
    extern const int DUPLICATE_DATA_PART;
    extern const int NO_SUCH_COLUMN_IN_TABLE;
    extern const int LOGICAL_ERROR;
    extern const int ILLEGAL_COLUMN;
    extern const int ILLEGAL_TYPE_OF_COLUMN_FOR_FILTER;
    extern const int CORRUPTED_DATA;
    extern const int BAD_TYPE_OF_FIELD;
    extern const int BAD_ARGUMENTS;
    extern const int INVALID_PARTITION_VALUE;
    extern const int METADATA_MISMATCH;
    extern const int PART_IS_TEMPORARILY_LOCKED;
    extern const int TOO_MANY_PARTS;
    extern const int INCOMPATIBLE_COLUMNS;
    extern const int BAD_TTL_EXPRESSION;
    extern const int INCORRECT_FILE_NAME;
    extern const int BAD_DATA_PART_NAME;
    extern const int READONLY_SETTING;
    extern const int ABORTED;
    extern const int UNKNOWN_DISK;
    extern const int NOT_ENOUGH_SPACE;
    extern const int ALTER_OF_COLUMN_IS_FORBIDDEN;
    extern const int SUPPORT_IS_DISABLED;
    extern const int TOO_MANY_SIMULTANEOUS_QUERIES;
    extern const int INCORRECT_QUERY;
    extern const int CANNOT_RESTORE_TABLE;
    extern const int ZERO_COPY_REPLICATION_ERROR;
    extern const int NOT_INITIALIZED;
    extern const int SERIALIZATION_ERROR;
    extern const int TOO_MANY_MUTATIONS;
}

static void checkSuspiciousIndices(const ASTFunction * index_function)
{
    std::unordered_set<UInt64> unique_index_expression_hashes;
    for (const auto & child : index_function->arguments->children)
    {
        const IAST::Hash hash = child->getTreeHash();
        const auto & first_half_of_hash = hash.low64;

        if (!unique_index_expression_hashes.emplace(first_half_of_hash).second)
            throw Exception(ErrorCodes::BAD_ARGUMENTS,
                    "Primary key or secondary index contains a duplicate expression. To suppress this exception, rerun the command with setting 'allow_suspicious_indices = 1'");
    }
}

static void checkSampleExpression(const StorageInMemoryMetadata & metadata, bool allow_sampling_expression_not_in_primary_key, bool check_sample_column_is_correct)
{
    if (metadata.sampling_key.column_names.empty())
        throw Exception(ErrorCodes::INCORRECT_QUERY, "There are no columns in sampling expression");

    const auto & pk_sample_block = metadata.getPrimaryKey().sample_block;
    if (!pk_sample_block.has(metadata.sampling_key.column_names[0]) && !allow_sampling_expression_not_in_primary_key)
        throw Exception(ErrorCodes::BAD_ARGUMENTS, "Sampling expression must be present in the primary key");

    if (!check_sample_column_is_correct)
        return;

    const auto & sampling_key = metadata.getSamplingKey();
    DataTypePtr sampling_column_type = sampling_key.data_types[0];

    bool is_correct_sample_condition = false;
    if (sampling_key.data_types.size() == 1)
    {
        if (typeid_cast<const DataTypeUInt64 *>(sampling_column_type.get()))
            is_correct_sample_condition = true;
        else if (typeid_cast<const DataTypeUInt32 *>(sampling_column_type.get()))
            is_correct_sample_condition = true;
        else if (typeid_cast<const DataTypeUInt16 *>(sampling_column_type.get()))
            is_correct_sample_condition = true;
        else if (typeid_cast<const DataTypeUInt8 *>(sampling_column_type.get()))
            is_correct_sample_condition = true;
    }

    if (!is_correct_sample_condition)
        throw Exception(ErrorCodes::ILLEGAL_TYPE_OF_COLUMN_FOR_FILTER,
            "Invalid sampling column type in storage parameters: {}. Must be one unsigned integer type",
            sampling_column_type->getName());
}


void MergeTreeData::initializeDirectoriesAndFormatVersion(const std::string & relative_data_path_, bool attach, const std::string & date_column_name, bool need_create_directories)
{
    relative_data_path = relative_data_path_;

    MergeTreeDataFormatVersion min_format_version(0);
    if (date_column_name.empty())
        min_format_version = MERGE_TREE_DATA_MIN_FORMAT_VERSION_WITH_CUSTOM_PARTITIONING;

    if (relative_data_path.empty())
        throw Exception(ErrorCodes::INCORRECT_FILE_NAME, "MergeTree storages require data path");

    const auto format_version_path = fs::path(relative_data_path) / MergeTreeData::FORMAT_VERSION_FILE_NAME;
    std::optional<UInt32> read_format_version;

    for (const auto & disk : getDisks())
    {
        if (disk->isBroken())
            continue;

        if (need_create_directories)
        {
            disk->createDirectories(relative_data_path);
            disk->createDirectories(fs::path(relative_data_path) / MergeTreeData::DETACHED_DIR_NAME);
        }

        if (disk->exists(format_version_path))
        {
            auto buf = disk->readFile(format_version_path);
            UInt32 current_format_version{0};
            readIntText(current_format_version, *buf);
            if (!buf->eof())
                throw Exception(ErrorCodes::CORRUPTED_DATA, "Bad version file: {}", fullPath(disk, format_version_path));

            if (!read_format_version.has_value())
                read_format_version = current_format_version;
            else if (*read_format_version != current_format_version)
                throw Exception(ErrorCodes::CORRUPTED_DATA,
                                "Version file on {} contains version {} expected version is {}.",
                                fullPath(disk, format_version_path), current_format_version, *read_format_version);
        }
    }


    // When data path or file not exists, ignore the format_version check
    if (!attach || !read_format_version)
    {
        format_version = min_format_version;

        // try to write to first non-readonly disk
        for (const auto & disk : getStoragePolicy()->getDisks())
        {
            if (disk->isBroken())
               continue;

            if (!disk->isReadOnly())
            {
                auto buf = disk->writeFile(format_version_path, DBMS_DEFAULT_BUFFER_SIZE, WriteMode::Rewrite, getContext()->getWriteSettings());
                writeIntText(format_version.toUnderType(), *buf);
                buf->finalize();
                if (getContext()->getSettingsRef().fsync_metadata)
                    buf->sync();
            }

            break;
        }
    }
    else
    {
        format_version = *read_format_version;
    }

    if (format_version < min_format_version)
    {
        if (min_format_version == MERGE_TREE_DATA_MIN_FORMAT_VERSION_WITH_CUSTOM_PARTITIONING.toUnderType())
            throw Exception(ErrorCodes::METADATA_MISMATCH, "MergeTree data format version on disk doesn't support custom partitioning");
    }
}
DataPartsLock::DataPartsLock(std::mutex & data_parts_mutex_)
    : wait_watch(Stopwatch(CLOCK_MONOTONIC))
    , lock(data_parts_mutex_)
    , lock_watch(Stopwatch(CLOCK_MONOTONIC))
{
    ProfileEvents::increment(ProfileEvents::PartsLockWaitMicroseconds, wait_watch->elapsedMicroseconds());
}


DataPartsLock::~DataPartsLock()
{
    if (lock_watch.has_value())
        ProfileEvents::increment(ProfileEvents::PartsLockHoldMicroseconds, lock_watch->elapsedMicroseconds());
}

MergeTreeData::MergeTreeData(
    const StorageID & table_id_,
    const StorageInMemoryMetadata & metadata_,
    ContextMutablePtr context_,
    const String & date_column_name,
    const MergingParams & merging_params_,
    std::unique_ptr<MergeTreeSettings> storage_settings_,
    bool require_part_metadata_,
    bool attach,
    BrokenPartCallback broken_part_callback_)
    : IStorage(table_id_)
    , WithMutableContext(context_->getGlobalContext())
    , format_version(date_column_name.empty() ? MERGE_TREE_DATA_MIN_FORMAT_VERSION_WITH_CUSTOM_PARTITIONING : MERGE_TREE_DATA_OLD_FORMAT_VERSION)
    , merging_params(merging_params_)
    , require_part_metadata(require_part_metadata_)
    , broken_part_callback(broken_part_callback_)
    , log_name(std::make_shared<String>(table_id_.getNameForLogs()))
    , log(&Poco::Logger::get(*log_name))
    , storage_settings(std::move(storage_settings_))
    , pinned_part_uuids(std::make_shared<PinnedPartUUIDs>())
    , data_parts_by_info(data_parts_indexes.get<TagByInfo>())
    , data_parts_by_state_and_info(data_parts_indexes.get<TagByStateAndInfo>())
    , parts_mover(this)
    , background_operations_assignee(*this, BackgroundJobsAssignee::Type::DataProcessing, getContext())
    , background_moves_assignee(*this, BackgroundJobsAssignee::Type::Moving, getContext())
{
    context_->getGlobalContext()->initializeBackgroundExecutorsIfNeeded();

    const auto settings = getSettings();

    allow_nullable_key = attach || settings->allow_nullable_key;

    /// Check sanity of MergeTreeSettings. Only when table is created.
    if (!attach)
        settings->sanityCheck(getContext()->getMergeMutateExecutor()->getMaxTasksCount());

    if (!date_column_name.empty())
    {
        try
        {
            checkPartitionKeyAndInitMinMax(metadata_.partition_key);
            setProperties(metadata_, metadata_, attach);
            if (minmax_idx_date_column_pos == -1)
                throw Exception(ErrorCodes::BAD_TYPE_OF_FIELD, "Could not find Date column");
        }
        catch (Exception & e)
        {
            /// Better error message.
            e.addMessage("(while initializing MergeTree partition key from date column " + backQuote(date_column_name) + ")");
            throw;
        }
    }
    else
    {
        is_custom_partitioned = true;
        checkPartitionKeyAndInitMinMax(metadata_.partition_key);
    }
    setProperties(metadata_, metadata_, attach);

    /// NOTE: using the same columns list as is read when performing actual merges.
    merging_params.check(metadata_);

    if (metadata_.sampling_key.definition_ast != nullptr)
    {
        /// This is for backward compatibility.
        checkSampleExpression(metadata_, attach || settings->compatibility_allow_sampling_expression_not_in_primary_key,
                              settings->check_sample_column_is_correct && !attach);
    }

    checkColumnFilenamesForCollision(metadata_.getColumns(), *settings, !attach);
    checkTTLExpressions(metadata_, metadata_);

    String reason;
    if (!canUsePolymorphicParts(*settings, reason) && !reason.empty())
        LOG_WARNING(log, "{} Settings 'min_rows_for_wide_part'and 'min_bytes_for_wide_part' will be ignored.", reason);

    common_assignee_trigger = [this] (bool delay) noexcept
    {
        if (delay)
            background_operations_assignee.postpone();
        else
            background_operations_assignee.trigger();
    };

    moves_assignee_trigger = [this] (bool delay) noexcept
    {
        if (delay)
            background_moves_assignee.postpone();
        else
            background_moves_assignee.trigger();
    };
}

StoragePolicyPtr MergeTreeData::getStoragePolicy() const
{
    auto settings = getSettings();
    const auto & context = getContext();

    StoragePolicyPtr storage_policy;

    if (settings->disk.changed)
        storage_policy = context->getStoragePolicyFromDisk(settings->disk);
    else
        storage_policy = context->getStoragePolicy(settings->storage_policy);

    return storage_policy;
}

bool MergeTreeData::supportsFinal() const
{
    return merging_params.mode == MergingParams::Collapsing
        || merging_params.mode == MergingParams::Summing
        || merging_params.mode == MergingParams::Aggregating
        || merging_params.mode == MergingParams::Replacing
        || merging_params.mode == MergingParams::Graphite
        || merging_params.mode == MergingParams::VersionedCollapsing;
}

static void checkKeyExpression(const ExpressionActions & expr, const Block & sample_block, const String & key_name, bool allow_nullable_key)
{
    if (expr.hasArrayJoin())
        throw Exception(ErrorCodes::ILLEGAL_COLUMN, "{} key cannot contain array joins", key_name);

    try
    {
        expr.assertDeterministic();
    }
    catch (Exception & e)
    {
        e.addMessage(fmt::format("for {} key", key_name));
        throw;
    }

    for (const ColumnWithTypeAndName & element : sample_block)
    {
        const ColumnPtr & column = element.column;
        if (column && (isColumnConst(*column) || column->isDummy()))
            throw Exception(ErrorCodes::ILLEGAL_COLUMN, "{} key cannot contain constants", key_name);

        if (!allow_nullable_key && hasNullable(element.type))
            throw Exception(
                            ErrorCodes::ILLEGAL_COLUMN,
                            "{} key contains nullable columns, "
                            "but merge tree setting `allow_nullable_key` is disabled", key_name);
    }
}

void MergeTreeData::checkProperties(
    const StorageInMemoryMetadata & new_metadata,
    const StorageInMemoryMetadata & old_metadata,
    bool attach,
    bool allow_empty_sorting_key,
    bool allow_nullable_key_,
    ContextPtr local_context) const
{
    if (!new_metadata.sorting_key.definition_ast && !allow_empty_sorting_key)
        throw Exception(ErrorCodes::BAD_ARGUMENTS, "ORDER BY cannot be empty");

    KeyDescription new_sorting_key = new_metadata.sorting_key;
    KeyDescription new_primary_key = new_metadata.primary_key;

    size_t sorting_key_size = new_sorting_key.column_names.size();
    size_t primary_key_size = new_primary_key.column_names.size();
    if (primary_key_size > sorting_key_size)
        throw Exception(ErrorCodes::BAD_ARGUMENTS, "Primary key must be a prefix of the sorting key, but its length: "
            "{} is greater than the sorting key length: {}", primary_key_size, sorting_key_size);

    bool allow_suspicious_indices = getSettings()->allow_suspicious_indices;
    if (local_context)
        allow_suspicious_indices = local_context->getSettingsRef().allow_suspicious_indices;

    if (!allow_suspicious_indices && !attach)
        if (const auto * index_function = typeid_cast<ASTFunction *>(new_sorting_key.definition_ast.get()))
            checkSuspiciousIndices(index_function);

    for (size_t i = 0; i < sorting_key_size; ++i)
    {
        const String & sorting_key_column = new_sorting_key.column_names[i];

        if (i < primary_key_size)
        {
            const String & pk_column = new_primary_key.column_names[i];
            if (pk_column != sorting_key_column)
                throw Exception(ErrorCodes::BAD_ARGUMENTS,
                                "Primary key must be a prefix of the sorting key, "
                                "but the column in the position {} is {}", i, sorting_key_column +", not " + pk_column);

        }
    }

    auto all_columns = new_metadata.columns.getAllPhysical();

    /// This is ALTER, not CREATE/ATTACH TABLE. Let us check that all new columns used in the sorting key
    /// expression have just been added (so that the sorting order is guaranteed to be valid with the new key).

    Names new_primary_key_columns = new_primary_key.column_names;
    Names new_sorting_key_columns = new_sorting_key.column_names;

    ASTPtr added_key_column_expr_list = std::make_shared<ASTExpressionList>();
    const auto & old_sorting_key_columns = old_metadata.getSortingKeyColumns();
    for (size_t new_i = 0, old_i = 0; new_i < sorting_key_size; ++new_i)
    {
        if (old_i < old_sorting_key_columns.size())
        {
            if (new_sorting_key_columns[new_i] != old_sorting_key_columns[old_i])
                added_key_column_expr_list->children.push_back(new_sorting_key.expression_list_ast->children[new_i]);
            else
                ++old_i;
        }
        else
            added_key_column_expr_list->children.push_back(new_sorting_key.expression_list_ast->children[new_i]);
    }

    if (!added_key_column_expr_list->children.empty())
    {
        auto syntax = TreeRewriter(getContext()).analyze(added_key_column_expr_list, all_columns);
        Names used_columns = syntax->requiredSourceColumns();

        NamesAndTypesList deleted_columns;
        NamesAndTypesList added_columns;
        old_metadata.getColumns().getAllPhysical().getDifference(all_columns, deleted_columns, added_columns);

        for (const String & col : used_columns)
        {
            if (!added_columns.contains(col) || deleted_columns.contains(col))
                throw Exception(ErrorCodes::BAD_ARGUMENTS,
                                "Existing column {} is used in the expression that was added to the sorting key. "
                                "You can add expressions that use only the newly added columns",
                                backQuoteIfNeed(col));

            if (new_metadata.columns.getDefaults().contains(col))
                throw Exception(ErrorCodes::BAD_ARGUMENTS,
                                "Newly added column {} has a default expression, so adding expressions that use "
                                "it to the sorting key is forbidden", backQuoteIfNeed(col));
        }
    }

    if (!new_metadata.secondary_indices.empty())
    {
        std::unordered_set<String> indices_names;

        for (const auto & index : new_metadata.secondary_indices)
        {
            if (!allow_suspicious_indices && !attach)
            {
                const auto * index_ast = typeid_cast<const ASTIndexDeclaration *>(index.definition_ast.get());
                if (const auto * index_function = typeid_cast<const ASTFunction *>(index_ast->expr))
                    checkSuspiciousIndices(index_function);
            }

            MergeTreeIndexFactory::instance().validate(index, attach);

            if (indices_names.find(index.name) != indices_names.end())
                throw Exception(ErrorCodes::LOGICAL_ERROR, "Index with name {} already exists", backQuote(index.name));

            indices_names.insert(index.name);
        }
    }

    if (!new_metadata.projections.empty())
    {
        std::unordered_set<String> projections_names;

        for (const auto & projection : new_metadata.projections)
        {
            if (projections_names.find(projection.name) != projections_names.end())
                throw Exception(ErrorCodes::LOGICAL_ERROR, "Projection with name {} already exists", backQuote(projection.name));

            /// We cannot alter a projection so far. So here we do not try to find a projection in old metadata.
            bool is_aggregate = projection.type == ProjectionDescription::Type::Aggregate;
            checkProperties(*projection.metadata, *projection.metadata, attach, is_aggregate, true /* allow_nullable_key */, local_context);
            projections_names.insert(projection.name);
        }
    }

    checkKeyExpression(*new_sorting_key.expression, new_sorting_key.sample_block, "Sorting", allow_nullable_key_);
}

void MergeTreeData::setProperties(
    const StorageInMemoryMetadata & new_metadata,
    const StorageInMemoryMetadata & old_metadata,
    bool attach,
    ContextPtr local_context)
{
    checkProperties(new_metadata, old_metadata, attach, false, allow_nullable_key, local_context);
    setInMemoryMetadata(new_metadata);
}

namespace
{

ExpressionActionsPtr getCombinedIndicesExpression(
    const KeyDescription & key,
    const MergeTreeIndices & indices,
    const ColumnsDescription & columns,
    ContextPtr context)
{
    ASTPtr combined_expr_list = key.expression_list_ast->clone();

    for (const auto & index : indices)
        for (const auto & index_expr : index->index.expression_list_ast->children)
            combined_expr_list->children.push_back(index_expr->clone());

    auto syntax_result = TreeRewriter(context).analyze(combined_expr_list, columns.getAllPhysical());
    return ExpressionAnalyzer(combined_expr_list, syntax_result, context).getActions(false);
}

}

ExpressionActionsPtr MergeTreeData::getMinMaxExpr(const KeyDescription & partition_key, const ExpressionActionsSettings & settings)
{
    NamesAndTypesList partition_key_columns;
    if (!partition_key.column_names.empty())
        partition_key_columns = partition_key.expression->getRequiredColumnsWithTypes();

    return std::make_shared<ExpressionActions>(std::make_shared<ActionsDAG>(partition_key_columns), settings);
}

Names MergeTreeData::getMinMaxColumnsNames(const KeyDescription & partition_key)
{
    if (!partition_key.column_names.empty())
        return partition_key.expression->getRequiredColumns();
    return {};
}

DataTypes MergeTreeData::getMinMaxColumnsTypes(const KeyDescription & partition_key)
{
    if (!partition_key.column_names.empty())
        return partition_key.expression->getRequiredColumnsWithTypes().getTypes();
    return {};
}

ExpressionActionsPtr
MergeTreeData::getPrimaryKeyAndSkipIndicesExpression(const StorageMetadataPtr & metadata_snapshot, const MergeTreeIndices & indices) const
{
    return getCombinedIndicesExpression(metadata_snapshot->getPrimaryKey(), indices, metadata_snapshot->getColumns(), getContext());
}

ExpressionActionsPtr
MergeTreeData::getSortingKeyAndSkipIndicesExpression(const StorageMetadataPtr & metadata_snapshot, const MergeTreeIndices & indices) const
{
    return getCombinedIndicesExpression(metadata_snapshot->getSortingKey(), indices, metadata_snapshot->getColumns(), getContext());
}


void MergeTreeData::checkPartitionKeyAndInitMinMax(const KeyDescription & new_partition_key)
{
    if (new_partition_key.expression_list_ast->children.empty())
        return;

    checkKeyExpression(*new_partition_key.expression, new_partition_key.sample_block, "Partition", allow_nullable_key);

    /// Add all columns used in the partition key to the min-max index.
    DataTypes minmax_idx_columns_types = getMinMaxColumnsTypes(new_partition_key);

    /// Try to find the date column in columns used by the partition key (a common case).
    /// If there are no - DateTime or DateTime64 would also suffice.

    bool has_date_column = false;
    bool has_datetime_column = false;

    for (size_t i = 0; i < minmax_idx_columns_types.size(); ++i)
    {
        if (isDate(minmax_idx_columns_types[i]))
        {
            if (!has_date_column)
            {
                minmax_idx_date_column_pos = i;
                has_date_column = true;
            }
            else
            {
                /// There is more than one Date column in partition key and we don't know which one to choose.
                minmax_idx_date_column_pos = -1;
            }
        }
    }
    if (!has_date_column)
    {
        for (size_t i = 0; i < minmax_idx_columns_types.size(); ++i)
        {
            if (isDateTime(minmax_idx_columns_types[i])
                || isDateTime64(minmax_idx_columns_types[i])
            )
            {
                if (!has_datetime_column)
                {
                    minmax_idx_time_column_pos = i;
                    has_datetime_column = true;
                }
                else
                {
                    /// There is more than one DateTime column in partition key and we don't know which one to choose.
                    minmax_idx_time_column_pos = -1;
                }
            }
        }
    }
}


void MergeTreeData::checkTTLExpressions(const StorageInMemoryMetadata & new_metadata, const StorageInMemoryMetadata & old_metadata) const
{
    auto new_column_ttls = new_metadata.column_ttls_by_name;

    if (!new_column_ttls.empty())
    {
        NameSet columns_ttl_forbidden;

        if (old_metadata.hasPartitionKey())
            for (const auto & col : old_metadata.getColumnsRequiredForPartitionKey())
                columns_ttl_forbidden.insert(col);

        if (old_metadata.hasSortingKey())
            for (const auto & col : old_metadata.getColumnsRequiredForSortingKey())
                columns_ttl_forbidden.insert(col);

        for (const auto & [name, ttl_description] : new_column_ttls)
        {
            if (columns_ttl_forbidden.contains(name))
                throw Exception(ErrorCodes::ILLEGAL_COLUMN, "Trying to set TTL for key column {}", name);
        }
    }
    auto new_table_ttl = new_metadata.table_ttl;

    if (new_table_ttl.definition_ast)
    {
        for (const auto & move_ttl : new_table_ttl.move_ttl)
        {
            if (!move_ttl.if_exists && !getDestinationForMoveTTL(move_ttl))
            {
                if (move_ttl.destination_type == DataDestinationType::DISK)
                    throw Exception(ErrorCodes::BAD_TTL_EXPRESSION,
                                    "No such disk {} for given storage policy", backQuote(move_ttl.destination_name));
                else
                    throw Exception(ErrorCodes::BAD_TTL_EXPRESSION,
                                    "No such volume {} for given storage policy", backQuote(move_ttl.destination_name));
            }
        }
    }
}


void MergeTreeData::checkStoragePolicy(const StoragePolicyPtr & new_storage_policy) const
{
    const auto old_storage_policy = getStoragePolicy();
    old_storage_policy->checkCompatibleWith(new_storage_policy);
}


void MergeTreeData::MergingParams::check(const StorageInMemoryMetadata & metadata) const
{
    const auto columns = metadata.getColumns().getAllPhysical();

    if (!is_deleted_column.empty() && mode != MergingParams::Replacing)
        throw Exception(ErrorCodes::LOGICAL_ERROR,
                        "is_deleted column for MergeTree cannot be specified in modes except Replacing.");

    if (!sign_column.empty() && mode != MergingParams::Collapsing && mode != MergingParams::VersionedCollapsing)
        throw Exception(ErrorCodes::LOGICAL_ERROR,
                        "Sign column for MergeTree cannot be specified "
                        "in modes except Collapsing or VersionedCollapsing.");

    if (!version_column.empty() && mode != MergingParams::Replacing && mode != MergingParams::VersionedCollapsing)
        throw Exception(ErrorCodes::LOGICAL_ERROR,
                        "Version column for MergeTree cannot be specified "
                        "in modes except Replacing or VersionedCollapsing.");

    if (!columns_to_sum.empty() && mode != MergingParams::Summing)
        throw Exception(ErrorCodes::LOGICAL_ERROR, "List of columns to sum for MergeTree cannot be specified in all modes except Summing.");

    /// Check that if the sign column is needed, it exists and is of type Int8.
    auto check_sign_column = [this, & columns](bool is_optional, const std::string & storage)
    {
        if (sign_column.empty())
        {
            if (is_optional)
                return;

            throw Exception(ErrorCodes::LOGICAL_ERROR, "Logical error: Sign column for storage {} is empty", storage);
        }

        bool miss_column = true;
        for (const auto & column : columns)
        {
            if (column.name == sign_column)
            {
                if (!typeid_cast<const DataTypeInt8 *>(column.type.get()))
                    throw Exception(ErrorCodes::BAD_TYPE_OF_FIELD, "Sign column ({}) for storage {} must have type Int8. "
                            "Provided column of type {}.", sign_column, storage, column.type->getName());
                miss_column = false;
                break;
            }
        }
        if (miss_column)
            throw Exception(ErrorCodes::NO_SUCH_COLUMN_IN_TABLE, "Sign column {} does not exist in table declaration.", sign_column);
    };

    /// that if the version_column column is needed, it exists and is of unsigned integer type.
    auto check_version_column = [this, & columns](bool is_optional, const std::string & storage)
    {
        if (version_column.empty())
        {
            if (is_optional)
                return;

            throw Exception(ErrorCodes::LOGICAL_ERROR, "Logical error: Version column for storage {} is empty", storage);
        }

        bool miss_column = true;
        for (const auto & column : columns)
        {
            if (column.name == version_column)
            {
                if (!column.type->canBeUsedAsVersion())
                    throw Exception(ErrorCodes::BAD_TYPE_OF_FIELD,
                                    "The column {} cannot be used as a version column for storage {} because it is "
                                    "of type {} (must be of an integer type or of type Date/DateTime/DateTime64)",
                                    version_column, storage, column.type->getName());
                miss_column = false;
                break;
            }
        }
        if (miss_column)
            throw Exception(ErrorCodes::NO_SUCH_COLUMN_IN_TABLE, "Version column {} does not exist in table declaration.", version_column);
    };

    /// Check that if the is_deleted column is needed, it exists and is of type UInt8. If exist, version column must be defined too but version checks are not done here.
    auto check_is_deleted_column = [this, & columns](bool is_optional, const std::string & storage)
    {
        if (is_deleted_column.empty())
        {
            if (is_optional)
                return;

            throw Exception(ErrorCodes::LOGICAL_ERROR, "Logical error: is_deleted ({}) column for storage {} is empty", is_deleted_column, storage);
        }
        else
        {
            if (version_column.empty() && !is_optional)
                throw Exception(ErrorCodes::LOGICAL_ERROR, "Logical error: Version column ({}) for storage {} is empty while is_deleted ({}) is not.",
                                version_column, storage, is_deleted_column);

            bool miss_is_deleted_column = true;
            for (const auto & column : columns)
            {
                if (column.name == is_deleted_column)
                {
                    if (!typeid_cast<const DataTypeUInt8 *>(column.type.get()))
                        throw Exception(ErrorCodes::BAD_TYPE_OF_FIELD, "is_deleted column ({}) for storage {} must have type UInt8. Provided column of type {}.",
                                        is_deleted_column, storage, column.type->getName());
                    miss_is_deleted_column = false;
                    break;
                }
            }

            if (miss_is_deleted_column)
                throw Exception(ErrorCodes::NO_SUCH_COLUMN_IN_TABLE, "is_deleted column {} does not exist in table declaration.", is_deleted_column);
        }
    };


    if (mode == MergingParams::Collapsing)
        check_sign_column(false, "CollapsingMergeTree");

    if (mode == MergingParams::Summing)
    {
        /// If columns_to_sum are set, then check that such columns exist.
        for (const auto & column_to_sum : columns_to_sum)
        {
            auto check_column_to_sum_exists = [& column_to_sum](const NameAndTypePair & name_and_type)
            {
                return column_to_sum == Nested::extractTableName(name_and_type.name);
            };
            if (columns.end() == std::find_if(columns.begin(), columns.end(), check_column_to_sum_exists))
                throw Exception(ErrorCodes::NO_SUCH_COLUMN_IN_TABLE,
                                "Column {} listed in columns to sum does not exist in table declaration.",
                                column_to_sum);
        }

        /// Check that summing columns are not in partition key.
        if (metadata.isPartitionKeyDefined())
        {
            auto partition_key_columns = metadata.getPartitionKey().column_names;

            Names names_intersection;
            std::set_intersection(columns_to_sum.begin(), columns_to_sum.end(),
                                  partition_key_columns.begin(), partition_key_columns.end(),
                                  std::back_inserter(names_intersection));

            if (!names_intersection.empty())
                throw Exception(ErrorCodes::BAD_ARGUMENTS, "Columns: {} listed both in columns to sum and in partition key. "
                "That is not allowed.", boost::algorithm::join(names_intersection, ", "));
        }
    }

    if (mode == MergingParams::Replacing)
    {
        check_is_deleted_column(true, "ReplacingMergeTree");
        check_version_column(true, "ReplacingMergeTree");
    }

    if (mode == MergingParams::VersionedCollapsing)
    {
        check_sign_column(false, "VersionedCollapsingMergeTree");
        check_version_column(false, "VersionedCollapsingMergeTree");
    }

    /// TODO Checks for Graphite mode.
}


DataTypePtr MergeTreeData::getPartitionValueType() const
{
    DataTypePtr partition_value_type;
    auto partition_types = getInMemoryMetadataPtr()->partition_key.sample_block.getDataTypes();
    if (partition_types.empty())
        partition_value_type = std::make_shared<DataTypeUInt8>();
    else
        partition_value_type = std::make_shared<DataTypeTuple>(std::move(partition_types));
    return partition_value_type;
}


Block MergeTreeData::getSampleBlockWithVirtualColumns() const
{
    DataTypePtr partition_value_type = getPartitionValueType();
    return {
        ColumnWithTypeAndName(
            DataTypeLowCardinality{std::make_shared<DataTypeString>()}.createColumn(),
            std::make_shared<DataTypeLowCardinality>(std::make_shared<DataTypeString>()),
            "_part"),
        ColumnWithTypeAndName(
            DataTypeLowCardinality{std::make_shared<DataTypeString>()}.createColumn(),
            std::make_shared<DataTypeLowCardinality>(std::make_shared<DataTypeString>()),
            "_partition_id"),
        ColumnWithTypeAndName(ColumnUUID::create(), std::make_shared<DataTypeUUID>(), "_part_uuid"),
        ColumnWithTypeAndName(partition_value_type->createColumn(), partition_value_type, "_partition_value")};
}


Block MergeTreeData::getBlockWithVirtualPartColumns(const MergeTreeData::DataPartsVector & parts, bool one_part, bool ignore_empty) const
{
    auto block = getSampleBlockWithVirtualColumns();
    MutableColumns columns = block.mutateColumns();

    auto & part_column = columns[0];
    auto & partition_id_column = columns[1];
    auto & part_uuid_column = columns[2];
    auto & partition_value_column = columns[3];

    bool has_partition_value = typeid_cast<const ColumnTuple *>(partition_value_column.get());
    for (const auto & part_or_projection : parts)
    {
        if (ignore_empty && part_or_projection->isEmpty())
            continue;
        const auto * part = part_or_projection->isProjectionPart() ? part_or_projection->getParentPart() : part_or_projection.get();
        part_column->insert(part->name);
        partition_id_column->insert(part->info.partition_id);
        part_uuid_column->insert(part->uuid);
        Tuple tuple(part->partition.value.begin(), part->partition.value.end());
        if (has_partition_value)
            partition_value_column->insert(tuple);

        if (one_part)
        {
            part_column = ColumnConst::create(std::move(part_column), 1);
            partition_id_column = ColumnConst::create(std::move(partition_id_column), 1);
            part_uuid_column = ColumnConst::create(std::move(part_uuid_column), 1);
            if (has_partition_value)
                partition_value_column = ColumnConst::create(std::move(partition_value_column), 1);
            break;
        }
    }

    block.setColumns(std::move(columns));
    if (!has_partition_value)
        block.erase("_partition_value");
    return block;
}


std::optional<UInt64> MergeTreeData::totalRowsByPartitionPredicateImpl(
    const SelectQueryInfo & query_info, ContextPtr local_context, const DataPartsVector & parts) const
{
    if (parts.empty())
        return 0u;
    auto metadata_snapshot = getInMemoryMetadataPtr();
    ASTPtr expression_ast;
    Block virtual_columns_block = getBlockWithVirtualPartColumns(parts, true /* one_part */);

    // Generate valid expressions for filtering
    bool valid = VirtualColumnUtils::prepareFilterBlockWithQuery(query_info.query, local_context, virtual_columns_block, expression_ast);

    PartitionPruner partition_pruner(metadata_snapshot, query_info, local_context, true /* strict */);
    if (partition_pruner.isUseless() && !valid)
        return {};

    std::unordered_set<String> part_values;
    if (valid && expression_ast)
    {
        virtual_columns_block = getBlockWithVirtualPartColumns(parts, false /* one_part */);
        VirtualColumnUtils::filterBlockWithQuery(query_info.query, virtual_columns_block, local_context, expression_ast);
        part_values = VirtualColumnUtils::extractSingleValueFromBlock<String>(virtual_columns_block, "_part");
        if (part_values.empty())
            return 0;
    }
    // At this point, empty `part_values` means all parts.

    size_t res = 0;
    for (const auto & part : parts)
    {
        if ((part_values.empty() || part_values.find(part->name) != part_values.end()) && !partition_pruner.canBePruned(*part))
            res += part->rows_count;
    }
    return res;
}

String MergeTreeData::MergingParams::getModeName() const
{
    switch (mode)
    {
        case Ordinary:      return "";
        case Collapsing:    return "Collapsing";
        case Summing:       return "Summing";
        case Aggregating:   return "Aggregating";
        case Replacing:     return "Replacing";
        case Graphite:      return "Graphite";
        case VersionedCollapsing: return "VersionedCollapsing";
    }

    UNREACHABLE();
}

Int64 MergeTreeData::getMaxBlockNumber() const
{
    auto lock = lockParts();

    Int64 max_block_num = 0;
    for (const DataPartPtr & part : data_parts_by_info)
        max_block_num = std::max({max_block_num, part->info.max_block, part->info.mutation});

    return max_block_num;
}

void MergeTreeData::PartLoadingTree::add(const MergeTreePartInfo & info, const String & name, const DiskPtr & disk)
{
    auto & current_ptr = root_by_partition[info.partition_id];
    if (!current_ptr)
        current_ptr = std::make_shared<Node>(MergeTreePartInfo{}, "", disk);

    auto * current = current_ptr.get();
    while (true)
    {
        auto it = current->children.lower_bound(info);
        if (it != current->children.begin())
        {
            auto prev = std::prev(it);
            const auto & prev_info = prev->first;

            if (prev_info.contains(info))
            {
                current = prev->second.get();
                continue;
            }
            else if (!prev_info.isDisjoint(info))
            {
                throw Exception(ErrorCodes::LOGICAL_ERROR,
                    "Part {} intersects previous part {}. It is a bug or a result of manual intervention in the server or ZooKeeper data",
                    name, prev->second->name);
            }
        }

        if (it != current->children.end())
        {
            const auto & next_info = it->first;

            if (next_info.contains(info))
            {
                current = it->second.get();
                continue;
            }
            else if (!next_info.isDisjoint(info))
            {
                throw Exception(ErrorCodes::LOGICAL_ERROR,
                    "Part {} intersects next part {}.  It is a bug or a result of manual intervention in the server or ZooKeeper data",
                    name, it->second->name);
            }
        }

        current->children.emplace(info, std::make_shared<Node>(info, name, disk));
        break;
    }
}

template <typename Func>
void MergeTreeData::PartLoadingTree::traverse(bool recursive, Func && func)
{
    std::function<void(const NodePtr &)> traverse_impl = [&](const auto & node)
    {
        func(node);
        if (recursive)
            for (const auto & [_, child] : node->children)
                traverse_impl(child);
    };

    for (const auto & elem : root_by_partition)
        for (const auto & [_, node] : elem.second->children)
            traverse_impl(node);
}

MergeTreeData::PartLoadingTree
MergeTreeData::PartLoadingTree::build(PartLoadingInfos nodes)
{
    std::sort(nodes.begin(), nodes.end(), [](const auto & lhs, const auto & rhs)
    {
        return std::tie(lhs.info.level, lhs.info.mutation) > std::tie(rhs.info.level, rhs.info.mutation);
    });

    PartLoadingTree tree;
    for (const auto & [info, name, disk] : nodes)
        tree.add(info, name, disk);
    return tree;
}

static std::optional<size_t> calculatePartSizeSafe(
    const MergeTreeData::DataPartPtr & part, Poco::Logger * log)
{
    try
    {
        return part->getDataPartStorage().calculateTotalSizeOnDisk();
    }
    catch (...)
    {
        tryLogCurrentException(log, fmt::format("while calculating part size {} on path {}",
            part->name, part->getDataPartStorage().getRelativePath()));
        return {};
    }
}

static void preparePartForRemoval(const MergeTreeMutableDataPartPtr & part)
{
    part->remove_time.store(part->modification_time, std::memory_order_relaxed);
    auto creation_csn = part->version.creation_csn.load(std::memory_order_relaxed);
    if (creation_csn != Tx::RolledBackCSN && creation_csn != Tx::PrehistoricCSN && !part->version.isRemovalTIDLocked())
    {
        /// It's possible that covering part was created without transaction,
        /// but if covered part was created with transaction (i.e. creation_tid is not prehistoric),
        /// then it must have removal tid in metadata file.
        throw Exception(ErrorCodes::LOGICAL_ERROR, "Data part {} is Outdated and has creation TID {} and CSN {}, "
                        "but does not have removal tid. It's a bug or a result of manual intervention.",
                        part->name, part->version.creation_tid, creation_csn);
    }

    /// Explicitly set removal_tid_lock for parts w/o transaction (i.e. w/o txn_version.txt)
    /// to avoid keeping part forever (see VersionMetadata::canBeRemoved())
    if (!part->version.isRemovalTIDLocked())
    {
        TransactionInfoContext transaction_context{part->storage.getStorageID(), part->name};
        part->version.lockRemovalTID(Tx::PrehistoricTID, transaction_context);
    }
}

static constexpr size_t loading_parts_initial_backoff_ms = 100;
static constexpr size_t loading_parts_max_backoff_ms = 5000;
static constexpr size_t loading_parts_max_tries = 3;

MergeTreeData::LoadPartResult MergeTreeData::loadDataPart(
    const MergeTreePartInfo & part_info,
    const String & part_name,
    const DiskPtr & part_disk_ptr,
    MergeTreeDataPartState to_state,
    std::mutex & part_loading_mutex)
{
    LOG_TRACE(log, "Loading {} part {} from disk {}", magic_enum::enum_name(to_state), part_name, part_disk_ptr->getName());

    LoadPartResult res;
    auto single_disk_volume = std::make_shared<SingleDiskVolume>("volume_" + part_name, part_disk_ptr, 0);
    auto data_part_storage = std::make_shared<DataPartStorageOnDiskFull>(single_disk_volume, relative_data_path, part_name);

    String part_path = fs::path(relative_data_path) / part_name;
    String marker_path = fs::path(part_path) / IMergeTreeDataPart::DELETE_ON_DESTROY_MARKER_FILE_NAME_DEPRECATED;

    /// Ignore broken parts that can appear as a result of hard server restart.
    auto mark_broken = [&]
    {
        if (!res.part)
        {
            /// Build a fake part and mark it as broken in case of filesystem error.
            /// If the error impacts part directory instead of single files,
            /// an exception will be thrown during detach and silently ignored.
            res.part = getDataPartBuilder(part_name, single_disk_volume, part_name)
                .withPartStorageType(MergeTreeDataPartStorageType::Full)
                .withPartType(MergeTreeDataPartType::Wide)
                .build();
        }

        res.is_broken = true;
        tryLogCurrentException(log, fmt::format("while loading part {} on path {}", part_name, part_path));

        res.size_of_part = calculatePartSizeSafe(res.part, log);
        auto part_size_str = res.size_of_part ? formatReadableSizeWithBinarySuffix(*res.size_of_part) : "failed to calculate size";

        LOG_ERROR(log,
            "Detaching broken part {} (size: {}). "
            "If it happened after update, it is likely because of backward incompatibility. "
            "You need to resolve this manually",
            fs::path(getFullPathOnDisk(part_disk_ptr)) / part_name, part_size_str);
    };

    try
    {
        res.part = getDataPartBuilder(part_name, single_disk_volume, part_name)
            .withPartInfo(part_info)
            .withPartFormatFromDisk()
            .build();
    }
    catch (...)
    {
        /// Don't count the part as broken if there was a retryalbe error
        /// during loading, such as "not enough memory" or network error.
        if (isRetryableException(std::current_exception()))
            throw;
        LOG_DEBUG(log, "Failed to load data part {}, unknown exception", part_name);
        mark_broken();
        return res;
    }

    if (part_disk_ptr->exists(marker_path))
    {
        /// NOTE: getBytesOnDisk() cannot be used here, since it may be zero if checksums.txt does not exist.
        res.size_of_part = calculatePartSizeSafe(res.part, log);
        res.is_broken = true;

        auto part_size_str = res.size_of_part ? formatReadableSizeWithBinarySuffix(*res.size_of_part) : "failed to calculate size";

        LOG_WARNING(log,
            "Detaching stale part {} (size: {}), which should have been deleted after a move. "
            "That can only happen after unclean restart of ClickHouse after move of a part having an operation blocking that stale copy of part.",
            res.part->getDataPartStorage().getFullPath(), part_size_str);

        return res;
    }

    try
    {
        res.part->loadColumnsChecksumsIndexes(require_part_metadata, true);
    }
    catch (...)
    {
        /// Don't count the part as broken if there was a retryalbe error
        /// during loading, such as "not enough memory" or network error.
        if (isRetryableException(std::current_exception()))
            throw;
        mark_broken();
        return res;
    }

    res.part->modification_time = part_disk_ptr->getLastModified(fs::path(relative_data_path) / part_name).epochTime();
    res.part->loadVersionMetadata();

    if (res.part->wasInvolvedInTransaction())
    {
        /// Check if CSNs were written after committing transaction, update and write if needed.
        bool version_updated = false;
        auto & version = res.part->version;
        chassert(!version.creation_tid.isEmpty());

        if (!res.part->version.creation_csn)
        {
            auto min = TransactionLog::getCSNAndAssert(res.part->version.creation_tid, res.part->version.creation_csn);
            if (!min)
            {
                /// Transaction that created this part was not committed. Remove part.
                min = Tx::RolledBackCSN;
            }

            LOG_TRACE(log, "Will fix version metadata of {} after unclean restart: part has creation_tid={}, setting creation_csn={}",
                        res.part->name, res.part->version.creation_tid, min);

            version.creation_csn = min;
            version_updated = true;
        }

        if (!version.removal_tid.isEmpty() && !version.removal_csn)
        {
            auto max = TransactionLog::getCSNAndAssert(version.removal_tid, version.removal_csn);
            if (max)
            {
                LOG_TRACE(log, "Will fix version metadata of {} after unclean restart: part has removal_tid={}, setting removal_csn={}",
                            res.part->name, version.removal_tid, max);
                version.removal_csn = max;
            }
            else
            {
                /// Transaction that tried to remove this part was not committed. Clear removal_tid.
                LOG_TRACE(log, "Will fix version metadata of {} after unclean restart: clearing removal_tid={}",
                            res.part->name, version.removal_tid);
                version.unlockRemovalTID(version.removal_tid, TransactionInfoContext{getStorageID(), res.part->name});
            }

            version_updated = true;
        }

        /// Sanity checks
        bool csn_order = !version.removal_csn || version.creation_csn <= version.removal_csn || version.removal_csn == Tx::PrehistoricCSN;
        bool min_start_csn_order = version.creation_tid.start_csn <= version.creation_csn;
        bool max_start_csn_order = version.removal_tid.start_csn <= version.removal_csn;
        bool creation_csn_known = version.creation_csn;
        if (!csn_order || !min_start_csn_order || !max_start_csn_order || !creation_csn_known)
            throw Exception(ErrorCodes::LOGICAL_ERROR, "Part {} has invalid version metadata: {}", res.part->name, version.toString());

        if (version_updated)
            res.part->storeVersionMetadata(/* force */ true);

        /// Deactivate part if creation was not committed or if removal was.
        if (version.creation_csn == Tx::RolledBackCSN || version.removal_csn)
        {
            preparePartForRemoval(res.part);
            to_state = DataPartState::Outdated;
        }
    }

    res.part->setState(to_state);

    DataPartIteratorByInfo it;
    bool inserted;

    {
        std::lock_guard lock(part_loading_mutex);
        LOG_TEST(log, "loadDataPart: inserting {} into data_parts_indexes", res.part->getNameWithState());
        std::tie(it, inserted) = data_parts_indexes.insert(res.part);
    }

    /// Remove duplicate parts with the same checksum.
    if (!inserted)
    {
        if ((*it)->checksums.getTotalChecksumHex() == res.part->checksums.getTotalChecksumHex())
        {
            LOG_ERROR(log, "Remove duplicate part {}", data_part_storage->getFullPath());
            res.part->is_duplicate = true;
            return res;
        }
        else
            throw Exception(ErrorCodes::DUPLICATE_DATA_PART, "Part {} already exists but with different checksums", res.part->name);
    }

    if (to_state == DataPartState::Active)
        addPartContributionToDataVolume(res.part);

    LOG_TRACE(log, "Finished loading {} part {} on disk {}", magic_enum::enum_name(to_state), part_name, part_disk_ptr->getName());
    return res;
}

MergeTreeData::LoadPartResult MergeTreeData::loadDataPartWithRetries(
    const MergeTreePartInfo & part_info,
    const String & part_name,
    const DiskPtr & part_disk_ptr,
    MergeTreeDataPartState to_state,
    std::mutex & part_loading_mutex,
    size_t initial_backoff_ms,
    size_t max_backoff_ms,
    size_t max_tries)
{
    auto handle_exception = [&, this](std::exception_ptr exception_ptr, size_t try_no)
    {
        if (try_no + 1 == max_tries)
            throw;

        String exception_message;
        try
        {
            rethrow_exception(exception_ptr);
        }
        catch (const Exception & e)
        {
            exception_message = e.message();
        }
        #if USE_AZURE_BLOB_STORAGE
        catch (const Azure::Core::RequestFailedException & e)
        {
             exception_message = e.Message;
        }
        #endif


        LOG_DEBUG(log, "Failed to load data part {} at try {} with retryable error: {}. Will retry in {} ms",
                  part_name, try_no, exception_message, initial_backoff_ms);

        std::this_thread::sleep_for(std::chrono::milliseconds(initial_backoff_ms));
        initial_backoff_ms = std::min(initial_backoff_ms * 2, max_backoff_ms);
    };

    for (size_t try_no = 0; try_no < max_tries; ++try_no)
    {
        try
        {
            return loadDataPart(part_info, part_name, part_disk_ptr, to_state, part_loading_mutex);
        }
        catch (...)
        {
            if (isRetryableException(std::current_exception()))
                handle_exception(std::current_exception(),try_no);
            else
                throw;
        }
    }
    UNREACHABLE();
}

/// Wait for all tasks to finish and rethrow the first exception if any.
/// The tasks access local variables of the caller function, so we can't just rethrow the first exception until all other tasks are finished.
void waitForAllToFinishAndRethrowFirstError(std::vector<std::future<void>> & futures)
{
    /// First wait for all tasks to finish.
    for (auto & future : futures)
        future.wait();

    /// Now rethrow the first exception if any.
    for (auto & future : futures)
        future.get();

    futures.clear();
}

std::vector<MergeTreeData::LoadPartResult> MergeTreeData::loadDataPartsFromDisk(PartLoadingTreeNodes & parts_to_load)
{
    const size_t num_parts = parts_to_load.size();

    LOG_TRACE(log, "Will load {} parts using up to {} threads", num_parts, getActivePartsLoadingThreadPool().get().getMaxThreads());

    /// Shuffle all the parts randomly to possible speed up loading them from JBOD.
    std::shuffle(parts_to_load.begin(), parts_to_load.end(), thread_local_rng);

    auto runner = threadPoolCallbackRunner<void>(getActivePartsLoadingThreadPool().get(), "ActiveParts");
    std::vector<std::future<void>> parts_futures;

    std::mutex part_select_mutex;
    std::mutex part_loading_mutex;

    std::vector<LoadPartResult> loaded_parts;

    try
    {
        while (true)
        {
            bool are_parts_to_load_empty = false;
            {
                std::lock_guard lock(part_select_mutex);
                are_parts_to_load_empty = parts_to_load.empty();
            }

            if (are_parts_to_load_empty)
            {
                /// Wait for all scheduled tasks.
                waitForAllToFinishAndRethrowFirstError(parts_futures);

                /// At this point it is possible, that some other parts appeared in the queue for processing (parts_to_load),
                /// because we added them from inside the pool.
                /// So we need to recheck it.
            }

            PartLoadingTree::NodePtr current_part;
            {
                std::lock_guard lock(part_select_mutex);
                if (parts_to_load.empty())
                    break;

                current_part = parts_to_load.back();
                parts_to_load.pop_back();
            }

            parts_futures.push_back(runner(
                [&, part = std::move(current_part)]()
                {
                    /// Pass a separate mutex to guard the set of parts, because this lambda
                    /// is called concurrently but with already locked @data_parts_mutex.
                    auto res = loadDataPartWithRetries(
                        part->info, part->name, part->disk,
                        DataPartState::Active, part_loading_mutex, loading_parts_initial_backoff_ms,
                        loading_parts_max_backoff_ms, loading_parts_max_tries);

                    part->is_loaded = true;
                    bool is_active_part = res.part->getState() == DataPartState::Active;

                    /// If part is broken or duplicate or should be removed according to transaction
                    /// and it has any covered parts then try to load them to replace this part.
                    if (!is_active_part && !part->children.empty())
                    {
                        std::lock_guard lock{part_select_mutex};
                        for (const auto & [_, node] : part->children)
                            parts_to_load.push_back(node);
                    }

                    {
                        std::lock_guard lock(part_loading_mutex);
                        loaded_parts.push_back(std::move(res));
                    }
                }, Priority{0}));
        }
    }
    catch (...)
    {
        /// Wait for all scheduled tasks
        /// A future becomes invalid after .get() call
        /// + .wait() method is used not to throw any exception here.
        for (auto & future: parts_futures)
            if (future.valid())
                future.wait();

        throw;
    }

    return loaded_parts;
}


void MergeTreeData::loadDataPartsFromWAL(MutableDataPartsVector & parts_from_wal)
{
    std::sort(parts_from_wal.begin(), parts_from_wal.end(), [](const auto & lhs, const auto & rhs)
    {
        return std::tie(lhs->info.level, lhs->info.mutation) > std::tie(rhs->info.level, rhs->info.mutation);
    });

    for (auto & part : parts_from_wal)
    {
        part->modification_time = time(nullptr);
        auto lo = data_parts_by_state_and_info.lower_bound(DataPartStateAndInfo{DataPartState::Active, part->info});

        if (lo != data_parts_by_state_and_info.begin() && (*std::prev(lo))->info.contains(part->info))
            continue;

        if (lo != data_parts_by_state_and_info.end() && (*lo)->info.contains(part->info))
            continue;

        part->setState(DataPartState::Active);
        LOG_TEST(log, "loadDataPartsFromWAL: inserting {} into data_parts_indexes", part->getNameWithState());
        auto [it, inserted] = data_parts_indexes.insert(part);

        if (!inserted)
        {
            if ((*it)->checksums.getTotalChecksumHex() == part->checksums.getTotalChecksumHex())
                LOG_ERROR(log, "Remove duplicate part {}", part->getDataPartStorage().getFullPath());
            else
                throw Exception(ErrorCodes::DUPLICATE_DATA_PART, "Part {} already exists but with different checksums", part->name);
        }
        else
        {
            addPartContributionToDataVolume(part);
        }
    }
}


void MergeTreeData::loadDataParts(bool skip_sanity_checks)
{
    LOG_DEBUG(log, "Loading data parts");

    auto metadata_snapshot = getInMemoryMetadataPtr();
    const auto settings = getSettings();
    Strings part_file_names;

    auto disks = getStoragePolicy()->getDisks();

    /// Only check if user did touch storage configuration for this table.
    if (!getStoragePolicy()->isDefaultPolicy() && !skip_sanity_checks)
    {
        /// Check extra parts at different disks, in order to not allow to miss data parts at undefined disks.
        std::unordered_set<String> defined_disk_names;

        for (const auto & disk_ptr : disks)
        {
            defined_disk_names.insert(disk_ptr->getName());
        }

        /// In case of delegate disks it is not enough to traverse `disks`,
        /// because for example cache or encrypted disk which wrap s3 disk and s3 disk itself can be put into different storage policies.
        /// But disk->exists returns the same thing for both disks.
        for (const auto & [disk_name, disk] : getContext()->getDisksMap())
        {
            /// As encrypted disk can use the same path of its nested disk,
            /// we need to take it into account here.
            const auto & delegate = disk->getDelegateDiskIfExists();
            if (delegate && disk->getPath() == delegate->getPath())
                defined_disk_names.insert(delegate->getName());

            if (disk->supportsCache())
            {
                /// As cache is implemented on object storage layer, not on disk level, e.g.
                /// we have such structure:
                /// DiskObjectStorage(CachedObjectStorage(...(CachedObjectStored(ObjectStorage)...)))
                /// and disk_ptr->getName() here is the name of last delegate - ObjectStorage.
                /// So now we need to add cache layers to defined disk names.
                auto caches = disk->getCacheLayersNames();
                defined_disk_names.insert(caches.begin(), caches.end());
            }
        }

        for (const auto & [disk_name, disk] : getContext()->getDisksMap())
        {
            if (disk->isBroken() || disk->isCustomDisk())
                continue;

            if (!defined_disk_names.contains(disk_name) && disk->exists(relative_data_path))
            {
                for (const auto it = disk->iterateDirectory(relative_data_path); it->isValid(); it->next())
                {
                    if (MergeTreePartInfo::tryParsePartName(it->name(), format_version))
                    {
                        throw Exception(
                            ErrorCodes::UNKNOWN_DISK,
                            "Part {} ({}) was found on disk {} which is not defined in the storage policy (defined disks: {})",
                            backQuote(it->name()), backQuote(it->path()), backQuote(disk_name), fmt::join(defined_disk_names, ", "));
                    }
                }
            }
        }
    }

    auto runner = threadPoolCallbackRunner<void>(getActivePartsLoadingThreadPool().get(), "ActiveParts");
    std::vector<PartLoadingTree::PartLoadingInfos> parts_to_load_by_disk(disks.size());

    std::vector<std::future<void>> disks_futures;
    disks_futures.reserve(disks.size());

    for (size_t i = 0; i < disks.size(); ++i)
    {
        const auto & disk_ptr = disks[i];
        if (disk_ptr->isBroken())
            continue;

        auto & disk_parts = parts_to_load_by_disk[i];

        disks_futures.push_back(runner([&, disk_ptr]()
        {
            for (auto it = disk_ptr->iterateDirectory(relative_data_path); it->isValid(); it->next())
            {
                /// Skip temporary directories, file 'format_version.txt' and directory 'detached'.
                if (startsWith(it->name(), "tmp") || it->name() == MergeTreeData::FORMAT_VERSION_FILE_NAME
                    || it->name() == MergeTreeData::DETACHED_DIR_NAME
                    || startsWith(it->name(), MergeTreeWriteAheadLog::WAL_FILE_NAME))
                    continue;

                if (auto part_info = MergeTreePartInfo::tryParsePartName(it->name(), format_version))
                    disk_parts.emplace_back(*part_info, it->name(), disk_ptr);
            }
        }, Priority{0}));
    }

    /// For iteration to be completed
    waitForAllToFinishAndRethrowFirstError(disks_futures);

    PartLoadingTree::PartLoadingInfos parts_to_load;
    for (auto & disk_parts : parts_to_load_by_disk)
        std::move(disk_parts.begin(), disk_parts.end(), std::back_inserter(parts_to_load));

    auto loading_tree = PartLoadingTree::build(std::move(parts_to_load));

    size_t num_parts = 0;
    PartLoadingTreeNodes active_parts;

    /// Collect only "the most covering" parts from the top level of the tree.
    loading_tree.traverse(/*recursive=*/ false, [&](const auto & node)
    {
        active_parts.emplace_back(node);
    });

    num_parts += active_parts.size();

    auto part_lock = lockParts();
    LOG_TEST(log, "loadDataParts: clearing data_parts_indexes (had {} parts)", data_parts_indexes.size());
    data_parts_indexes.clear();

    MutableDataPartsVector broken_parts_to_detach;
    MutableDataPartsVector duplicate_parts_to_remove;

    size_t suspicious_broken_parts = 0;
    size_t suspicious_broken_parts_bytes = 0;
    bool have_adaptive_parts = false;
    bool have_non_adaptive_parts = false;
    bool have_lightweight_in_parts = false;
    bool have_parts_with_version_metadata = false;

    bool is_static_storage = isStaticStorage();

    if (num_parts > 0)
    {
        auto loaded_parts = loadDataPartsFromDisk(active_parts);

        for (const auto & res : loaded_parts)
        {
            if (res.is_broken)
            {
                broken_parts_to_detach.push_back(res.part);
                ++suspicious_broken_parts;
                if (res.size_of_part)
                    suspicious_broken_parts_bytes += *res.size_of_part;
            }
            else if (res.part->is_duplicate)
            {
                if (!is_static_storage)
                    res.part->remove();
            }
            else
            {
                bool is_adaptive = res.part->index_granularity_info.mark_type.adaptive;
                have_adaptive_parts |= is_adaptive;
                have_non_adaptive_parts |= !is_adaptive;
                have_lightweight_in_parts |= res.part->hasLightweightDelete();
                have_parts_with_version_metadata |= res.part->wasInvolvedInTransaction();
            }
        }
    }

    if (num_parts == 0)
    {
        resetObjectColumnsFromActiveParts(part_lock);
        LOG_DEBUG(log, "There are no data parts");
        return;
    }

    if (have_non_adaptive_parts && have_adaptive_parts && !settings->enable_mixed_granularity_parts)
        throw Exception(ErrorCodes::LOGICAL_ERROR,
                        "Table contains parts with adaptive and non adaptive marks, "
                        "but `setting enable_mixed_granularity_parts` is disabled");

    has_non_adaptive_index_granularity_parts = have_non_adaptive_parts;
    has_lightweight_delete_parts = have_lightweight_in_parts;
    transactions_enabled = have_parts_with_version_metadata;

    if (suspicious_broken_parts > settings->max_suspicious_broken_parts && !skip_sanity_checks)
        throw Exception(ErrorCodes::TOO_MANY_UNEXPECTED_DATA_PARTS,
                        "Suspiciously many ({} parts, {} in total) broken parts "
                        "to remove while maximum allowed broken parts count is {}. You can change the maximum value "
                        "with merge tree setting 'max_suspicious_broken_parts' "
                        "in <merge_tree> configuration section or in table settings in .sql file "
                        "(don't forget to return setting back to default value)",
                        suspicious_broken_parts, formatReadableSizeWithBinarySuffix(suspicious_broken_parts_bytes),
                        settings->max_suspicious_broken_parts);

    if (suspicious_broken_parts_bytes > settings->max_suspicious_broken_parts_bytes && !skip_sanity_checks)
        throw Exception(ErrorCodes::TOO_MANY_UNEXPECTED_DATA_PARTS,
            "Suspiciously big size ({} parts, {} in total) of all broken parts to remove while maximum allowed broken parts size is {}. "
            "You can change the maximum value with merge tree setting 'max_suspicious_broken_parts_bytes' in <merge_tree> configuration "
            "section or in table settings in .sql file (don't forget to return setting back to default value)",
            suspicious_broken_parts, formatReadableSizeWithBinarySuffix(suspicious_broken_parts_bytes),
            formatReadableSizeWithBinarySuffix(settings->max_suspicious_broken_parts_bytes));

    if (!is_static_storage)
        for (auto & part : broken_parts_to_detach)
            part->renameToDetached("broken-on-start"); /// detached parts must not have '_' in prefixes

    resetObjectColumnsFromActiveParts(part_lock);
    calculateColumnAndSecondaryIndexSizesImpl();

    PartLoadingTreeNodes unloaded_parts;
    loading_tree.traverse(/*recursive=*/ true, [&](const auto & node)
    {
        if (!node->is_loaded)
            unloaded_parts.push_back(node);
    });

    if (!unloaded_parts.empty())
    {
        LOG_DEBUG(log, "Found {} outdated data parts. They will be loaded asynchronously", unloaded_parts.size());

        {
            std::lock_guard lock(outdated_data_parts_mutex);
            outdated_unloaded_data_parts = std::move(unloaded_parts);
            outdated_data_parts_loading_finished = false;
        }

        outdated_data_parts_loading_task = getContext()->getSchedulePool().createTask(
            "MergeTreeData::loadOutdatedDataParts",
            [this] { loadOutdatedDataParts(/*is_async=*/ true); });
    }

    LOG_DEBUG(log, "Loaded data parts ({} items)", data_parts_indexes.size());
    data_parts_loading_finished = true;
}

void MergeTreeData::loadOutdatedDataParts(bool is_async)
try
{
    {
        std::lock_guard lock(outdated_data_parts_mutex);
        if (outdated_unloaded_data_parts.empty())
        {
            outdated_data_parts_loading_finished = true;
            outdated_data_parts_cv.notify_all();
            return;
        }

        LOG_DEBUG(log, "Loading {} outdated data parts {}",
            outdated_unloaded_data_parts.size(),
            is_async ? "asynchronously" : "synchronously");
    }

    /// Acquire shared lock because 'relative_data_path' is used while loading parts.
    TableLockHolder shared_lock;
    if (is_async)
        shared_lock = lockForShare(RWLockImpl::NO_QUERY, getSettings()->lock_acquire_timeout_for_background_operations);

    std::atomic_size_t num_loaded_parts = 0;

    auto runner = threadPoolCallbackRunner<void>(getOutdatedPartsLoadingThreadPool().get(), "OutdatedParts");
    std::vector<std::future<void>> parts_futures;

    while (true)
    {
        PartLoadingTree::NodePtr part;

        {
            std::lock_guard lock(outdated_data_parts_mutex);

            if (is_async && outdated_data_parts_loading_canceled)
            {
                /// Wait for every scheduled task
                /// In case of any exception it will be re-thrown and server will be terminated.
                waitForAllToFinishAndRethrowFirstError(parts_futures);

                LOG_DEBUG(log,
                    "Stopped loading outdated data parts because task was canceled. "
                    "Loaded {} parts, {} left unloaded", num_loaded_parts, outdated_unloaded_data_parts.size());
                return;
            }

            if (outdated_unloaded_data_parts.empty())
                break;

            part = outdated_unloaded_data_parts.back();
            outdated_unloaded_data_parts.pop_back();
        }

        parts_futures.push_back(runner([&, my_part = part]()
        {
            auto res = loadDataPartWithRetries(
            my_part->info, my_part->name, my_part->disk,
            DataPartState::Outdated, data_parts_mutex, loading_parts_initial_backoff_ms,
            loading_parts_max_backoff_ms, loading_parts_max_tries);

            ++num_loaded_parts;
            if (res.is_broken)
            {
                forcefullyRemoveBrokenOutdatedPartFromZooKeeperBeforeDetaching(res.part->name);
                res.part->renameToDetached("broken-on-start"); /// detached parts must not have '_' in prefixes
            }
            else if (res.part->is_duplicate)
                res.part->remove();
            else
                preparePartForRemoval(res.part);
        }, Priority{}));
    }

    /// Wait for every scheduled task
    for (auto & future : parts_futures)
        future.get();

    LOG_DEBUG(log, "Loaded {} outdated data parts {}",
        num_loaded_parts, is_async ? "asynchronously" : "synchronously");

    {
        std::lock_guard lock(outdated_data_parts_mutex);
        outdated_data_parts_loading_finished = true;
        outdated_data_parts_cv.notify_all();
    }
}
catch (...)
{
    LOG_ERROR(log, "Loading of outdated parts failed. "
        "Will terminate to avoid undefined behaviour due to inconsistent set of parts. "
        "Exception: {}", getCurrentExceptionMessage(true));
    std::terminate();
}

/// No TSA because of std::unique_lock and std::condition_variable.
void MergeTreeData::waitForOutdatedPartsToBeLoaded() const TSA_NO_THREAD_SAFETY_ANALYSIS
{
    /// Background tasks are not run if storage is static.
    if (isStaticStorage())
        return;

    /// We need to load parts as fast as possible
    getOutdatedPartsLoadingThreadPool().enableTurboMode();
    SCOPE_EXIT({
        /// Let's lower the number of threads e.g. for later ATTACH queries to behave as usual
        getOutdatedPartsLoadingThreadPool().disableTurboMode();
    });

    LOG_TRACE(log, "Will wait for outdated data parts to be loaded");

    std::unique_lock lock(outdated_data_parts_mutex);

    outdated_data_parts_cv.wait(lock, [this]() TSA_NO_THREAD_SAFETY_ANALYSIS
    {
        return outdated_data_parts_loading_finished || outdated_data_parts_loading_canceled;
    });

    if (outdated_data_parts_loading_canceled)
        throw Exception(ErrorCodes::NOT_INITIALIZED, "Loading of outdated data parts was canceled");

    LOG_TRACE(log, "Finished waiting for outdated data parts to be loaded");
}

void MergeTreeData::startOutdatedDataPartsLoadingTask()
{
    if (outdated_data_parts_loading_task)
        outdated_data_parts_loading_task->activateAndSchedule();
}

void MergeTreeData::stopOutdatedDataPartsLoadingTask()
{
    if (!outdated_data_parts_loading_task)
        return;

    {
        std::lock_guard lock(outdated_data_parts_mutex);
        outdated_data_parts_loading_canceled = true;
    }

    outdated_data_parts_loading_task->deactivate();
    outdated_data_parts_cv.notify_all();
}

/// Is the part directory old.
/// True if its modification time and the modification time of all files inside it is less then threshold.
/// (Only files on the first level of nesting are considered).
static bool isOldPartDirectory(const DiskPtr & disk, const String & directory_path, time_t threshold)
{
    if (!disk->isDirectory(directory_path) || disk->getLastModified(directory_path).epochTime() > threshold)
        return false;

    for (auto it = disk->iterateDirectory(directory_path); it->isValid(); it->next())
        if (disk->getLastModified(it->path()).epochTime() > threshold)
            return false;

    return true;
}


size_t MergeTreeData::clearOldTemporaryDirectories(size_t custom_directories_lifetime_seconds, const NameSet & valid_prefixes)
{
    size_t cleared_count = 0;

    cleared_count += clearOldTemporaryDirectories(relative_data_path, custom_directories_lifetime_seconds, valid_prefixes);

    if (allowRemoveStaleMovingParts())
    {
        /// Clear _all_ parts from the `moving` directory
        cleared_count += clearOldTemporaryDirectories(fs::path(relative_data_path) / "moving", custom_directories_lifetime_seconds, {""});
    }

    return cleared_count;
}

size_t MergeTreeData::clearOldTemporaryDirectories(const String & root_path, size_t custom_directories_lifetime_seconds, const NameSet & valid_prefixes)
{
    /// If the method is already called from another thread, then we don't need to do anything.
    std::unique_lock lock(clear_old_temporary_directories_mutex, std::defer_lock);
    if (!lock.try_lock())
        return 0;

    const auto settings = getSettings();
    time_t current_time = time(nullptr);
    ssize_t deadline = current_time - custom_directories_lifetime_seconds;

    size_t cleared_count = 0;

    /// Delete temporary directories older than a the specified age.
    for (const auto & disk : getDisks())
    {
        if (disk->isBroken())
            continue;

        for (auto it = disk->iterateDirectory(root_path); it->isValid(); it->next())
        {
            const std::string & basename = it->name();
            bool start_with_valid_prefix = false;
            for (const auto & prefix : valid_prefixes)
            {
                if (startsWith(basename, prefix))
                {
                    start_with_valid_prefix = true;
                    break;
                }
            }

            if (!start_with_valid_prefix)
                continue;

            const std::string & full_path = fullPath(disk, it->path());

            try
            {
                if (isOldPartDirectory(disk, it->path(), deadline))
                {
                    ThreadFuzzer::maybeInjectSleep();
                    if (temporary_parts.contains(basename))
                    {
                        /// Actually we don't rely on temporary_directories_lifetime when removing old temporaries directories,
                        /// it's just an extra level of protection just in case we have a bug.
                        LOG_INFO(LogFrequencyLimiter(log, 10), "{} is in use (by merge/mutation/INSERT) (consider increasing temporary_directories_lifetime setting)", full_path);
                        continue;
                    }
                    else if (!disk->exists(it->path()))
                    {
                        /// We should recheck that the dir exists, otherwise we can get "No such file or directory"
                        /// due to a race condition with "Renaming temporary part" (temporary part holder could be already released, so the check above is not enough)
                        LOG_WARNING(log, "Temporary directory {} suddenly disappeared while iterating, assuming it was concurrently renamed to persistent", it->path());
                        continue;
                    }
                    else
                    {
                        LOG_WARNING(log, "Removing temporary directory {}", full_path);

                        /// Even if it's a temporary part it could be downloaded with zero copy replication and this function
                        /// is executed as a callback.
                        ///
                        /// We don't control the amount of refs for temporary parts so we cannot decide can we remove blobs
                        /// or not. So we are not doing it
                        bool keep_shared = false;
                        if (disk->supportZeroCopyReplication() && settings->allow_remote_fs_zero_copy_replication)
                        {
                            LOG_WARNING(log, "Since zero-copy replication is enabled we are not going to remove blobs from shared storage for {}", full_path);
                            keep_shared = true;
                        }

                        disk->removeSharedRecursive(it->path(), keep_shared, {});
                        ++cleared_count;
                    }
                }
            }
            catch (const fs::filesystem_error & e)
            {
                if (e.code() == std::errc::no_such_file_or_directory)
                {
                    /// If the file is already deleted, do nothing.
                }
                else
                    throw;
            }
        }
    }

    return cleared_count;
}

scope_guard MergeTreeData::getTemporaryPartDirectoryHolder(const String & part_dir_name) const
{
    temporary_parts.add(part_dir_name);
    return [this, part_dir_name]() { temporary_parts.remove(part_dir_name); };
}

MergeTreeData::MutableDataPartPtr MergeTreeData::asMutableDeletingPart(const DataPartPtr & part)
{
    auto state = part->getState();
    if (state != DataPartState::Deleting && state != DataPartState::DeleteOnDestroy)
        throw Exception(ErrorCodes::LOGICAL_ERROR,
            "Cannot remove part {}, because it has state: {}", part->name, magic_enum::enum_name(state));

    return std::const_pointer_cast<IMergeTreeDataPart>(part);
}

MergeTreeData::DataPartsVector MergeTreeData::grabOldParts(bool force)
{
    DataPartsVector res;

    /// If the method is already called from another thread, then we don't need to do anything.
    std::unique_lock lock(grab_old_parts_mutex, std::defer_lock);
    if (!lock.try_lock())
        return res;

    /// Concurrent parts removal is disabled for "zero-copy replication" (a non-production feature),
    /// because parts removal involves hard links and concurrent hard link operations don't work correctly
    /// in the "zero-copy replication" (because it is a non-production feature).
    /// Please don't use "zero-copy replication" (a non-production feature) in production.
    /// It is not ready for production usage. Don't use it.

    bool need_remove_parts_in_order = supportsReplication() && getSettings()->allow_remote_fs_zero_copy_replication;

    if (need_remove_parts_in_order)
    {
        bool has_zero_copy_disk = false;
        for (const auto & disk : getDisks())
        {
            if (disk->supportZeroCopyReplication())
            {
                has_zero_copy_disk = true;
                break;
            }
        }
        need_remove_parts_in_order = has_zero_copy_disk;
    }

    std::vector<DataPartIteratorByStateAndInfo> parts_to_delete;
    std::vector<MergeTreePartInfo> skipped_parts;

    auto has_skipped_mutation_parent = [&skipped_parts, need_remove_parts_in_order] (const DataPartPtr & part)
    {
        if (!need_remove_parts_in_order)
            return false;

        for (const auto & part_info : skipped_parts)
            if (part->info.isMutationChildOf(part_info))
                return true;

        return false;
    };

    auto time_now = time(nullptr);

    {
        auto removal_limit = getSettings()->simultaneous_parts_removal_limit;
        size_t current_removal_limit = removal_limit == 0 ? std::numeric_limits<size_t>::max() : static_cast<size_t>(removal_limit);

        auto parts_lock = lockParts();

        auto outdated_parts_range = getDataPartsStateRange(DataPartState::Outdated);
        for (auto it = outdated_parts_range.begin(); it != outdated_parts_range.end(); ++it)
        {
            if (parts_to_delete.size() == current_removal_limit)
            {
                LOG_TRACE(log, "Found {} parts to remove and reached the limit for one removal iteration", current_removal_limit);
                break;
            }

            const DataPartPtr & part = *it;

            part->last_removal_attempt_time.store(time_now, std::memory_order_relaxed);

            /// Do not remove outdated part if it may be visible for some transaction
            if (!part->version.canBeRemoved())
            {
                part->removal_state.store(DataPartRemovalState::VISIBLE_TO_TRANSACTIONS, std::memory_order_relaxed);
                skipped_parts.push_back(part->info);
                continue;
            }

            /// Grab only parts that are not used by anyone (SELECTs for example).
            if (!part.unique())
            {
                part->removal_state.store(DataPartRemovalState::NON_UNIQUE_OWNERSHIP, std::memory_order_relaxed);
                skipped_parts.push_back(part->info);
                continue;
            }

            auto part_remove_time = part->remove_time.load(std::memory_order_relaxed);
            bool reached_removal_time = part_remove_time <= time_now && time_now - part_remove_time >= getSettings()->old_parts_lifetime.totalSeconds();
            if ((reached_removal_time && !has_skipped_mutation_parent(part))
                || force
                || isInMemoryPart(part)     /// Remove in-memory parts immediately to not store excessive data in RAM
                || (part->version.creation_csn == Tx::RolledBackCSN && getSettings()->remove_rolled_back_parts_immediately))
            {
                part->removal_state.store(DataPartRemovalState::REMOVED, std::memory_order_relaxed);
                parts_to_delete.emplace_back(it);
            }
            else
            {
                if (!reached_removal_time)
                    part->removal_state.store(DataPartRemovalState::NOT_REACHED_REMOVAL_TIME, std::memory_order_relaxed);
                else
                    part->removal_state.store(DataPartRemovalState::HAS_SKIPPED_MUTATION_PARENT, std::memory_order_relaxed);
                skipped_parts.push_back(part->info);
                continue;
            }
        }

        res.reserve(parts_to_delete.size());
        for (const auto & it_to_delete : parts_to_delete)
        {
            res.emplace_back(*it_to_delete);
            modifyPartState(it_to_delete, DataPartState::Deleting);
        }
    }

    if (!res.empty())
        LOG_TRACE(log, "Found {} old parts to remove. Parts: [{}]",
                  res.size(), fmt::join(getPartsNames(res), ", "));

    return res;
}


void MergeTreeData::rollbackDeletingParts(const MergeTreeData::DataPartsVector & parts)
{
    auto lock = lockParts();
    for (const auto & part : parts)
    {
        /// We should modify it under data_parts_mutex
        part->assertState({DataPartState::Deleting});
        modifyPartState(part, DataPartState::Outdated);
    }
}

void MergeTreeData::removePartsFinally(const MergeTreeData::DataPartsVector & parts)
{
    if (parts.empty())
        return;

    {
        auto lock = lockParts();

        /// TODO: use data_parts iterators instead of pointers
        for (const auto & part : parts)
        {
            /// Temporary does not present in data_parts_by_info.
            if (part->getState() == DataPartState::Temporary)
                continue;

            auto it = data_parts_by_info.find(part->info);
            if (it == data_parts_by_info.end())
                throw Exception(ErrorCodes::LOGICAL_ERROR, "Deleting data part {} doesn't exist", part->name);

            (*it)->assertState({DataPartState::Deleting});

            LOG_TEST(log, "removePartsFinally: removing {} from data_parts_indexes", (*it)->getNameWithState());
            data_parts_indexes.erase(it);
        }
    }

    LOG_DEBUG(log, "Removing {} parts from memory: Parts: [{}]", parts.size(), fmt::join(parts, ", "));

    /// Data parts is still alive (since DataPartsVector holds shared_ptrs) and contain useful metainformation for logging
    /// NOTE: There is no need to log parts deletion somewhere else, all deleting parts pass through this function and pass away

    auto table_id = getStorageID();
    if (auto part_log = getContext()->getPartLog(table_id.database_name))
    {
        PartLogElement part_log_elem;

        part_log_elem.event_type = PartLogElement::REMOVE_PART;

        const auto time_now = std::chrono::system_clock::now();
        part_log_elem.event_time = timeInSeconds(time_now);
        part_log_elem.event_time_microseconds = timeInMicroseconds(time_now);

        part_log_elem.duration_ms = 0;

        part_log_elem.database_name = table_id.database_name;
        part_log_elem.table_name = table_id.table_name;
        part_log_elem.table_uuid = table_id.uuid;

        for (const auto & part : parts)
        {
            part_log_elem.partition_id = part->info.partition_id;
            part_log_elem.part_name = part->name;
            part_log_elem.bytes_compressed_on_disk = part->getBytesOnDisk();
            part_log_elem.rows = part->rows_count;
            part_log_elem.part_type = part->getType();

            part_log->add(part_log_elem);
        }
    }
}

size_t MergeTreeData::clearOldPartsFromFilesystem(bool force)
{
    DataPartsVector parts_to_remove = grabOldParts(force);
    if (parts_to_remove.empty())
        return 0;

    clearPartsFromFilesystem(parts_to_remove);
    removePartsFinally(parts_to_remove);
    /// This is needed to close files to avoid they reside on disk after being deleted.
    /// NOTE: we can drop files from cache more selectively but this is good enough.
    getContext()->clearMMappedFileCache();

    return parts_to_remove.size();
}


void MergeTreeData::clearPartsFromFilesystem(const DataPartsVector & parts, bool throw_on_error, NameSet * parts_failed_to_delete)
{
    NameSet part_names_succeed;

    auto get_failed_parts = [&part_names_succeed, &parts_failed_to_delete, &parts] ()
    {
        if (part_names_succeed.size() == parts.size())
            return;

        if (parts_failed_to_delete)
        {
            for (const auto & part : parts)
            {
                if (!part_names_succeed.contains(part->name))
                    parts_failed_to_delete->insert(part->name);
            }
        }
    };

    try
    {
        clearPartsFromFilesystemImpl(parts, &part_names_succeed);
        get_failed_parts();
    }
    catch (...)
    {
        get_failed_parts();

        LOG_DEBUG(log, "Failed to remove all parts, all count {}, removed {}", parts.size(), part_names_succeed.size());

        if (throw_on_error)
            throw;
    }
}

void MergeTreeData::clearPartsFromFilesystemImpl(const DataPartsVector & parts_to_remove, NameSet * part_names_succeed)
{
    if (parts_to_remove.empty())
        return;

    const auto settings = getSettings();

    auto remove_single_thread = [this, &parts_to_remove, part_names_succeed]()
    {
        LOG_DEBUG(
            log, "Removing {} parts from filesystem (serially): Parts: [{}]", parts_to_remove.size(), fmt::join(parts_to_remove, ", "));
        for (const DataPartPtr & part : parts_to_remove)
        {
            asMutableDeletingPart(part)->remove();
            if (part_names_succeed)
                part_names_succeed->insert(part->name);
        }
    };

    if (parts_to_remove.size() <= settings->concurrent_part_removal_threshold)
    {
        remove_single_thread();
        return;
    }

    /// Parallel parts removal.
    std::mutex part_names_mutex;
    auto runner = threadPoolCallbackRunner<void>(getPartsCleaningThreadPool().get(), "PartsCleaning");

    /// This flag disallow straightforward concurrent parts removal. It's required only in case
    /// when we have parts on zero-copy disk + at least some of them were mutated.
    bool remove_parts_in_order = false;
    if (settings->allow_remote_fs_zero_copy_replication && dynamic_cast<StorageReplicatedMergeTree *>(this) != nullptr)
    {
        remove_parts_in_order = std::any_of(
            parts_to_remove.begin(), parts_to_remove.end(),
            [] (const auto & data_part) { return data_part->isStoredOnRemoteDiskWithZeroCopySupport() && data_part->info.getMutationVersion() > 0; }
        );
    }


    if (!remove_parts_in_order)
    {
        /// NOTE: Under heavy system load you may get "Cannot schedule a task" from ThreadPool.
        LOG_DEBUG(
            log, "Removing {} parts from filesystem (concurrently): Parts: [{}]", parts_to_remove.size(), fmt::join(parts_to_remove, ", "));

        std::vector<std::future<void>> parts_to_remove_futures;
        parts_to_remove_futures.reserve(parts_to_remove.size());

        for (const DataPartPtr & part : parts_to_remove)
        {
            parts_to_remove_futures.push_back(runner([&part, &part_names_mutex, part_names_succeed, thread_group = CurrentThread::getGroup()]
            {
                asMutableDeletingPart(part)->remove();
                if (part_names_succeed)
                {
                    std::lock_guard lock(part_names_mutex);
                    part_names_succeed->insert(part->name);
                }
            }, Priority{0}));
        }

        waitForAllToFinishAndRethrowFirstError(parts_to_remove_futures);

        return;
    }

    if (format_version < MERGE_TREE_DATA_MIN_FORMAT_VERSION_WITH_CUSTOM_PARTITIONING)
    {
        remove_single_thread();
        return;
    }

    /// NOTE: Under heavy system load you may get "Cannot schedule a task" from ThreadPool.
    LOG_DEBUG(
        log, "Removing {} parts from filesystem (concurrently): Parts: [{}]", parts_to_remove.size(), fmt::join(parts_to_remove, ", "));

    /// We have "zero copy replication" parts and we are going to remove them in parallel.
    /// The problem is that all parts in a mutation chain must be removed sequentially to avoid "key does not exits" issues.
    /// We remove disjoint subsets of parts in parallel.
    /// The problem is that it's not trivial to divide Outdated parts into disjoint subsets,
    /// because Outdated parts legally can be intersecting (but intersecting parts must be separated by a DROP_RANGE).
    /// So we ignore level and version and use block numbers only (they cannot intersect by block numbers unless we have a bug).

    struct RemovalRanges
    {
        std::vector<MergeTreePartInfo> infos;
        std::vector<DataPartsVector> parts;
        std::vector<UInt64> split_times;
    };

    auto split_into_independent_ranges = [this](const DataPartsVector & parts_to_remove_, size_t split_times) -> RemovalRanges
    {
        if (parts_to_remove_.empty())
            return {};

        ActiveDataPartSet independent_ranges_set(format_version);
        for (const auto & part : parts_to_remove_)
        {
            MergeTreePartInfo range_info = part->info;
            range_info.level = static_cast<UInt32>(range_info.max_block - range_info.min_block);
            range_info.mutation = 0;
            independent_ranges_set.add(range_info, range_info.getPartNameV1());
        }

        RemovalRanges independent_ranges;
        independent_ranges.infos = independent_ranges_set.getPartInfos();
        size_t num_ranges = independent_ranges.infos.size();
        independent_ranges.parts.resize(num_ranges);
        independent_ranges.split_times.resize(num_ranges, split_times);
        size_t avg_range_size = parts_to_remove_.size() / num_ranges;

        size_t sum_of_ranges = 0;
        for (size_t i = 0; i < num_ranges; ++i)
        {
            MergeTreePartInfo & range = independent_ranges.infos[i];
            DataPartsVector & parts_in_range = independent_ranges.parts[i];
            range.level = MergeTreePartInfo::MAX_LEVEL;
            range.mutation = MergeTreePartInfo::MAX_BLOCK_NUMBER;

            parts_in_range.reserve(avg_range_size * 2);
            for (const auto & part : parts_to_remove_)
                if (range.contains(part->info))
                    parts_in_range.push_back(part);
            sum_of_ranges += parts_in_range.size();
        }

        if (parts_to_remove_.size() != sum_of_ranges)
            throw Exception(ErrorCodes::LOGICAL_ERROR, "Number of removed parts is not equal to number of parts in independent ranges "
                                                       "({} != {}), it's a bug", parts_to_remove_.size(), sum_of_ranges);

        return independent_ranges;
    };

    std::vector<std::future<void>> part_removal_futures;

    auto schedule_parts_removal = [this, &runner, &part_names_mutex, part_names_succeed, &part_removal_futures](
        const MergeTreePartInfo & range, DataPartsVector && parts_in_range)
    {
        /// Below, range should be captured by copy to avoid use-after-scope on exception from pool
        part_removal_futures.push_back(runner(
            [this, range, &part_names_mutex, part_names_succeed, batch = std::move(parts_in_range)]
        {
            LOG_TRACE(log, "Removing {} parts in blocks range {}", batch.size(), range.getPartNameForLogs());

            for (const auto & part : batch)
            {
                asMutableDeletingPart(part)->remove();
                if (part_names_succeed)
                {
                    std::lock_guard lock(part_names_mutex);
                    part_names_succeed->insert(part->name);
                }
            }
        }, Priority{0}));
    };

    RemovalRanges independent_ranges = split_into_independent_ranges(parts_to_remove, /* split_times */ 0);
    DataPartsVector excluded_parts;
    size_t num_ranges = independent_ranges.infos.size();
    size_t sum_of_ranges = 0;
    for (size_t i = 0; i < num_ranges; ++i)
    {
        MergeTreePartInfo & range = independent_ranges.infos[i];
        DataPartsVector & parts_in_range = independent_ranges.parts[i];
        UInt64 split_times = independent_ranges.split_times[i];

        /// It may happen that we have a huge part covering thousands small parts.
        /// In this case, we will get a huge range that will be process by only one thread causing really long tail latency.
        /// Let's try to exclude such parts in order to get smaller tasks for thread pool and more uniform distribution.
        if (settings->concurrent_part_removal_threshold < parts_in_range.size() &&
            split_times < settings->zero_copy_concurrent_part_removal_max_split_times)
        {
            auto smaller_parts_pred = [&range](const DataPartPtr & part)
            {
                return !(part->info.min_block == range.min_block && part->info.max_block == range.max_block);
            };

            size_t covered_parts_count = std::count_if(parts_in_range.begin(), parts_in_range.end(), smaller_parts_pred);
            size_t top_level_count = parts_in_range.size() - covered_parts_count;
            chassert(top_level_count);
            Float32 parts_to_exclude_ratio = static_cast<Float32>(top_level_count) / parts_in_range.size();
            if (settings->zero_copy_concurrent_part_removal_max_postpone_ratio < parts_to_exclude_ratio)
            {
                /// Most likely we have a long mutations chain here
                LOG_DEBUG(log, "Block range {} contains {} parts including {} top-level parts, will not try to split it",
                          range.getPartNameForLogs(), parts_in_range.size(), top_level_count);
            }
            else
            {
                auto new_end_it = std::partition(parts_in_range.begin(), parts_in_range.end(), smaller_parts_pred);
                std::move(new_end_it, parts_in_range.end(), std::back_inserter(excluded_parts));
                parts_in_range.erase(new_end_it, parts_in_range.end());

                RemovalRanges subranges = split_into_independent_ranges(parts_in_range, split_times + 1);

                LOG_DEBUG(log, "Block range {} contained {} parts, it was split into {} independent subranges after excluding {} top-level parts",
                          range.getPartNameForLogs(), parts_in_range.size() + top_level_count, subranges.infos.size(), top_level_count);

                std::move(subranges.infos.begin(), subranges.infos.end(), std::back_inserter(independent_ranges.infos));
                std::move(subranges.parts.begin(), subranges.parts.end(), std::back_inserter(independent_ranges.parts));
                std::move(subranges.split_times.begin(), subranges.split_times.end(), std::back_inserter(independent_ranges.split_times));
                num_ranges += subranges.infos.size();
                continue;
            }
        }

        sum_of_ranges += parts_in_range.size();

        schedule_parts_removal(range, std::move(parts_in_range));
    }

    /// Remove excluded parts as well. They were reordered, so sort them again
    std::sort(excluded_parts.begin(), excluded_parts.end(), [](const auto & x, const auto & y) { return x->info < y->info; });
    LOG_TRACE(log, "Will remove {} big parts separately: {}", excluded_parts.size(), fmt::join(excluded_parts, ", "));

    independent_ranges = split_into_independent_ranges(excluded_parts, /* split_times */ 0);

    waitForAllToFinishAndRethrowFirstError(part_removal_futures);

    for (size_t i = 0; i < independent_ranges.infos.size(); ++i)
    {
        MergeTreePartInfo & range = independent_ranges.infos[i];
        DataPartsVector & parts_in_range = independent_ranges.parts[i];
        schedule_parts_removal(range, std::move(parts_in_range));
    }

    waitForAllToFinishAndRethrowFirstError(part_removal_futures);

    if (parts_to_remove.size() != sum_of_ranges + excluded_parts.size())
        throw Exception(ErrorCodes::LOGICAL_ERROR,
                        "Number of parts to remove was not equal to number of parts in independent ranges and excluded parts"
                        "({} != {} + {}), it's a bug", parts_to_remove.size(), sum_of_ranges, excluded_parts.size());
}


size_t MergeTreeData::clearEmptyParts()
{
    if (!getSettings()->remove_empty_parts)
        return 0;

    std::vector<std::string> parts_names_to_drop;

    {
        /// Need to destroy parts vector before clearing them from filesystem.
        auto parts = getDataPartsVectorForInternalUsage();
        for (const auto & part : parts)
        {
            if (part->rows_count != 0)
                continue;

            /// Do not try to drop uncommitted parts. If the newest tx doesn't see it then it probably hasn't been committed yet
            if (!part->version.getCreationTID().isPrehistoric() && !part->version.isVisible(TransactionLog::instance().getLatestSnapshot()))
                continue;

            /// Don't drop empty parts that cover other parts
            /// Otherwise covered parts resurrect
            {
                auto lock = lockParts();
                if (part->getState() != DataPartState::Active)
                    continue;

                DataPartsVector covered_parts = getCoveredOutdatedParts(part, lock);
                if (!covered_parts.empty())
                    continue;
            }

            parts_names_to_drop.emplace_back(part->name);
        }
    }

    for (auto & name : parts_names_to_drop)
    {
        LOG_INFO(log, "Will drop empty part {}", name);
        dropPartNoWaitNoThrow(name);
    }

    return parts_names_to_drop.size();
}

void MergeTreeData::rename(const String & new_table_path, const StorageID & new_table_id)
{
    LOG_INFO(log, "Renaming table to path {} with ID {}", new_table_path, new_table_id.getFullTableName());

    auto disks = getStoragePolicy()->getDisks();

    for (const auto & disk : disks)
    {
        if (disk->exists(new_table_path))
            throw Exception(ErrorCodes::DIRECTORY_ALREADY_EXISTS, "Target path already exists: {}", fullPath(disk, new_table_path));
    }

    for (const auto & disk : disks)
    {
        auto new_table_path_parent = parentPath(new_table_path);
        disk->createDirectories(new_table_path_parent);
        disk->moveDirectory(relative_data_path, new_table_path);
    }

    if (!getStorageID().hasUUID())
        getContext()->clearCaches();

    /// TODO: remove const_cast
    for (const auto & part : data_parts_by_info)
    {
        auto & part_mutable = const_cast<IMergeTreeDataPart &>(*part);
        part_mutable.getDataPartStorage().changeRootPath(relative_data_path, new_table_path);
    }

    relative_data_path = new_table_path;
    renameInMemory(new_table_id);
}

void MergeTreeData::renameInMemory(const StorageID & new_table_id)
{
    IStorage::renameInMemory(new_table_id);
    std::atomic_store(&log_name, std::make_shared<String>(new_table_id.getNameForLogs()));
    log = &Poco::Logger::get(*log_name);
}

void MergeTreeData::dropAllData()
{
    LOG_TRACE(log, "dropAllData: waiting for locks.");
    auto settings_ptr = getSettings();

    auto lock = lockParts();

    DataPartsVector all_parts;
    for (auto it = data_parts_by_info.begin(); it != data_parts_by_info.end(); ++it)
    {
        modifyPartState(it, DataPartState::Deleting);
        all_parts.push_back(*it);
    }

    /// Tables in atomic databases have UUID and stored in persistent locations.
    /// No need to clear caches (that are keyed by filesystem path) because collision is not possible.
    if (!getStorageID().hasUUID())
        getContext()->clearCaches();

    /// Removing of each data part before recursive removal of directory is to speed-up removal, because there will be less number of syscalls.
    NameSet part_names_failed;
    try
    {
        LOG_TRACE(log, "dropAllData: removing data parts (count {}) from filesystem.", all_parts.size());
        clearPartsFromFilesystem(all_parts, true, &part_names_failed);

        LOG_TRACE(log, "dropAllData: removing all data parts from memory.");
        data_parts_indexes.clear();
        all_data_dropped = true;
    }
    catch (...)
    {
        /// Removing from memory only successfully removed parts from disk
        /// Parts removal process can be important and on the next try it's better to try to remove
        /// them instead of remove recursive call.
        LOG_WARNING(log, "dropAllData: got exception removing parts from disk, removing successfully removed parts from memory.");
        for (const auto & part : all_parts)
        {
            if (!part_names_failed.contains(part->name))
                data_parts_indexes.erase(part->info);
        }

        throw;
    }

    LOG_INFO(log, "dropAllData: clearing temporary directories");
    clearOldTemporaryDirectories(0, {"tmp_", "delete_tmp_", "tmp-fetch_"});

    column_sizes.clear();

    for (const auto & disk : getDisks())
    {
        if (disk->isBroken())
            continue;

        /// It can naturally happen if we cannot drop table from the first time
        /// i.e. get exceptions after remove recursive
        if (!disk->exists(relative_data_path))
        {
            LOG_INFO(log, "dropAllData: path {} is already removed from disk {}", relative_data_path, disk->getName());
            continue;
        }

        LOG_INFO(log, "dropAllData: remove format_version.txt, detached, moving and write ahead logs");
        disk->removeFileIfExists(fs::path(relative_data_path) / FORMAT_VERSION_FILE_NAME);

        if (disk->exists(fs::path(relative_data_path) / DETACHED_DIR_NAME))
            disk->removeRecursive(fs::path(relative_data_path) / DETACHED_DIR_NAME);

        if (disk->exists(fs::path(relative_data_path) / MOVING_DIR_NAME))
            disk->removeRecursive(fs::path(relative_data_path) / MOVING_DIR_NAME);

        try
        {
            if (!disk->isDirectoryEmpty(relative_data_path) &&
                supportsReplication() && disk->supportZeroCopyReplication()
                && settings_ptr->allow_remote_fs_zero_copy_replication)
            {
                std::vector<std::string> files_left;
                disk->listFiles(relative_data_path, files_left);

                throw Exception(
                                ErrorCodes::ZERO_COPY_REPLICATION_ERROR,
                                "Directory {} with table {} not empty (files [{}]) after drop. Will not drop.",
                                relative_data_path, getStorageID().getNameForLogs(), fmt::join(files_left, ", "));
            }

            LOG_INFO(log, "dropAllData: removing table directory recursive to cleanup garbage");
            disk->removeRecursive(relative_data_path);
        }
        catch (const fs::filesystem_error & e)
        {
            if (e.code() == std::errc::no_such_file_or_directory)
            {
                /// If the file is already deleted, log the error message and do nothing.
                tryLogCurrentException(__PRETTY_FUNCTION__);
            }
            else
                throw;
        }
    }

    setDataVolume(0, 0, 0);

    LOG_TRACE(log, "dropAllData: done.");
}

void MergeTreeData::dropIfEmpty()
{
    LOG_TRACE(log, "dropIfEmpty");

    auto lock = lockParts();

    if (!data_parts_by_info.empty())
        return;

    try
    {
        for (const auto & disk : getDisks())
        {
            if (disk->isBroken())
                continue;
            /// Non recursive, exception is thrown if there are more files.
            disk->removeFileIfExists(fs::path(relative_data_path) / MergeTreeData::FORMAT_VERSION_FILE_NAME);
            disk->removeDirectory(fs::path(relative_data_path) / MergeTreeData::DETACHED_DIR_NAME);
            disk->removeDirectory(relative_data_path);
        }
    }
    catch (...)
    {
        // On unsuccessful creation of ReplicatedMergeTree table with multidisk configuration some files may not exist.
        tryLogCurrentException(__PRETTY_FUNCTION__);
    }
}

namespace
{

/// Conversion that is allowed for serializable key (primary key, sorting key).
/// Key should be serialized in the same way after conversion.
/// NOTE: The list is not complete.
bool isSafeForKeyConversion(const IDataType * from, const IDataType * to)
{
    if (from->getName() == to->getName())
        return true;

    /// Enums are serialized in partition key as numbers - so conversion from Enum to number is Ok.
    /// But only for types of identical width because they are serialized as binary in minmax index.
    /// But not from number to Enum because Enum does not necessarily represents all numbers.

    if (const auto * from_enum8 = typeid_cast<const DataTypeEnum8 *>(from))
    {
        if (const auto * to_enum8 = typeid_cast<const DataTypeEnum8 *>(to))
            return to_enum8->contains(*from_enum8);
        if (typeid_cast<const DataTypeInt8 *>(to))
            return true;    // NOLINT
        return false;
    }

    if (const auto * from_enum16 = typeid_cast<const DataTypeEnum16 *>(from))
    {
        if (const auto * to_enum16 = typeid_cast<const DataTypeEnum16 *>(to))
            return to_enum16->contains(*from_enum16);
        if (typeid_cast<const DataTypeInt16 *>(to))
            return true;    // NOLINT
        return false;
    }

    if (const auto * from_lc = typeid_cast<const DataTypeLowCardinality *>(from))
        return from_lc->getDictionaryType()->equals(*to);

    if (const auto * to_lc = typeid_cast<const DataTypeLowCardinality *>(to))
        return to_lc->getDictionaryType()->equals(*from);

    return false;
}

/// Special check for alters of VersionedCollapsingMergeTree version column
void checkVersionColumnTypesConversion(const IDataType * old_type, const IDataType * new_type, const String column_name)
{
    /// Check new type can be used as version
    if (!new_type->canBeUsedAsVersion())
        throw Exception(ErrorCodes::ALTER_OF_COLUMN_IS_FORBIDDEN,
                        "Cannot alter version column {} to type {} because version column must be "
                        "of an integer type or of type Date or DateTime" , backQuoteIfNeed(column_name),
                        new_type->getName());

    auto which_new_type = WhichDataType(new_type);
    auto which_old_type = WhichDataType(old_type);

    /// Check alter to different sign or float -> int and so on
    if ((which_old_type.isInt() && !which_new_type.isInt())
        || (which_old_type.isUInt() && !which_new_type.isUInt())
        || (which_old_type.isDate() && !which_new_type.isDate())
        || (which_old_type.isDate32() && !which_new_type.isDate32())
        || (which_old_type.isDateTime() && !which_new_type.isDateTime())
        || (which_old_type.isFloat() && !which_new_type.isFloat()))
    {
        throw Exception(ErrorCodes::ALTER_OF_COLUMN_IS_FORBIDDEN, "Cannot alter version column {} from type {} to type {} "
                        "because new type will change sort order of version column. "
                        "The only possible conversion is expansion of the number of bytes of the current type.",
                        backQuoteIfNeed(column_name), old_type->getName(), new_type->getName());
    }

    /// Check alter to smaller size: UInt64 -> UInt32 and so on
    if (new_type->getSizeOfValueInMemory() < old_type->getSizeOfValueInMemory())
    {
        throw Exception(ErrorCodes::ALTER_OF_COLUMN_IS_FORBIDDEN, "Cannot alter version column {} from type {} to type {} "
                        "because new type is smaller than current in the number of bytes. "
                        "The only possible conversion is expansion of the number of bytes of the current type.",
                        backQuoteIfNeed(column_name), old_type->getName(), new_type->getName());
    }
}

}

void MergeTreeData::checkAlterIsPossible(const AlterCommands & commands, ContextPtr local_context) const
{
    /// Check that needed transformations can be applied to the list of columns without considering type conversions.
    StorageInMemoryMetadata new_metadata = getInMemoryMetadata();
    StorageInMemoryMetadata old_metadata = getInMemoryMetadata();

    const auto & settings = local_context->getSettingsRef();
    const auto & settings_from_storage = getSettings();

    if (!settings.allow_non_metadata_alters)
    {
        auto mutation_commands = commands.getMutationCommands(new_metadata, settings.materialize_ttl_after_modify, getContext());

        if (!mutation_commands.empty())
            throw Exception(ErrorCodes::ALTER_OF_COLUMN_IS_FORBIDDEN,
                            "The following alter commands: '{}' will modify data on disk, "
                            "but setting `allow_non_metadata_alters` is disabled",
                            queryToString(mutation_commands.ast()));
    }

    if (commands.hasInvertedIndex(new_metadata) && !settings.allow_experimental_inverted_index)
        throw Exception(ErrorCodes::SUPPORT_IS_DISABLED,
                "Experimental Inverted Index feature is not enabled (turn on setting 'allow_experimental_inverted_index')");

    commands.apply(new_metadata, getContext());

    /// Set of columns that shouldn't be altered.
    NameSet columns_alter_type_forbidden;

    /// Primary key columns can be ALTERed only if they are used in the key as-is
    /// (and not as a part of some expression) and if the ALTER only affects column metadata.
    NameSet columns_alter_type_metadata_only;

    /// Columns to check that the type change is safe for partition key.
    NameSet columns_alter_type_check_safe_for_partition;

    if (old_metadata.hasPartitionKey())
    {
        /// Forbid altering columns inside partition key expressions because it can change partition ID format.
        auto partition_key_expr = old_metadata.getPartitionKey().expression;
        for (const auto & action : partition_key_expr->getActions())
        {
            for (const auto * child : action.node->children)
                columns_alter_type_forbidden.insert(child->result_name);
        }

        /// But allow to alter columns without expressions under certain condition.
        for (const String & col : partition_key_expr->getRequiredColumns())
            columns_alter_type_check_safe_for_partition.insert(col);
    }

    for (const auto & index : old_metadata.getSecondaryIndices())
    {
        for (const String & col : index.expression->getRequiredColumns())
            columns_alter_type_forbidden.insert(col);
    }

    if (old_metadata.hasSortingKey())
    {
        auto sorting_key_expr = old_metadata.getSortingKey().expression;
        for (const auto & action : sorting_key_expr->getActions())
        {
            for (const auto * child : action.node->children)
                columns_alter_type_forbidden.insert(child->result_name);
        }
        for (const String & col : sorting_key_expr->getRequiredColumns())
            columns_alter_type_metadata_only.insert(col);

        /// We don't process sample_by_ast separately because it must be among the primary key columns
        /// and we don't process primary_key_expr separately because it is a prefix of sorting_key_expr.
    }
    if (!merging_params.sign_column.empty())
        columns_alter_type_forbidden.insert(merging_params.sign_column);

    /// All of the above.
    NameSet columns_in_keys;
    columns_in_keys.insert(columns_alter_type_forbidden.begin(), columns_alter_type_forbidden.end());
    columns_in_keys.insert(columns_alter_type_metadata_only.begin(), columns_alter_type_metadata_only.end());
    columns_in_keys.insert(columns_alter_type_check_safe_for_partition.begin(), columns_alter_type_check_safe_for_partition.end());

    NameSet dropped_columns;

    std::map<String, const IDataType *> old_types;
    for (const auto & column : old_metadata.getColumns().getAllPhysical())
        old_types.emplace(column.name, column.type.get());

    NamesAndTypesList columns_to_check_conversion;

    std::optional<NameDependencies> name_deps{};
    for (const AlterCommand & command : commands)
    {
        /// Just validate partition expression
        if (command.partition)
        {
            getPartitionIDFromQuery(command.partition, getContext());
        }

        if (command.column_name == merging_params.version_column)
        {
            /// Some type changes for version column is allowed despite it's a part of sorting key
            if (command.type == AlterCommand::MODIFY_COLUMN)
            {
                const IDataType * new_type = command.data_type.get();
                const IDataType * old_type = old_types[command.column_name];

                if (new_type)
                    checkVersionColumnTypesConversion(old_type, new_type, command.column_name);

                /// No other checks required
                continue;
            }
            else if (command.type == AlterCommand::DROP_COLUMN)
            {
                throw Exception(ErrorCodes::ALTER_OF_COLUMN_IS_FORBIDDEN,
                    "Trying to ALTER DROP version {} column", backQuoteIfNeed(command.column_name));
            }
            else if (command.type == AlterCommand::RENAME_COLUMN)
            {
                throw Exception(ErrorCodes::ALTER_OF_COLUMN_IS_FORBIDDEN,
                    "Trying to ALTER RENAME version {} column", backQuoteIfNeed(command.column_name));
            }
        }

        if (command.type == AlterCommand::MODIFY_QUERY)
            throw Exception(ErrorCodes::NOT_IMPLEMENTED,
                            "ALTER MODIFY QUERY is not supported by MergeTree engines family");

        if (command.type == AlterCommand::MODIFY_ORDER_BY && !is_custom_partitioned)
        {
            throw Exception(ErrorCodes::BAD_ARGUMENTS,
                            "ALTER MODIFY ORDER BY is not supported for default-partitioned tables created with the old syntax");
        }
        if (command.type == AlterCommand::MODIFY_TTL && !is_custom_partitioned)
        {
            throw Exception(ErrorCodes::BAD_ARGUMENTS,
                            "ALTER MODIFY TTL is not supported for default-partitioned tables created with the old syntax");
        }
        if (command.type == AlterCommand::MODIFY_SAMPLE_BY)
        {
            if (!is_custom_partitioned)
                throw Exception(ErrorCodes::BAD_ARGUMENTS,
                                "ALTER MODIFY SAMPLE BY is not supported for default-partitioned tables created with the old syntax");

            checkSampleExpression(new_metadata, getSettings()->compatibility_allow_sampling_expression_not_in_primary_key,
                                  getSettings()->check_sample_column_is_correct);
        }
        if (command.type == AlterCommand::ADD_INDEX && !is_custom_partitioned)
        {
            throw Exception(ErrorCodes::BAD_ARGUMENTS, "ALTER ADD INDEX is not supported for tables with the old syntax");
        }
        if (command.type == AlterCommand::ADD_PROJECTION)
        {
            if (!is_custom_partitioned)
                throw Exception(ErrorCodes::BAD_ARGUMENTS, "ALTER ADD PROJECTION is not supported for tables with the old syntax");
        }
        if (command.type == AlterCommand::RENAME_COLUMN)
        {
            if (columns_in_keys.contains(command.column_name))
            {
                throw Exception(ErrorCodes::ALTER_OF_COLUMN_IS_FORBIDDEN,
                                "Trying to ALTER RENAME key {} column which is a part of key expression",
                                backQuoteIfNeed(command.column_name));
            }
        }
        else if (command.type == AlterCommand::DROP_COLUMN)
        {
            if (columns_in_keys.contains(command.column_name))
            {
                throw Exception(ErrorCodes::ALTER_OF_COLUMN_IS_FORBIDDEN,
                    "Trying to ALTER DROP key {} column which is a part of key expression", backQuoteIfNeed(command.column_name));
            }

            if (!command.clear)
            {
                if (!name_deps)
                    name_deps = getDependentViewsByColumn(local_context);
                const auto & deps_mv = name_deps.value()[command.column_name];
                if (!deps_mv.empty())
                {
                    throw Exception(ErrorCodes::ALTER_OF_COLUMN_IS_FORBIDDEN,
                        "Trying to ALTER DROP column {} which is referenced by materialized view {}",
                        backQuoteIfNeed(command.column_name), toString(deps_mv));
                }
            }

            if (old_metadata.columns.has(command.column_name))
            {
                dropped_columns.emplace(command.column_name);
            }
            else
            {
                const auto & nested = old_metadata.columns.getNested(command.column_name);
                for (const auto & nested_column : nested)
                    dropped_columns.emplace(nested_column.name);
            }

        }
        else if (command.type == AlterCommand::RESET_SETTING)
        {
            for (const auto & reset_setting : command.settings_resets)
            {
                if (!settings_from_storage->has(reset_setting))
                    throw Exception(ErrorCodes::BAD_ARGUMENTS,
                                    "Cannot reset setting '{}' because it doesn't exist for MergeTree engines family",
                                    reset_setting);
            }
        }
        else if (command.isRequireMutationStage(getInMemoryMetadata()))
        {
            /// This alter will override data on disk. Let's check that it doesn't
            /// modify immutable column.
            if (columns_alter_type_forbidden.contains(command.column_name))
                throw Exception(ErrorCodes::ALTER_OF_COLUMN_IS_FORBIDDEN, "ALTER of key column {} is forbidden",
                    backQuoteIfNeed(command.column_name));

            if (command.type == AlterCommand::MODIFY_COLUMN)
            {
                if (columns_alter_type_check_safe_for_partition.contains(command.column_name))
                {
                    auto it = old_types.find(command.column_name);

                    assert(it != old_types.end());
                    if (!isSafeForKeyConversion(it->second, command.data_type.get()))
                        throw Exception(ErrorCodes::ALTER_OF_COLUMN_IS_FORBIDDEN,
                                        "ALTER of partition key column {} from type {} "
                                        "to type {} is not safe because it can change the representation "
                                        "of partition key", backQuoteIfNeed(command.column_name),
                                        it->second->getName(), command.data_type->getName());
                }

                if (columns_alter_type_metadata_only.contains(command.column_name))
                {
                    auto it = old_types.find(command.column_name);
                    assert(it != old_types.end());
                    if (!isSafeForKeyConversion(it->second, command.data_type.get()))
                        throw Exception(ErrorCodes::ALTER_OF_COLUMN_IS_FORBIDDEN,
                                        "ALTER of key column {} from type {} "
                                        "to type {} is not safe because it can change the representation "
                                        "of primary key", backQuoteIfNeed(command.column_name),
                                        it->second->getName(), command.data_type->getName());
                }

                if (old_metadata.getColumns().has(command.column_name))
                {
                    columns_to_check_conversion.push_back(
                        new_metadata.getColumns().getPhysical(command.column_name));
                }
            }
        }
    }

    checkColumnFilenamesForCollision(new_metadata, /*throw_on_error=*/ true);
    checkProperties(new_metadata, old_metadata, false, false, allow_nullable_key, local_context);
    checkTTLExpressions(new_metadata, old_metadata);

    if (!columns_to_check_conversion.empty())
    {
        auto old_header = old_metadata.getSampleBlock();
        performRequiredConversions(old_header, columns_to_check_conversion, getContext());
    }

    if (old_metadata.hasSettingsChanges())
    {
        const auto current_changes = old_metadata.getSettingsChanges()->as<const ASTSetQuery &>().changes;
        const auto & new_changes = new_metadata.settings_changes->as<const ASTSetQuery &>().changes;
        local_context->checkMergeTreeSettingsConstraints(*settings_from_storage, new_changes);

        for (const auto & changed_setting : new_changes)
        {
            const auto & setting_name = changed_setting.name;
            const auto & new_value = changed_setting.value;
            MergeTreeSettings::checkCanSet(setting_name, new_value);
            const Field * current_value = current_changes.tryGet(setting_name);

            if ((!current_value || *current_value != new_value)
                && MergeTreeSettings::isReadonlySetting(setting_name))
            {
                throw Exception(ErrorCodes::READONLY_SETTING, "Setting '{}' is readonly for storage '{}'", setting_name, getName());
            }

            if (!current_value && MergeTreeSettings::isPartFormatSetting(setting_name))
            {
                MergeTreeSettings copy = *getSettings();
                copy.applyChange(changed_setting);
                String reason;
                if (!canUsePolymorphicParts(copy, reason) && !reason.empty())
                    throw Exception(ErrorCodes::NOT_IMPLEMENTED, "Can't change settings. Reason: {}", reason);
            }

            if (setting_name == "storage_policy")
                checkStoragePolicy(getContext()->getStoragePolicy(new_value.safeGet<String>()));
        }

        /// Check if it is safe to reset the settings
        for (const auto & current_setting : current_changes)
        {
            const auto & setting_name = current_setting.name;
            const Field * new_value = new_changes.tryGet(setting_name);
            /// Prevent unsetting readonly setting
            if (MergeTreeSettings::isReadonlySetting(setting_name) && !new_value)
            {
                throw Exception(ErrorCodes::READONLY_SETTING, "Setting '{}' is readonly for storage '{}'", setting_name, getName());
            }

            if (MergeTreeSettings::isPartFormatSetting(setting_name) && !new_value)
            {
                /// Use default settings + new and check if doesn't affect part format settings
                auto copy = getDefaultSettings();
                copy->applyChanges(new_changes);
                String reason;
                if (!canUsePolymorphicParts(*copy, reason) && !reason.empty())
                    throw Exception(ErrorCodes::NOT_IMPLEMENTED, "Can't change settings. Reason: {}", reason);
            }

        }
    }

    for (const auto & part : getDataPartsVectorForInternalUsage())
    {
        bool at_least_one_column_rest = false;
        for (const auto & column : part->getColumns())
        {
            if (!dropped_columns.contains(column.name))
            {
                at_least_one_column_rest = true;
                break;
            }
        }
        if (!at_least_one_column_rest)
        {
            std::string postfix;
            if (dropped_columns.size() > 1)
                postfix = "s";
            throw Exception(ErrorCodes::BAD_ARGUMENTS,
                            "Cannot drop or clear column{} '{}', because all columns "
                            "in part '{}' will be removed from disk. Empty parts are not allowed",
                            postfix, boost::algorithm::join(dropped_columns, ", "), part->name);
        }
    }
}


void MergeTreeData::checkMutationIsPossible(const MutationCommands & /*commands*/, const Settings & /*settings*/) const
{
    /// Some validation will be added
}

MergeTreeDataPartFormat MergeTreeData::choosePartFormat(size_t bytes_uncompressed, size_t rows_count) const
{
    using PartType = MergeTreeDataPartType;
    using PartStorageType = MergeTreeDataPartStorageType;

    String out_reason;
    const auto settings = getSettings();
    if (!canUsePolymorphicParts(*settings, out_reason))
        return {PartType::Wide, PartStorageType::Full};

    auto satisfies = [&](const auto & min_bytes_for, const auto & min_rows_for)
    {
        return bytes_uncompressed < min_bytes_for || rows_count < min_rows_for;
    };

    auto part_type = PartType::Wide;
    if (satisfies(settings->min_bytes_for_wide_part, settings->min_rows_for_wide_part))
        part_type = PartType::Compact;

    return {part_type, PartStorageType::Full};
}

MergeTreeDataPartFormat MergeTreeData::choosePartFormatOnDisk(size_t bytes_uncompressed, size_t rows_count) const
{
    return choosePartFormat(bytes_uncompressed, rows_count);
}

MergeTreeDataPartBuilder MergeTreeData::getDataPartBuilder(
    const String & name, const VolumePtr & volume, const String & part_dir) const
{
    return MergeTreeDataPartBuilder(*this, name, volume, relative_data_path, part_dir);
}

void MergeTreeData::changeSettings(
        const ASTPtr & new_settings,
        AlterLockHolder & /* table_lock_holder */)
{
    if (new_settings)
    {
        bool has_storage_policy_changed = false;

        const auto & new_changes = new_settings->as<const ASTSetQuery &>().changes;

        for (const auto & change : new_changes)
        {
            if (change.name == "storage_policy")
            {
                StoragePolicyPtr new_storage_policy = getContext()->getStoragePolicy(change.value.safeGet<String>());
                StoragePolicyPtr old_storage_policy = getStoragePolicy();

                /// StoragePolicy of different version or name is guaranteed to have different pointer
                if (new_storage_policy != old_storage_policy)
                {
                    checkStoragePolicy(new_storage_policy);

                    std::unordered_set<String> all_diff_disk_names;
                    for (const auto & disk : new_storage_policy->getDisks())
                        all_diff_disk_names.insert(disk->getName());
                    for (const auto & disk : old_storage_policy->getDisks())
                        all_diff_disk_names.erase(disk->getName());

                    for (const String & disk_name : all_diff_disk_names)
                    {
                        auto disk = new_storage_policy->getDiskByName(disk_name);
                        if (disk->exists(relative_data_path))
                            throw Exception(ErrorCodes::LOGICAL_ERROR, "New storage policy contain disks which already contain data of a table with the same name");
                    }

                    for (const String & disk_name : all_diff_disk_names)
                    {
                        auto disk = new_storage_policy->getDiskByName(disk_name);
                        disk->createDirectories(relative_data_path);
                        disk->createDirectories(fs::path(relative_data_path) / MergeTreeData::DETACHED_DIR_NAME);
                    }
                    /// FIXME how would that be done while reloading configuration???

                    has_storage_policy_changed = true;
                }
            }
        }

        /// Reset to default settings before applying existing.
        auto copy = getDefaultSettings();
        copy->applyChanges(new_changes);
        copy->sanityCheck(getContext()->getMergeMutateExecutor()->getMaxTasksCount());

        storage_settings.set(std::move(copy));
        StorageInMemoryMetadata new_metadata = getInMemoryMetadata();
        new_metadata.setSettingsChanges(new_settings);
        setInMemoryMetadata(new_metadata);

        if (has_storage_policy_changed)
            startBackgroundMovesIfNeeded();
    }
}

void MergeTreeData::PartsTemporaryRename::addPart(const String & old_name, const String & new_name, const DiskPtr & disk)
{
    old_and_new_names.push_back({old_name, new_name, disk});
}

void MergeTreeData::PartsTemporaryRename::tryRenameAll()
{
    renamed = true;
    for (size_t i = 0; i < old_and_new_names.size(); ++i)
    {
        try
        {
            const auto & [old_name, new_name, disk] = old_and_new_names[i];
            if (old_name.empty() || new_name.empty())
                throw DB::Exception(ErrorCodes::LOGICAL_ERROR, "Empty part name. Most likely it's a bug.");
            const auto full_path = fs::path(storage.relative_data_path) / source_dir;
            disk->moveFile(fs::path(full_path) / old_name, fs::path(full_path) / new_name);
        }
        catch (...)
        {
            old_and_new_names.resize(i);
            LOG_WARNING(storage.log, "Cannot rename parts to perform operation on them: {}", getCurrentExceptionMessage(false));
            throw;
        }
    }
}

MergeTreeData::PartsTemporaryRename::~PartsTemporaryRename()
{
    // TODO what if server had crashed before this destructor was called?
    if (!renamed)
        return;
    for (const auto & [old_name, new_name, disk] : old_and_new_names)
    {
        if (old_name.empty())
            continue;

        try
        {
            const String full_path = fs::path(storage.relative_data_path) / source_dir;
            disk->moveFile(fs::path(full_path) / new_name, fs::path(full_path) / old_name);
        }
        catch (...)
        {
            tryLogCurrentException(__PRETTY_FUNCTION__);
        }
    }
}

MergeTreeData::PartHierarchy MergeTreeData::getPartHierarchy(
    const MergeTreePartInfo & part_info,
    DataPartState state,
    DataPartsLock & /* data_parts_lock */) const
{
    PartHierarchy result;

    /// Parts contained in the part are consecutive in data_parts, intersecting the insertion place for the part itself.
    auto it_middle = data_parts_by_state_and_info.lower_bound(DataPartStateAndInfo{state, part_info});
    auto committed_parts_range = getDataPartsStateRange(state);

    /// Go to the left.
    DataPartIteratorByStateAndInfo begin = it_middle;
    while (begin != committed_parts_range.begin())
    {
        auto prev = std::prev(begin);

        if (!part_info.contains((*prev)->info))
        {
            if ((*prev)->info.contains(part_info))
            {
                result.covering_parts.push_back(*prev);
            }
            else if (!part_info.isDisjoint((*prev)->info))
            {
                result.intersected_parts.push_back(*prev);
            }

            break;
        }

        begin = prev;
    }

    std::reverse(result.covering_parts.begin(), result.covering_parts.end());

    /// Go to the right.
    DataPartIteratorByStateAndInfo end = it_middle;
    while (end != committed_parts_range.end())
    {
        if ((*end)->info == part_info)
        {
            result.duplicate_part = *end;
            result.covering_parts.clear();
            return result;
        }

        if (!part_info.contains((*end)->info))
        {
            if ((*end)->info.contains(part_info))
            {
                result.covering_parts.push_back(*end);
            }
            else if (!part_info.isDisjoint((*end)->info))
            {
                result.intersected_parts.push_back(*end);
            }

            break;
        }

        ++end;
    }

    result.covered_parts.insert(result.covered_parts.end(), begin, end);

    return result;
}

MergeTreeData::DataPartsVector MergeTreeData::getCoveredOutdatedParts(
    const DataPartPtr & part,
    DataPartsLock & data_parts_lock) const
{
    part->assertState({DataPartState::Active, DataPartState::PreActive});
    PartHierarchy hierarchy = getPartHierarchy(part->info, DataPartState::Outdated, data_parts_lock);

    if (hierarchy.duplicate_part)
        throw Exception(ErrorCodes::LOGICAL_ERROR, "Unexpected duplicate part {}. It is a bug.", hierarchy.duplicate_part->getNameWithState());

    return hierarchy.covered_parts;
}

MergeTreeData::DataPartsVector MergeTreeData::getActivePartsToReplace(
    const MergeTreePartInfo & new_part_info,
    const String & new_part_name,
    DataPartPtr & out_covering_part,
    DataPartsLock & data_parts_lock) const
{
    PartHierarchy hierarchy = getPartHierarchy(new_part_info, DataPartState::Active, data_parts_lock);

    if (!hierarchy.intersected_parts.empty())
        throw Exception(ErrorCodes::LOGICAL_ERROR, "Part {} intersects part {}. It is a bug.",
                        new_part_name, hierarchy.intersected_parts.back()->getNameWithState());

    if (hierarchy.duplicate_part)
        throw Exception(ErrorCodes::LOGICAL_ERROR, "Unexpected duplicate part {}. It is a bug.", hierarchy.duplicate_part->getNameWithState());

    if (!hierarchy.covering_parts.empty())
        out_covering_part = std::move(hierarchy.covering_parts.back());

    return std::move(hierarchy.covered_parts);
}

void MergeTreeData::checkPartPartition(MutableDataPartPtr & part, DataPartsLock & lock) const
{
    if (DataPartPtr existing_part_in_partition = getAnyPartInPartition(part->info.partition_id, lock))
    {
        if (part->partition.value != existing_part_in_partition->partition.value)
            throw Exception(ErrorCodes::CORRUPTED_DATA, "Partition value mismatch between two parts with the same partition ID. "
                "Existing part: {}, newly added part: {}", existing_part_in_partition->name, part->name);
    }
}

void MergeTreeData::checkPartDuplicate(MutableDataPartPtr & part, Transaction & transaction, DataPartsLock & /*lock*/) const
{
    auto it_duplicate = data_parts_by_info.find(part->info);

    if (it_duplicate != data_parts_by_info.end())
    {
        if ((*it_duplicate)->checkState({DataPartState::Outdated, DataPartState::Deleting}))
            throw Exception(ErrorCodes::PART_IS_TEMPORARILY_LOCKED, "Part {} already exists, but it will be deleted soon",
                            (*it_duplicate)->getNameWithState());

        if (transaction.txn)
            throw Exception(ErrorCodes::SERIALIZATION_ERROR, "Part {} already exists", (*it_duplicate)->getNameWithState());

        throw Exception(ErrorCodes::DUPLICATE_DATA_PART, "Part {} already exists", (*it_duplicate)->getNameWithState());
    }
}

void MergeTreeData::checkPartDynamicColumns(MutableDataPartPtr & part, DataPartsLock & /*lock*/) const
{
    auto metadata_snapshot = getInMemoryMetadataPtr();
    const auto & columns = metadata_snapshot->getColumns();

    if (!hasDynamicSubcolumns(columns))
        return;

    const auto & part_columns = part->getColumns();
    for (const auto & part_column : part_columns)
    {
        if (part_column.name == LightweightDeleteDescription::FILTER_COLUMN.name || part_column.name == BlockNumberColumn::name)
            continue;

        auto storage_column = columns.getPhysical(part_column.name);
        if (!storage_column.type->hasDynamicSubcolumns())
            continue;

        auto concrete_storage_column = object_columns.getPhysical(part_column.name);

        /// It will throw if types are incompatible.
        getLeastCommonTypeForDynamicColumns(storage_column.type, {concrete_storage_column.type, part_column.type}, true);
    }
}

void MergeTreeData::preparePartForCommit(MutableDataPartPtr & part, Transaction & out_transaction, bool need_rename)
{
    part->is_temp = false;
    part->setState(DataPartState::PreActive);

    assert([&]()
           {
               String dir_name = fs::path(part->getDataPartStorage().getRelativePath()).filename();
               bool may_be_cleaned_up = dir_name.starts_with("tmp_") || dir_name.starts_with("tmp-fetch_");
               return !may_be_cleaned_up || temporary_parts.contains(dir_name);
           }());

    if (need_rename)
        part->renameTo(part->name, true);

    LOG_TEST(log, "preparePartForCommit: inserting {} into data_parts_indexes", part->getNameWithState());
    data_parts_indexes.insert(part);
    out_transaction.addPart(part);
}

bool MergeTreeData::addTempPart(
    MutableDataPartPtr & part,
    Transaction & out_transaction,
    DataPartsLock & lock,
    DataPartsVector * out_covered_parts)
{
    LOG_TRACE(log, "Adding temporary part from directory {} with name {}.", part->getDataPartStorage().getPartDirectory(), part->name);
    if (&out_transaction.data != this)
        throw Exception(ErrorCodes::LOGICAL_ERROR, "MergeTreeData::Transaction for one table cannot be used with another. It is a bug.");

    if (part->hasLightweightDelete())
        has_lightweight_delete_parts.store(true);

    checkPartPartition(part, lock);
    checkPartDuplicate(part, out_transaction, lock);
    checkPartDynamicColumns(part, lock);

    DataPartPtr covering_part;
    DataPartsVector covered_parts = getActivePartsToReplace(part->info, part->name, covering_part, lock);

    if (covering_part)
    {
        LOG_WARNING(log, "Tried to add obsolete part {} covered by {}", part->name, covering_part->getNameWithState());
        return false;
    }

    /// All checks are passed. Now we can rename the part on disk.
    /// So, we maintain invariant: if a non-temporary part in filesystem then it is in data_parts
    preparePartForCommit(part, out_transaction, /* need_rename = */false);

    if (out_covered_parts)
    {
        out_covered_parts->reserve(covered_parts.size());

        for (DataPartPtr & covered_part : covered_parts)
            out_covered_parts->emplace_back(std::move(covered_part));
    }

    return true;
}


bool MergeTreeData::renameTempPartAndReplaceImpl(
    MutableDataPartPtr & part,
    Transaction & out_transaction,
    DataPartsLock & lock,
    DataPartsVector * out_covered_parts)
{
    LOG_TRACE(log, "Renaming temporary part {} to {} with tid {}.", part->getDataPartStorage().getPartDirectory(), part->name, out_transaction.getTID());

    if (&out_transaction.data != this)
        throw Exception(ErrorCodes::LOGICAL_ERROR, "MergeTreeData::Transaction for one table cannot be used with another. It is a bug.");

    part->assertState({DataPartState::Temporary});
    checkPartPartition(part, lock);
    checkPartDuplicate(part, out_transaction, lock);
    checkPartDynamicColumns(part, lock);

    PartHierarchy hierarchy = getPartHierarchy(part->info, DataPartState::Active, lock);

    if (!hierarchy.intersected_parts.empty())
    {
        // Drop part|partition operation inside some transactions sees some stale snapshot from the time when transactions has been started.
        // So such operation may attempt to delete already outdated part. In this case, this outdated part is most likely covered by the other part and intersection may occur.
        // Part mayght be outdated due to merge|mutation|update|optimization operations.
        if (part->isEmpty() || (hierarchy.intersected_parts.size() == 1 && hierarchy.intersected_parts.back()->isEmpty()))
        {
            throw Exception(ErrorCodes::SERIALIZATION_ERROR, "Part {} intersects part {}. One of them is empty part. "
                            "That is a race between drop operation under transaction and a merge/mutation.",
                            part->name, hierarchy.intersected_parts.back()->getNameWithState());
        }

        throw Exception(ErrorCodes::LOGICAL_ERROR, "Part {} intersects part {}. There are {} intersected parts. It is a bug.",
                        part->name, hierarchy.intersected_parts.back()->getNameWithState(), hierarchy.intersected_parts.size());
    }

    if (part->hasLightweightDelete())
        has_lightweight_delete_parts.store(true);

    /// All checks are passed. Now we can rename the part on disk.
    /// So, we maintain invariant: if a non-temporary part in filesystem then it is in data_parts
    preparePartForCommit(part, out_transaction, /* need_rename */ true);

    if (out_covered_parts)
    {
        out_covered_parts->reserve(out_covered_parts->size() + hierarchy.covered_parts.size());
        std::move(hierarchy.covered_parts.begin(), hierarchy.covered_parts.end(), std::back_inserter(*out_covered_parts));
    }

    return true;
}

bool MergeTreeData::renameTempPartAndReplaceUnlocked(
    MutableDataPartPtr & part,
    Transaction & out_transaction,
    DataPartsLock & lock,
    DataPartsVector * out_covered_parts)
{
    return renameTempPartAndReplaceImpl(part, out_transaction, lock, out_covered_parts);
}

MergeTreeData::DataPartsVector MergeTreeData::renameTempPartAndReplace(
    MutableDataPartPtr & part,
    Transaction & out_transaction)
{
    auto part_lock = lockParts();
    DataPartsVector covered_parts;
    renameTempPartAndReplaceImpl(part, out_transaction, part_lock, &covered_parts);
    return covered_parts;
}

bool MergeTreeData::renameTempPartAndAdd(
    MutableDataPartPtr & part,
    Transaction & out_transaction,
    DataPartsLock & lock)
{
    DataPartsVector covered_parts;

    if (!renameTempPartAndReplaceImpl(part, out_transaction, lock, &covered_parts))
        return false;

    if (!covered_parts.empty())
        throw Exception(ErrorCodes::LOGICAL_ERROR, "Added part {} covers {} existing part(s) (including {})",
            part->name, covered_parts.size(), covered_parts[0]->name);

    return true;
}

void MergeTreeData::removePartsFromWorkingSet(MergeTreeTransaction * txn, const MergeTreeData::DataPartsVector & remove, bool clear_without_timeout, DataPartsLock & acquired_lock)
{
    if (txn)
        transactions_enabled.store(true);

    auto remove_time = clear_without_timeout ? 0 : time(nullptr);
    bool removed_active_part = false;

    for (const DataPartPtr & part : remove)
    {
        if (part->version.creation_csn != Tx::RolledBackCSN)
            MergeTreeTransaction::removeOldPart(shared_from_this(), part, txn);

        if (part->getState() == MergeTreeDataPartState::Active)
        {
            removePartContributionToColumnAndSecondaryIndexSizes(part);
            removePartContributionToDataVolume(part);
            removed_active_part = true;
        }

        if (part->getState() == MergeTreeDataPartState::Active || clear_without_timeout)
            part->remove_time.store(remove_time, std::memory_order_relaxed);

        if (part->getState() != MergeTreeDataPartState::Outdated)
            modifyPartState(part, MergeTreeDataPartState::Outdated);
    }

    if (removed_active_part)
        resetObjectColumnsFromActiveParts(acquired_lock);
}

void MergeTreeData::removePartsFromWorkingSetImmediatelyAndSetTemporaryState(const DataPartsVector & remove)
{
    auto lock = lockParts();

    for (const auto & part : remove)
    {
        auto it_part = data_parts_by_info.find(part->info);
        if (it_part == data_parts_by_info.end())
            throw Exception(ErrorCodes::LOGICAL_ERROR, "Part {} not found in data_parts", part->getNameWithState());

        assert(part->getState() == MergeTreeDataPartState::PreActive);

        modifyPartState(part, MergeTreeDataPartState::Temporary);
        /// Erase immediately
        LOG_TEST(log, "removePartsFromWorkingSetImmediatelyAndSetTemporaryState: removing {} from data_parts_indexes", part->getNameWithState());
        data_parts_indexes.erase(it_part);
    }
}

void MergeTreeData::removePartsFromWorkingSet(
        MergeTreeTransaction * txn, const DataPartsVector & remove, bool clear_without_timeout, DataPartsLock * acquired_lock)
{
    auto lock = (acquired_lock) ? DataPartsLock() : lockParts();

    for (const auto & part : remove)
    {
        if (!data_parts_by_info.count(part->info))
            throw Exception(ErrorCodes::LOGICAL_ERROR, "Part {} not found in data_parts", part->getNameWithState());

        part->assertState({DataPartState::PreActive, DataPartState::Active, DataPartState::Outdated});
    }

    removePartsFromWorkingSet(txn, remove, clear_without_timeout, lock);
}


void MergeTreeData::removePartsInRangeFromWorkingSet(MergeTreeTransaction * txn, const MergeTreePartInfo & drop_range, DataPartsLock & lock)
{
    removePartsInRangeFromWorkingSetAndGetPartsToRemoveFromZooKeeper(txn, drop_range, lock);
}

DataPartsVector MergeTreeData::grabActivePartsToRemoveForDropRange(
    MergeTreeTransaction * txn, const MergeTreePartInfo & drop_range, DataPartsLock & lock)
{
    DataPartsVector parts_to_remove;

    if (drop_range.min_block > drop_range.max_block)
        throw Exception(ErrorCodes::LOGICAL_ERROR, "Invalid drop range: {}", drop_range.getPartNameForLogs());

    auto partition_range = getVisibleDataPartsVectorInPartition(txn, drop_range.partition_id, &lock);

    for (const DataPartPtr & part : partition_range)
    {
        if (part->info.partition_id != drop_range.partition_id)
            throw Exception(ErrorCodes::LOGICAL_ERROR, "Unexpected partition_id of part {}. This is a bug.", part->name);

        /// It's a DROP PART and it's already executed by fetching some covering part
        bool is_drop_part = !drop_range.isFakeDropRangePart() && drop_range.min_block;

        if (is_drop_part && (part->info.min_block != drop_range.min_block || part->info.max_block != drop_range.max_block || part->info.getMutationVersion() != drop_range.getMutationVersion()))
        {
            /// Why we check only min and max blocks here without checking merge
            /// level? It's a tricky situation which can happen on a stale
            /// replica. For example, we have parts all_1_1_0, all_2_2_0 and
            /// all_3_3_0. Fast replica assign some merges (OPTIMIZE FINAL or
            /// TTL) all_2_2_0 -> all_2_2_1 -> all_2_2_2. So it has set of parts
            /// all_1_1_0, all_2_2_2 and all_3_3_0. After that it decides to
            /// drop part all_2_2_2. Now set of parts is all_1_1_0 and
            /// all_3_3_0. Now fast replica assign merge all_1_1_0 + all_3_3_0
            /// to all_1_3_1 and finishes it. Slow replica pulls the queue and
            /// have two contradictory tasks -- drop all_2_2_2 and merge/fetch
            /// all_1_3_1. If this replica will fetch all_1_3_1 first and then tries
            /// to drop all_2_2_2 after that it will receive the LOGICAL ERROR.
            /// So here we just check that all_1_3_1 covers blocks from drop
            /// all_2_2_2.
            ///
            bool is_covered_by_min_max_block = part->info.min_block <= drop_range.min_block && part->info.max_block >= drop_range.max_block && part->info.getMutationVersion() >= drop_range.getMutationVersion();
            if (is_covered_by_min_max_block)
            {
                LOG_INFO(log, "Skipping drop range for part {} because covering part {} already exists", drop_range.getPartNameForLogs(), part->name);
                return {};
            }
        }

        if (part->info.min_block < drop_range.min_block)
        {
            if (drop_range.min_block <= part->info.max_block)
            {
                /// Intersect left border
                throw Exception(ErrorCodes::LOGICAL_ERROR, "Unexpected merged part {} intersecting drop range {}",
                                part->name, drop_range.getPartNameForLogs());
            }

            continue;
        }

        /// Stop on new parts
        if (part->info.min_block > drop_range.max_block)
            break;

        if (part->info.min_block <= drop_range.max_block && drop_range.max_block < part->info.max_block)
        {
            /// Intersect right border
            throw Exception(ErrorCodes::LOGICAL_ERROR, "Unexpected merged part {} intersecting drop range {}",
                            part->name, drop_range.getPartNameForLogs());
        }

        parts_to_remove.emplace_back(part);
    }
    return parts_to_remove;
}

MergeTreeData::PartsToRemoveFromZooKeeper MergeTreeData::removePartsInRangeFromWorkingSetAndGetPartsToRemoveFromZooKeeper(
        MergeTreeTransaction * txn, const MergeTreePartInfo & drop_range, DataPartsLock & lock)
{
#ifndef NDEBUG
    {
        /// All parts (including outdated) must be loaded at this moment.
        std::lock_guard outdated_parts_lock(outdated_data_parts_mutex);
        assert(outdated_unloaded_data_parts.empty());
    }
#endif

    auto parts_to_remove = grabActivePartsToRemoveForDropRange(txn, drop_range, lock);

    bool clear_without_timeout = true;
    /// We a going to remove active parts covered by drop_range without timeout.
    /// Let's also reset timeout for inactive parts
    /// and add these parts to list of parts to remove from ZooKeeper
    auto inactive_parts_to_remove_immediately = getDataPartsVectorInPartitionForInternalUsage({DataPartState::Outdated, DataPartState::Deleting}, drop_range.partition_id, &lock);

    /// FIXME refactor removePartsFromWorkingSet(...), do not remove parts twice
    removePartsFromWorkingSet(txn, parts_to_remove, clear_without_timeout, lock);

    /// Since we can return parts in Deleting state, we have to use a wrapper that restricts access to such parts.
    PartsToRemoveFromZooKeeper parts_to_remove_from_zookeeper;
    for (auto & part : parts_to_remove)
        parts_to_remove_from_zookeeper.emplace_back(std::move(part));

    for (auto & part : inactive_parts_to_remove_immediately)
    {
        if (!drop_range.contains(part->info))
            continue;
        part->remove_time.store(0, std::memory_order_relaxed);
        parts_to_remove_from_zookeeper.emplace_back(std::move(part), /* was_active */ false);
    }

    return parts_to_remove_from_zookeeper;
}

void MergeTreeData::restoreAndActivatePart(const DataPartPtr & part, DataPartsLock * acquired_lock)
{
    auto lock = (acquired_lock) ? DataPartsLock() : lockParts();
    if (part->getState() == DataPartState::Active)
        return;
    addPartContributionToColumnAndSecondaryIndexSizes(part);
    addPartContributionToDataVolume(part);
    modifyPartState(part, DataPartState::Active);
}


void MergeTreeData::outdateUnexpectedPartAndCloneToDetached(const DataPartPtr & part_to_detach)
{
    LOG_INFO(log, "Cloning part {} to unexpected_{} and making it obsolete.", part_to_detach->getDataPartStorage().getPartDirectory(), part_to_detach->name);
    part_to_detach->makeCloneInDetached("unexpected", getInMemoryMetadataPtr(), /*disk_transaction*/ {});

    DataPartsLock lock = lockParts();
    part_to_detach->is_unexpected_local_part = true;
    if (part_to_detach->getState() == DataPartState::Active)
        removePartsFromWorkingSet(NO_TRANSACTION_RAW, {part_to_detach}, true, &lock);
}

void MergeTreeData::forcefullyMovePartToDetachedAndRemoveFromMemory(const MergeTreeData::DataPartPtr & part_to_detach, const String & prefix, bool restore_covered)
{
    if (prefix.empty())
        LOG_INFO(log, "Renaming {} to {} and forgetting it.", part_to_detach->getDataPartStorage().getPartDirectory(), part_to_detach->name);
    else
        LOG_INFO(log, "Renaming {} to {}_{} and forgetting it.", part_to_detach->getDataPartStorage().getPartDirectory(), prefix, part_to_detach->name);

    if (restore_covered)
        waitForOutdatedPartsToBeLoaded();

    auto lock = lockParts();
    bool removed_active_part = false;
    bool restored_active_part = false;

    auto it_part = data_parts_by_info.find(part_to_detach->info);
    if (it_part == data_parts_by_info.end())
        throw Exception(ErrorCodes::NO_SUCH_DATA_PART, "No such data part {}", part_to_detach->getNameWithState());

    /// What if part_to_detach is a reference to *it_part? Make a new owner just in case.
    /// Important to own part pointer here (not const reference), because it will be removed from data_parts_indexes
    /// few lines below.
    DataPartPtr part = *it_part; // NOLINT

    if (part->getState() == DataPartState::Active)
    {
        removePartContributionToDataVolume(part);
        removePartContributionToColumnAndSecondaryIndexSizes(part);
        removed_active_part = true;
    }

    modifyPartState(it_part, DataPartState::Deleting);
    asMutableDeletingPart(part)->renameToDetached(prefix);
    LOG_TEST(log, "forcefullyMovePartToDetachedAndRemoveFromMemory: removing {} from data_parts_indexes", part->getNameWithState());
    data_parts_indexes.erase(it_part);

    if (restore_covered && part->info.level == 0)
    {
        LOG_WARNING(log, "Will not recover parts covered by zero-level part {}", part->name);
        return;
    }

    if (restore_covered)
    {
        Strings restored;
        bool error = false;
        String error_parts;

        Int64 pos = part->info.min_block;

        auto is_appropriate_state = [] (DataPartState state)
        {
            return state == DataPartState::Active || state == DataPartState::Outdated;
        };

        auto update_error = [&] (DataPartIteratorByInfo it)
        {
            error = true;
            error_parts += (*it)->getNameWithState() + " ";
        };

        auto activate_part = [this, &restored_active_part](auto it)
        {
            /// It's not clear what to do if we try to activate part that was removed in transaction.
            /// It may happen only in ReplicatedMergeTree, so let's simply throw LOGICAL_ERROR for now.
            chassert((*it)->version.isRemovalTIDLocked());
            if ((*it)->version.removal_tid_lock == Tx::PrehistoricTID.getHash())
                (*it)->version.unlockRemovalTID(Tx::PrehistoricTID, TransactionInfoContext{getStorageID(), (*it)->name});
            else
                throw Exception(ErrorCodes::LOGICAL_ERROR, "Cannot activate part {} that was removed by transaction ({})",
                                (*it)->name, (*it)->version.removal_tid_lock);

            addPartContributionToColumnAndSecondaryIndexSizes(*it);
            addPartContributionToDataVolume(*it);
            modifyPartState(it, DataPartState::Active); /// iterator is not invalidated here
            restored_active_part = true;
        };

        auto it_middle = data_parts_by_info.lower_bound(part->info);

        /// Restore the leftmost part covered by the part
        if (it_middle != data_parts_by_info.begin())
        {
            auto it = std::prev(it_middle);

            if (part->contains(**it) && is_appropriate_state((*it)->getState()))
            {
                /// Maybe, we must consider part level somehow
                if ((*it)->info.min_block != part->info.min_block)
                    update_error(it);

                if ((*it)->getState() != DataPartState::Active)
                    activate_part(it);

                pos = (*it)->info.max_block + 1;
                restored.push_back((*it)->name);
            }
            else if ((*it)->info.partition_id == part->info.partition_id)
                update_error(it);
            else
                error = true;
        }
        else
            error = true;

        /// Restore "right" parts
        for (auto it = it_middle; it != data_parts_by_info.end() && part->contains(**it); ++it)
        {
            if ((*it)->info.min_block < pos)
                continue;

            if (!is_appropriate_state((*it)->getState()))
            {
                update_error(it);
                continue;
            }

            if ((*it)->info.min_block > pos)
                update_error(it);

            if ((*it)->getState() != DataPartState::Active)
                activate_part(it);

            pos = (*it)->info.max_block + 1;
            restored.push_back((*it)->name);
        }

        if (pos != part->info.max_block + 1)
            error = true;

        for (const String & name : restored)
        {
            LOG_INFO(log, "Activated part {}", name);
        }

        if (error)
        {
            LOG_WARNING(log, "The set of parts restored in place of {} looks incomplete. "
                             "SELECT queries may observe gaps in data until this replica is synchronized with other replicas.{}",
                        part->name, (error_parts.empty() ? "" : " Suspicious parts: " + error_parts));
        }
    }

    if (removed_active_part || restored_active_part)
        resetObjectColumnsFromActiveParts(lock);
}


bool MergeTreeData::tryRemovePartImmediately(DataPartPtr && part)
{
    DataPartPtr part_to_delete;
    {
        auto lock = lockParts();

        auto part_name_with_state = part->getNameWithState();
        LOG_TRACE(log, "Trying to immediately remove part {}", part_name_with_state);

        if (part->getState() != DataPartState::Temporary)
        {
            auto it = data_parts_by_info.find(part->info);
            if (it == data_parts_by_info.end() || (*it).get() != part.get())
                throw Exception(ErrorCodes::LOGICAL_ERROR, "Part {} doesn't exist", part->name);

            part.reset();

            if (!((*it)->getState() == DataPartState::Outdated && it->unique()))
            {
                if ((*it)->getState() != DataPartState::Outdated)
                    LOG_WARNING(log, "Cannot immediately remove part {} because it's not in Outdated state "
                             "usage counter {}", part_name_with_state, it->use_count());

                if (!it->unique())
                    LOG_WARNING(log, "Cannot immediately remove part {} because someone using it right now "
                             "usage counter {}", part_name_with_state, it->use_count());
                return false;
            }

            modifyPartState(it, DataPartState::Deleting);

            part_to_delete = *it;
        }
        else
        {
            part_to_delete = std::move(part);
        }
    }

    try
    {
        asMutableDeletingPart(part_to_delete)->remove();
    }
    catch (...)
    {
        rollbackDeletingParts({part_to_delete});
        throw;
    }

    removePartsFinally({part_to_delete});
    LOG_TRACE(log, "Removed part {}", part_to_delete->name);
    return true;
}


size_t MergeTreeData::getTotalActiveSizeInBytes() const
{
    return total_active_size_bytes.load(std::memory_order_acquire);
}


size_t MergeTreeData::getTotalActiveSizeInRows() const
{
    return total_active_size_rows.load(std::memory_order_acquire);
}


size_t MergeTreeData::getActivePartsCount() const
{
    return total_active_size_parts.load(std::memory_order_acquire);
}


size_t MergeTreeData::getOutdatedPartsCount() const
{
    return total_outdated_parts_count.load(std::memory_order_relaxed);
}

size_t MergeTreeData::getNumberOfOutdatedPartsWithExpiredRemovalTime() const
{
    size_t res = 0;

    auto time_now = time(nullptr);

    auto parts_lock = lockParts();
    auto outdated_parts_range = getDataPartsStateRange(DataPartState::Outdated);
    for (const auto & part : outdated_parts_range)
    {
        auto part_remove_time = part->remove_time.load(std::memory_order_relaxed);
        if (part_remove_time <= time_now && time_now - part_remove_time >= getSettings()->old_parts_lifetime.totalSeconds() && part.unique())
            ++res;
    }

    return res;
}

std::pair<size_t, size_t> MergeTreeData::getMaxPartsCountAndSizeForPartitionWithState(DataPartState state) const
{
    auto lock = lockParts();

    size_t cur_parts_count = 0;
    size_t cur_parts_size = 0;
    size_t max_parts_count = 0;
    size_t argmax_parts_size = 0;

    const String * cur_partition_id = nullptr;

    for (const auto & part : getDataPartsStateRange(state))
    {
        if (!cur_partition_id || part->info.partition_id != *cur_partition_id)
        {
            cur_partition_id = &part->info.partition_id;
            cur_parts_count = 0;
            cur_parts_size = 0;
        }

        ++cur_parts_count;
        cur_parts_size += part->getBytesOnDisk();

        if (cur_parts_count > max_parts_count)
        {
            max_parts_count = cur_parts_count;
            argmax_parts_size = cur_parts_size;
        }
    }

    return {max_parts_count, argmax_parts_size};
}


std::pair<size_t, size_t> MergeTreeData::getMaxPartsCountAndSizeForPartition() const
{
    return getMaxPartsCountAndSizeForPartitionWithState(DataPartState::Active);
}


size_t MergeTreeData::getMaxOutdatedPartsCountForPartition() const
{
    return getMaxPartsCountAndSizeForPartitionWithState(DataPartState::Outdated).first;
}


std::optional<Int64> MergeTreeData::getMinPartDataVersion() const
{
    auto lock = lockParts();

    std::optional<Int64> result;
    for (const auto & part : getDataPartsStateRange(DataPartState::Active))
    {
        if (!result || *result > part->info.getDataVersion())
            result = part->info.getDataVersion();
    }

    return result;
}


void MergeTreeData::delayInsertOrThrowIfNeeded(Poco::Event * until, const ContextPtr & query_context, bool allow_throw) const
{
    const auto settings = getSettings();
    const auto & query_settings = query_context->getSettingsRef();
    const size_t parts_count_in_total = getActivePartsCount();

    /// Check if we have too many parts in total
    if (allow_throw && parts_count_in_total >= settings->max_parts_in_total)
    {
        ProfileEvents::increment(ProfileEvents::RejectedInserts);
        throw Exception(
            ErrorCodes::TOO_MANY_PARTS,
            "Too many parts ({}) in all partitions in total in table '{}'. This indicates wrong choice of partition key. The threshold can be modified "
            "with 'max_parts_in_total' setting in <merge_tree> element in config.xml or with per-table setting.",
            parts_count_in_total, getLogName());
    }

    size_t outdated_parts_over_threshold = 0;
    {
        size_t outdated_parts_count_in_partition = 0;
        if (settings->inactive_parts_to_throw_insert > 0 || settings->inactive_parts_to_delay_insert > 0)
            outdated_parts_count_in_partition = getMaxOutdatedPartsCountForPartition();

        if (allow_throw && settings->inactive_parts_to_throw_insert > 0 && outdated_parts_count_in_partition >= settings->inactive_parts_to_throw_insert)
        {
            ProfileEvents::increment(ProfileEvents::RejectedInserts);
            throw Exception(
                ErrorCodes::TOO_MANY_PARTS,
                "Too many inactive parts ({}) in table '{}'. Parts cleaning are processing significantly slower than inserts",
                outdated_parts_count_in_partition, getLogName());
        }
        if (settings->inactive_parts_to_delay_insert > 0 && outdated_parts_count_in_partition >= settings->inactive_parts_to_delay_insert)
            outdated_parts_over_threshold = outdated_parts_count_in_partition - settings->inactive_parts_to_delay_insert + 1;
    }

    auto [parts_count_in_partition, size_of_partition] = getMaxPartsCountAndSizeForPartition();
    size_t average_part_size = parts_count_in_partition ? size_of_partition / parts_count_in_partition : 0;
    const auto active_parts_to_delay_insert
        = query_settings.parts_to_delay_insert ? query_settings.parts_to_delay_insert : settings->parts_to_delay_insert;
    const auto active_parts_to_throw_insert
        = query_settings.parts_to_throw_insert ? query_settings.parts_to_throw_insert : settings->parts_to_throw_insert;
    size_t active_parts_over_threshold = 0;

    {
        bool parts_are_large_enough_in_average
            = settings->max_avg_part_size_for_too_many_parts && average_part_size > settings->max_avg_part_size_for_too_many_parts;

        if (allow_throw && parts_count_in_partition >= active_parts_to_throw_insert && !parts_are_large_enough_in_average)
        {
            ProfileEvents::increment(ProfileEvents::RejectedInserts);
            throw Exception(
                ErrorCodes::TOO_MANY_PARTS,
                "Too many parts ({} with average size of {}) in table '{}'. Merges are processing significantly slower than inserts",
                parts_count_in_partition,
                ReadableSize(average_part_size),
                getLogName());
        }
        if (active_parts_to_delay_insert > 0 && parts_count_in_partition >= active_parts_to_delay_insert
            && !parts_are_large_enough_in_average)
            /// if parts_count == parts_to_delay_insert -> we're 1 part over threshold
            active_parts_over_threshold = parts_count_in_partition - active_parts_to_delay_insert + 1;
    }

    /// no need for delay
    if (!active_parts_over_threshold && !outdated_parts_over_threshold)
        return;

    UInt64 delay_milliseconds = 0;
    {
        size_t parts_over_threshold = 0;
        size_t allowed_parts_over_threshold = 1;
        const bool use_active_parts_threshold = (active_parts_over_threshold >= outdated_parts_over_threshold);
        if (use_active_parts_threshold)
        {
            parts_over_threshold = active_parts_over_threshold;
            allowed_parts_over_threshold = active_parts_to_throw_insert - active_parts_to_delay_insert;
        }
        else
        {
            parts_over_threshold = outdated_parts_over_threshold;
            allowed_parts_over_threshold = outdated_parts_over_threshold; /// if throw threshold is not set, will use max delay
            if (settings->inactive_parts_to_throw_insert > 0)
                allowed_parts_over_threshold = settings->inactive_parts_to_throw_insert - settings->inactive_parts_to_delay_insert;
        }

        const UInt64 max_delay_milliseconds = (settings->max_delay_to_insert > 0 ? settings->max_delay_to_insert * 1000 : 1000);
        if (allowed_parts_over_threshold == 0 || parts_over_threshold > allowed_parts_over_threshold)
        {
            delay_milliseconds = max_delay_milliseconds;
        }
        else
        {
            double delay_factor = static_cast<double>(parts_over_threshold) / allowed_parts_over_threshold;
            const UInt64 min_delay_milliseconds = settings->min_delay_to_insert_ms;
            delay_milliseconds = std::max(min_delay_milliseconds, static_cast<UInt64>(max_delay_milliseconds * delay_factor));
        }
    }

    ProfileEvents::increment(ProfileEvents::DelayedInserts);
    ProfileEvents::increment(ProfileEvents::DelayedInsertsMilliseconds, delay_milliseconds);

    CurrentMetrics::Increment metric_increment(CurrentMetrics::DelayedInserts);

    LOG_INFO(log, "Delaying inserting block by {} ms. because there are {} parts and their average size is {}",
        delay_milliseconds, parts_count_in_partition, ReadableSize(average_part_size));

    if (until)
        until->tryWait(delay_milliseconds);
    else
        std::this_thread::sleep_for(std::chrono::milliseconds(static_cast<size_t>(delay_milliseconds)));
}

void MergeTreeData::delayMutationOrThrowIfNeeded(Poco::Event * until, const ContextPtr & query_context) const
{
    const auto settings = getSettings();
    const auto & query_settings = query_context->getSettingsRef();

    size_t num_mutations_to_delay = query_settings.number_of_mutations_to_delay
        ? query_settings.number_of_mutations_to_delay
        : settings->number_of_mutations_to_delay;

    size_t num_mutations_to_throw = query_settings.number_of_mutations_to_throw
        ? query_settings.number_of_mutations_to_throw
        : settings->number_of_mutations_to_throw;

    if (!num_mutations_to_delay && !num_mutations_to_throw)
        return;

    size_t num_unfinished_mutations = getNumberOfUnfinishedMutations();
    if (num_mutations_to_throw && num_unfinished_mutations >= num_mutations_to_throw)
    {
        ProfileEvents::increment(ProfileEvents::RejectedMutations);
        throw Exception(ErrorCodes::TOO_MANY_MUTATIONS,
            "Too many unfinished mutations ({}) in table {}",
            num_unfinished_mutations, getLogName());
    }

    if (num_mutations_to_delay && num_unfinished_mutations >= num_mutations_to_delay)
    {
        if (!num_mutations_to_throw)
            num_mutations_to_throw = num_mutations_to_delay * 2;

        size_t mutations_over_threshold = num_unfinished_mutations - num_mutations_to_delay;
        size_t allowed_mutations_over_threshold = num_mutations_to_throw - num_mutations_to_delay;

        double delay_factor = std::min(static_cast<double>(mutations_over_threshold) / allowed_mutations_over_threshold, 1.0);
        size_t delay_milliseconds = static_cast<size_t>(interpolateLinear(settings->min_delay_to_mutate_ms, settings->max_delay_to_mutate_ms, delay_factor));

        ProfileEvents::increment(ProfileEvents::DelayedMutations);
        ProfileEvents::increment(ProfileEvents::DelayedMutationsMilliseconds, delay_milliseconds);

        if (until)
            until->tryWait(delay_milliseconds);
        else
            std::this_thread::sleep_for(std::chrono::milliseconds(delay_milliseconds));
    }
}

MergeTreeData::DataPartPtr MergeTreeData::getActiveContainingPart(
    const MergeTreePartInfo & part_info, MergeTreeData::DataPartState state, DataPartsLock & /*lock*/) const
{
    auto current_state_parts_range = getDataPartsStateRange(state);

    /// The part can be covered only by the previous or the next one in data_parts.
    auto it = data_parts_by_state_and_info.lower_bound(DataPartStateAndInfo{state, part_info});

    if (it != current_state_parts_range.end())
    {
        if ((*it)->info == part_info)
            return *it;
        if ((*it)->info.contains(part_info))
            return *it;
    }

    if (it != current_state_parts_range.begin())
    {
        --it;
        if ((*it)->info.contains(part_info))
            return *it;
    }

    return nullptr;
}


void MergeTreeData::swapActivePart(MergeTreeData::DataPartPtr part_copy, DataPartsLock &)
{
    for (auto original_active_part : getDataPartsStateRange(DataPartState::Active)) // NOLINT (copy is intended)
    {
        if (part_copy->name == original_active_part->name)
        {
            auto active_part_it = data_parts_by_info.find(original_active_part->info);
            if (active_part_it == data_parts_by_info.end())
                throw Exception(ErrorCodes::NO_SUCH_DATA_PART, "Cannot swap part '{}', no such active part.", part_copy->name);

            /// We do not check allow_remote_fs_zero_copy_replication here because data may be shared
            /// when allow_remote_fs_zero_copy_replication turned on and off again
            original_active_part->force_keep_shared_data = false;

            if (original_active_part->getDataPartStorage().supportZeroCopyReplication() &&
                part_copy->getDataPartStorage().supportZeroCopyReplication() &&
                original_active_part->getDataPartStorage().getUniqueId() == part_copy->getDataPartStorage().getUniqueId())
            {
                /// May be when several volumes use the same S3/HDFS storage
                original_active_part->force_keep_shared_data = true;
            }

            modifyPartState(original_active_part, DataPartState::DeleteOnDestroy);
            LOG_TEST(log, "swapActivePart: removing {} from data_parts_indexes", (*active_part_it)->getNameWithState());
            data_parts_indexes.erase(active_part_it);

            LOG_TEST(log, "swapActivePart: inserting {} into data_parts_indexes", part_copy->getNameWithState());
            auto part_it = data_parts_indexes.insert(part_copy).first;
            modifyPartState(part_it, DataPartState::Active);

            ssize_t diff_bytes = part_copy->getBytesOnDisk() - original_active_part->getBytesOnDisk();
            ssize_t diff_rows = part_copy->rows_count - original_active_part->rows_count;
            increaseDataVolume(diff_bytes, diff_rows, /* parts= */ 0);

            /// Move parts are non replicated operations, so we take lock here.
            /// All other locks are taken in StorageReplicatedMergeTree
            lockSharedData(*part_copy, /* replace_existing_lock */ true);

            return;
        }
    }
    throw Exception(ErrorCodes::NO_SUCH_DATA_PART, "Cannot swap part '{}', no such active part.", part_copy->name);
}


MergeTreeData::DataPartPtr MergeTreeData::getActiveContainingPart(const MergeTreePartInfo & part_info) const
{
    auto lock = lockParts();
    return getActiveContainingPart(part_info, DataPartState::Active, lock);
}

MergeTreeData::DataPartPtr MergeTreeData::getActiveContainingPart(const String & part_name) const
{
    auto part_info = MergeTreePartInfo::fromPartName(part_name, format_version);
    return getActiveContainingPart(part_info);
}

MergeTreeData::DataPartPtr MergeTreeData::getActiveContainingPart(const String & part_name, DataPartsLock & lock) const
{
    auto part_info = MergeTreePartInfo::fromPartName(part_name, format_version);
    return getActiveContainingPart(part_info, DataPartState::Active, lock);
}

MergeTreeData::DataPartsVector MergeTreeData::getVisibleDataPartsVectorInPartition(ContextPtr local_context, const String & partition_id) const
{
    return getVisibleDataPartsVectorInPartition(local_context->getCurrentTransaction().get(), partition_id);
}


MergeTreeData::DataPartsVector MergeTreeData::getVisibleDataPartsVectorInPartition(
    ContextPtr local_context, const String & partition_id, DataPartsLock & lock) const
{
    return getVisibleDataPartsVectorInPartition(local_context->getCurrentTransaction().get(), partition_id, &lock);
}

MergeTreeData::DataPartsVector MergeTreeData::getVisibleDataPartsVectorInPartition(
    MergeTreeTransaction * txn, const String & partition_id, DataPartsLock * acquired_lock) const
{
    if (txn)
    {
        DataPartStateAndPartitionID active_parts{MergeTreeDataPartState::Active, partition_id};
        DataPartStateAndPartitionID outdated_parts{MergeTreeDataPartState::Outdated, partition_id};
        DataPartsVector res;
        {
            auto lock = (acquired_lock) ? DataPartsLock() : lockParts();
            res.insert(res.end(), data_parts_by_state_and_info.lower_bound(active_parts), data_parts_by_state_and_info.upper_bound(active_parts));
            res.insert(res.end(), data_parts_by_state_and_info.lower_bound(outdated_parts), data_parts_by_state_and_info.upper_bound(outdated_parts));
        }
        filterVisibleDataParts(res, txn->getSnapshot(), txn->tid);
        return res;
    }

    return getDataPartsVectorInPartitionForInternalUsage(MergeTreeDataPartState::Active, partition_id, acquired_lock);
}


MergeTreeData::DataPartsVector MergeTreeData::getDataPartsVectorInPartitionForInternalUsage(const DataPartStates & affordable_states, const String & partition_id, DataPartsLock * acquired_lock) const
{
    auto lock = (acquired_lock) ? DataPartsLock() : lockParts();
    DataPartsVector res;
    for (const auto & state : affordable_states)
    {
        DataPartStateAndPartitionID state_with_partition{state, partition_id};
        res.insert(res.end(), data_parts_by_state_and_info.lower_bound(state_with_partition), data_parts_by_state_and_info.upper_bound(state_with_partition));
    }
    return res;
}

MergeTreeData::DataPartsVector MergeTreeData::getDataPartsVectorInPartitionForInternalUsage(
    const MergeTreeData::DataPartState & state, const String & partition_id, DataPartsLock * acquired_lock) const
{
    DataPartStateAndPartitionID state_with_partition{state, partition_id};

    auto lock = (acquired_lock) ? DataPartsLock() : lockParts();
    return DataPartsVector(
        data_parts_by_state_and_info.lower_bound(state_with_partition),
        data_parts_by_state_and_info.upper_bound(state_with_partition));
}

MergeTreeData::DataPartsVector MergeTreeData::getVisibleDataPartsVectorInPartitions(ContextPtr local_context, const std::unordered_set<String> & partition_ids) const
{
    auto txn = local_context->getCurrentTransaction();
    DataPartsVector res;
    {
        auto lock = lockParts();
        for (const auto & partition_id : partition_ids)
        {
            DataPartStateAndPartitionID active_parts{MergeTreeDataPartState::Active, partition_id};
            insertAtEnd(
                res,
                DataPartsVector(
                    data_parts_by_state_and_info.lower_bound(active_parts),
                    data_parts_by_state_and_info.upper_bound(active_parts)));

            if (txn)
            {
                DataPartStateAndPartitionID outdated_parts{MergeTreeDataPartState::Active, partition_id};

                insertAtEnd(
                    res,
                    DataPartsVector(
                        data_parts_by_state_and_info.lower_bound(outdated_parts),
                        data_parts_by_state_and_info.upper_bound(outdated_parts)));
            }
        }
    }

    if (txn)
        filterVisibleDataParts(res, txn->getSnapshot(), txn->tid);

    return res;
}

MergeTreeData::DataPartPtr MergeTreeData::getPartIfExists(const MergeTreePartInfo & part_info, const MergeTreeData::DataPartStates & valid_states) const
{
    auto lock = lockParts();
    return getPartIfExistsUnlocked(part_info, valid_states, lock);
}

MergeTreeData::DataPartPtr MergeTreeData::getPartIfExists(const String & part_name, const MergeTreeData::DataPartStates & valid_states) const
{
    auto lock = lockParts();
    return getPartIfExistsUnlocked(part_name, valid_states, lock);
}

MergeTreeData::DataPartPtr MergeTreeData::getPartIfExistsUnlocked(const String & part_name, const DataPartStates & valid_states, DataPartsLock & acquired_lock) const
{
    return getPartIfExistsUnlocked(MergeTreePartInfo::fromPartName(part_name, format_version), valid_states, acquired_lock);
}

MergeTreeData::DataPartPtr MergeTreeData::getPartIfExistsUnlocked(const MergeTreePartInfo & part_info, const DataPartStates & valid_states, DataPartsLock & /* acquired_lock */) const
{
    auto it = data_parts_by_info.find(part_info);
    if (it == data_parts_by_info.end())
        return nullptr;

    for (auto state : valid_states)
        if ((*it)->getState() == state)
            return *it;

    return nullptr;
}

static void loadPartAndFixMetadataImpl(MergeTreeData::MutableDataPartPtr part, ContextPtr local_context, int32_t metadata_version, bool sync)
{
    /// Remove metadata version file and take it from table.
    /// Currently we cannot attach parts with different schema, so
    /// we can assume that it's equal to table's current schema.
    part->removeMetadataVersion();
    {
        auto out_metadata = part->getDataPartStorage().writeFile(IMergeTreeDataPart::METADATA_VERSION_FILE_NAME, 4096, local_context->getWriteSettings());
        writeText(metadata_version, *out_metadata);
        out_metadata->finalize();
        if (sync)
            out_metadata->sync();
    }

    part->loadColumnsChecksumsIndexes(false, true);
    part->modification_time = part->getDataPartStorage().getLastModified().epochTime();
    part->removeDeleteOnDestroyMarker();
    part->removeVersionMetadata();
}

void MergeTreeData::calculateColumnAndSecondaryIndexSizesImpl()
{
    column_sizes.clear();

    /// Take into account only committed parts
    auto committed_parts_range = getDataPartsStateRange(DataPartState::Active);
    for (const auto & part : committed_parts_range)
        addPartContributionToColumnAndSecondaryIndexSizes(part);
}

void MergeTreeData::addPartContributionToColumnAndSecondaryIndexSizes(const DataPartPtr & part)
{
    for (const auto & column : part->getColumns())
    {
        ColumnSize & total_column_size = column_sizes[column.name];
        ColumnSize part_column_size = part->getColumnSize(column.name);
        total_column_size.add(part_column_size);
    }

    auto indexes_descriptions = getInMemoryMetadataPtr()->secondary_indices;
    for (const auto & index : indexes_descriptions)
    {
        IndexSize & total_secondary_index_size = secondary_index_sizes[index.name];
        IndexSize part_index_size = part->getSecondaryIndexSize(index.name);
        total_secondary_index_size.add(part_index_size);
    }
}

void MergeTreeData::removePartContributionToColumnAndSecondaryIndexSizes(const DataPartPtr & part)
{
    for (const auto & column : part->getColumns())
    {
        ColumnSize & total_column_size = column_sizes[column.name];
        ColumnSize part_column_size = part->getColumnSize(column.name);

        auto log_subtract = [&](size_t & from, size_t value, const char * field)
        {
            if (value > from)
                LOG_ERROR(log, "Possibly incorrect column size subtraction: {} - {} = {}, column: {}, field: {}",
                    from, value, from - value, column.name, field);

            from -= value;
        };

        log_subtract(total_column_size.data_compressed, part_column_size.data_compressed, ".data_compressed");
        log_subtract(total_column_size.data_uncompressed, part_column_size.data_uncompressed, ".data_uncompressed");
        log_subtract(total_column_size.marks, part_column_size.marks, ".marks");
    }

    for (auto & [secondary_index_name, total_secondary_index_size] : secondary_index_sizes)
    {
        if (!part->hasSecondaryIndex(secondary_index_name))
            continue;

        IndexSize part_secondary_index_size = part->getSecondaryIndexSize(secondary_index_name);

        auto log_subtract = [&](size_t & from, size_t value, const char * field)
        {
            if (value > from)
                LOG_ERROR(log, "Possibly incorrect index size subtraction: {} - {} = {}, index: {}, field: {}",
                    from, value, from - value, secondary_index_name, field);

            from -= value;
        };

        log_subtract(total_secondary_index_size.data_compressed, part_secondary_index_size.data_compressed, ".data_compressed");
        log_subtract(total_secondary_index_size.data_uncompressed, part_secondary_index_size.data_uncompressed, ".data_uncompressed");
        log_subtract(total_secondary_index_size.marks, part_secondary_index_size.marks, ".marks");
    }
}

void MergeTreeData::checkAlterPartitionIsPossible(
    const PartitionCommands & commands, const StorageMetadataPtr & /*metadata_snapshot*/, const Settings & settings) const
{
    for (const auto & command : commands)
    {
        if (command.type == PartitionCommand::DROP_DETACHED_PARTITION
            && !settings.allow_drop_detached)
            throw DB::Exception(ErrorCodes::SUPPORT_IS_DISABLED,
                                "Cannot execute query: DROP DETACHED PART "
                                "is disabled (see allow_drop_detached setting)");

        if (command.partition && command.type != PartitionCommand::DROP_DETACHED_PARTITION)
        {
            if (command.part)
            {
                auto part_name = command.partition->as<ASTLiteral &>().value.safeGet<String>();
                /// We are able to parse it
                MergeTreePartInfo::fromPartName(part_name, format_version);
            }
            else
            {
                /// We are able to parse it
                const auto * partition_ast = command.partition->as<ASTPartition>();
                if (partition_ast && partition_ast->all)
                {
                    if (command.type != PartitionCommand::DROP_PARTITION)
                        throw DB::Exception(ErrorCodes::SUPPORT_IS_DISABLED, "Only support DROP/DETACH PARTITION ALL currently");
                }
                else
                    getPartitionIDFromQuery(command.partition, getContext());
            }
        }
    }
}

void MergeTreeData::checkPartitionCanBeDropped(const ASTPtr & partition, ContextPtr local_context)
{
    if (!supportsReplication() && isStaticStorage())
        return;

    DataPartsVector parts_to_remove;
    const auto * partition_ast = partition->as<ASTPartition>();
    if (partition_ast && partition_ast->all)
        parts_to_remove = getVisibleDataPartsVector(local_context);
    else
    {
        const String partition_id = getPartitionIDFromQuery(partition, local_context);
        parts_to_remove = getVisibleDataPartsVectorInPartition(local_context, partition_id);
    }
    UInt64 partition_size = 0;

    for (const auto & part : parts_to_remove)
        partition_size += part->getBytesOnDisk();

    auto table_id = getStorageID();
    getContext()->checkPartitionCanBeDropped(table_id.database_name, table_id.table_name, partition_size);
}

void MergeTreeData::checkPartCanBeDropped(const String & part_name)
{
    if (!supportsReplication() && isStaticStorage())
        return;

    auto part = getPartIfExists(part_name, {MergeTreeDataPartState::Active});
    if (!part)
        throw Exception(ErrorCodes::NO_SUCH_DATA_PART, "No part {} in committed state", part_name);

    auto table_id = getStorageID();
    getContext()->checkPartitionCanBeDropped(table_id.database_name, table_id.table_name, part->getBytesOnDisk());
}

void MergeTreeData::movePartitionToDisk(const ASTPtr & partition, const String & name, bool moving_part, ContextPtr local_context)
{
    String partition_id;

    if (moving_part)
        partition_id = partition->as<ASTLiteral &>().value.safeGet<String>();
    else
        partition_id = getPartitionIDFromQuery(partition, local_context);

    DataPartsVector parts;
    if (moving_part)
    {
        auto part_info = MergeTreePartInfo::fromPartName(partition_id, format_version);
        parts.push_back(getActiveContainingPart(part_info));
        if (!parts.back() || parts.back()->name != part_info.getPartNameAndCheckFormat(format_version))
            throw Exception(ErrorCodes::NO_SUCH_DATA_PART, "Part {} is not exists or not active", partition_id);
    }
    else
        parts = getVisibleDataPartsVectorInPartition(local_context, partition_id);

    auto disk = getStoragePolicy()->getDiskByName(name);
    std::erase_if(parts, [&](auto part_ptr)
        {
            return part_ptr->getDataPartStorage().getDiskName() == disk->getName();
        });

    if (parts.empty())
    {
        String no_parts_to_move_message;
        if (moving_part)
            throw Exception(ErrorCodes::UNKNOWN_DISK, "Part '{}' is already on disk '{}'", partition_id, disk->getName());
        else
            throw Exception(ErrorCodes::UNKNOWN_DISK, "All parts of partition '{}' are already on disk '{}'", partition_id, disk->getName());
    }

    MovePartsOutcome moves_outcome = movePartsToSpace(parts, std::static_pointer_cast<Space>(disk), local_context->getReadSettings(), local_context->getWriteSettings());
    switch (moves_outcome)
    {
        case MovePartsOutcome::MovesAreCancelled:
            throw Exception(ErrorCodes::ABORTED, "Cannot move parts because moves are manually disabled");
        case MovePartsOutcome::NothingToMove:
            throw Exception(ErrorCodes::NO_SUCH_DATA_PART, "No parts to move are found in partition {}", partition_id);
        case MovePartsOutcome::MoveWasPostponedBecauseOfZeroCopy:
            throw Exception(ErrorCodes::PART_IS_TEMPORARILY_LOCKED, "Move was not finished, because zero copy mode is enabled and someone other is moving the same parts right now");
        case MovePartsOutcome::PartsMoved:
            break;
    }
}


void MergeTreeData::movePartitionToVolume(const ASTPtr & partition, const String & name, bool moving_part, ContextPtr local_context)
{
    String partition_id;

    if (moving_part)
        partition_id = partition->as<ASTLiteral &>().value.safeGet<String>();
    else
        partition_id = getPartitionIDFromQuery(partition, local_context);

    DataPartsVector parts;
    if (moving_part)
    {
        auto part_info = MergeTreePartInfo::fromPartName(partition_id, format_version);
        parts.emplace_back(getActiveContainingPart(part_info));
        if (!parts.back() || parts.back()->name != part_info.getPartNameAndCheckFormat(format_version))
            throw Exception(ErrorCodes::NO_SUCH_DATA_PART, "Part {} is not exists or not active", partition_id);
    }
    else
        parts = getVisibleDataPartsVectorInPartition(local_context, partition_id);

    auto volume = getStoragePolicy()->getVolumeByName(name);
    if (!volume)
        throw Exception(ErrorCodes::UNKNOWN_DISK, "Volume {} does not exists on policy {}", name, getStoragePolicy()->getName());

    if (parts.empty())
        throw Exception(ErrorCodes::NO_SUCH_DATA_PART, "Nothing to move (check that the partition exists).");

    std::erase_if(parts, [&](auto part_ptr)
        {
            for (const auto & disk : volume->getDisks())
            {
                if (part_ptr->getDataPartStorage().getDiskName() == disk->getName())
                {
                    return true;
                }
            }
            return false;
        });

    if (parts.empty())
    {
        String no_parts_to_move_message;
        if (moving_part)
            throw Exception(ErrorCodes::UNKNOWN_DISK, "Part '{}' is already on volume '{}'", partition_id, volume->getName());
        else
            throw Exception(ErrorCodes::UNKNOWN_DISK, "All parts of partition '{}' are already on volume '{}'", partition_id, volume->getName());
    }

    MovePartsOutcome moves_outcome = movePartsToSpace(parts, std::static_pointer_cast<Space>(volume), local_context->getReadSettings(), local_context->getWriteSettings());
    switch (moves_outcome)
    {
        case MovePartsOutcome::MovesAreCancelled:
            throw Exception(ErrorCodes::ABORTED, "Cannot move parts because moves are manually disabled");
        case MovePartsOutcome::NothingToMove:
            throw Exception(ErrorCodes::NO_SUCH_DATA_PART, "No parts to move are found in partition {}", partition_id);
        case MovePartsOutcome::MoveWasPostponedBecauseOfZeroCopy:
            throw Exception(ErrorCodes::PART_IS_TEMPORARILY_LOCKED, "Move was not finished, because zero copy mode is enabled and someone other is moving the same parts right now");
        case MovePartsOutcome::PartsMoved:
            break;
    }
}

void MergeTreeData::movePartitionToShard(const ASTPtr & /*partition*/, bool /*move_part*/, const String & /*to*/, ContextPtr /*query_context*/)
{
    throw Exception(ErrorCodes::NOT_IMPLEMENTED, "MOVE PARTITION TO SHARD is not supported by storage {}", getName());
}

void MergeTreeData::fetchPartition(
    const ASTPtr & /*partition*/,
    const StorageMetadataPtr & /*metadata_snapshot*/,
    const String & /*from*/,
    bool /*fetch_part*/,
    ContextPtr /*query_context*/)
{
    throw Exception(ErrorCodes::NOT_IMPLEMENTED, "FETCH PARTITION is not supported by storage {}", getName());
}

Pipe MergeTreeData::alterPartition(
    const StorageMetadataPtr & metadata_snapshot,
    const PartitionCommands & commands,
    ContextPtr query_context)
{
    /// Wait for loading of outdated parts
    /// because partition commands (DROP, MOVE, etc.)
    /// must be applied to all parts on disk.
    waitForOutdatedPartsToBeLoaded();

    PartitionCommandsResultInfo result;
    for (const PartitionCommand & command : commands)
    {
        PartitionCommandsResultInfo current_command_results;
        switch (command.type)
        {
            case PartitionCommand::DROP_PARTITION:
            {
                if (command.part)
                {
                    auto part_name = command.partition->as<ASTLiteral &>().value.safeGet<String>();
                    checkPartCanBeDropped(part_name);
                    dropPart(part_name, command.detach, query_context);
                }
                else
                {
                    checkPartitionCanBeDropped(command.partition, query_context);
                    dropPartition(command.partition, command.detach, query_context);
                }
            }
            break;

            case PartitionCommand::DROP_DETACHED_PARTITION:
                dropDetached(command.partition, command.part, query_context);
                break;

            case PartitionCommand::ATTACH_PARTITION:
                current_command_results = attachPartition(command.partition, metadata_snapshot, command.part, query_context);
                break;
            case PartitionCommand::MOVE_PARTITION:
            {
                switch (*command.move_destination_type)
                {
                    case PartitionCommand::MoveDestinationType::DISK:
                        movePartitionToDisk(command.partition, command.move_destination_name, command.part, query_context);
                        break;

                    case PartitionCommand::MoveDestinationType::VOLUME:
                        movePartitionToVolume(command.partition, command.move_destination_name, command.part, query_context);
                        break;

                    case PartitionCommand::MoveDestinationType::TABLE:
                    {
                        String dest_database = query_context->resolveDatabase(command.to_database);
                        auto dest_storage = DatabaseCatalog::instance().getTable({dest_database, command.to_table}, query_context);

                        auto * dest_storage_merge_tree = dynamic_cast<MergeTreeData *>(dest_storage.get());
                        if (!dest_storage_merge_tree)
                            throw Exception(ErrorCodes::NOT_IMPLEMENTED,
                                "Cannot move partition from table {} to table {} with storage {}",
                                getStorageID().getNameForLogs(), dest_storage->getStorageID().getNameForLogs(), dest_storage->getName());

                        dest_storage_merge_tree->waitForOutdatedPartsToBeLoaded();
                        movePartitionToTable(dest_storage, command.partition, query_context);
                    }
                    break;

                    case PartitionCommand::MoveDestinationType::SHARD:
                    {
                        if (!getSettings()->part_moves_between_shards_enable)
                            throw Exception(ErrorCodes::SUPPORT_IS_DISABLED,
                                            "Moving parts between shards is experimental and work in progress"
                                            ", see part_moves_between_shards_enable setting");
                        movePartitionToShard(command.partition, command.part, command.move_destination_name, query_context);
                    }
                    break;
                }
            }
            break;

            case PartitionCommand::REPLACE_PARTITION:
            {
                if (command.replace)
                    checkPartitionCanBeDropped(command.partition, query_context);

                auto resolved = query_context->resolveStorageID({command.from_database, command.from_table});
                auto from_storage = DatabaseCatalog::instance().getTable(resolved, query_context);

                auto * from_storage_merge_tree = dynamic_cast<MergeTreeData *>(from_storage.get());
                if (!from_storage_merge_tree)
                    throw Exception(ErrorCodes::NOT_IMPLEMENTED,
                        "Cannot replace partition from table {} with storage {} to table {}",
                        from_storage->getStorageID().getNameForLogs(), from_storage->getName(), getStorageID().getNameForLogs());

                from_storage_merge_tree->waitForOutdatedPartsToBeLoaded();
                replacePartitionFrom(from_storage, command.partition, command.replace, query_context);
            }
            break;

            case PartitionCommand::FETCH_PARTITION:
                fetchPartition(command.partition, metadata_snapshot, command.from_zookeeper_path, command.part, query_context);
                break;

            case PartitionCommand::FREEZE_PARTITION:
            {
                auto lock = lockForShare(query_context->getCurrentQueryId(), query_context->getSettingsRef().lock_acquire_timeout);
                current_command_results = freezePartition(command.partition, metadata_snapshot, command.with_name, query_context, lock);
            }
            break;

            case PartitionCommand::FREEZE_ALL_PARTITIONS:
            {
                auto lock = lockForShare(query_context->getCurrentQueryId(), query_context->getSettingsRef().lock_acquire_timeout);
                current_command_results = freezeAll(command.with_name, metadata_snapshot, query_context, lock);
            }
            break;

            case PartitionCommand::UNFREEZE_PARTITION:
            {
                auto lock = lockForShare(query_context->getCurrentQueryId(), query_context->getSettingsRef().lock_acquire_timeout);
                current_command_results = unfreezePartition(command.partition, command.with_name, query_context, lock);
            }
            break;

            case PartitionCommand::UNFREEZE_ALL_PARTITIONS:
            {
                auto lock = lockForShare(query_context->getCurrentQueryId(), query_context->getSettingsRef().lock_acquire_timeout);
                current_command_results = unfreezeAll(command.with_name, query_context, lock);
            }

            break;

            default:
                throw Exception(ErrorCodes::LOGICAL_ERROR, "Uninitialized partition command");
        }
        for (auto & command_result : current_command_results)
            command_result.command_type = command.typeToString();
        result.insert(result.end(), current_command_results.begin(), current_command_results.end());
    }

    if (query_context->getSettingsRef().alter_partition_verbose_result)
        return convertCommandsResultToSource(result);

    return {};
}

MergeTreeData::PartsBackupEntries MergeTreeData::backupParts(
    const DataPartsVector & data_parts,
    const String & data_path_in_backup,
    const BackupSettings & backup_settings,
    const ReadSettings & read_settings,
    const ContextPtr & local_context)
{
    MergeTreeData::PartsBackupEntries res;
    std::map<DiskPtr, std::shared_ptr<TemporaryFileOnDisk>> temp_dirs;
    TableLockHolder table_lock;

    for (const auto & part : data_parts)
    {
        /// Hard links is the default way to ensure that we'll be keeping access to the files of parts.
        bool make_temporary_hard_links = true;
        bool hold_storage_and_part_ptrs = false;
        bool hold_table_lock = false;

        if (getStorageID().hasUUID())
        {
            /// Tables in atomic databases have UUIDs. When using atomic database we don't have to create hard links to make a backup,
            /// we can just hold smart pointers to a storage and to data parts instead. That's enough to protect those files from deleting
            /// until the backup is done (see the calls `part.unique()` in grabOldParts() and table.unique() in DatabaseCatalog).
            make_temporary_hard_links = false;
            hold_storage_and_part_ptrs = true;
        }
        else if (supportsReplication() && part->getDataPartStorage().supportZeroCopyReplication() && getSettings()->allow_remote_fs_zero_copy_replication)
        {
            /// Hard links don't work correctly with zero copy replication.
            make_temporary_hard_links = false;
            hold_storage_and_part_ptrs = true;
            hold_table_lock = true;
        }

        if (hold_table_lock && !table_lock)
            table_lock = lockForShare(local_context->getCurrentQueryId(), local_context->getSettingsRef().lock_acquire_timeout);

        if (backup_settings.check_parts)
            part->checkConsistencyWithProjections(/* require_part_metadata= */ true);

        BackupEntries backup_entries_from_part;
        part->getDataPartStorage().backup(
            part->checksums,
            part->getFileNamesWithoutChecksums(),
            data_path_in_backup,
            backup_settings,
            read_settings,
            make_temporary_hard_links,
            backup_entries_from_part,
            &temp_dirs);

        auto projection_parts = part->getProjectionParts();
        for (const auto & [projection_name, projection_part] : projection_parts)
        {
            projection_part->getDataPartStorage().backup(
                projection_part->checksums,
                projection_part->getFileNamesWithoutChecksums(),
                fs::path{data_path_in_backup} / part->name,
                backup_settings,
                read_settings,
                make_temporary_hard_links,
                backup_entries_from_part,
                &temp_dirs);
        }

        if (hold_storage_and_part_ptrs)
        {
            /// Wrap backup entries with smart pointers to data parts and to the storage itself
            /// (we'll be holding those smart pointers for as long as we'll be using the backup entries).
            auto storage_and_part = std::make_pair(shared_from_this(), part);
            if (hold_table_lock)
                wrapBackupEntriesWith(backup_entries_from_part, std::make_pair(storage_and_part, table_lock));
            else
                wrapBackupEntriesWith(backup_entries_from_part, storage_and_part);
        }

        auto & part_backup_entries = res.emplace_back();
        part_backup_entries.part_name = part->name;
        part_backup_entries.part_checksum = part->checksums.getTotalChecksumUInt128();
        part_backup_entries.backup_entries = std::move(backup_entries_from_part);
    }

    return res;
}

void MergeTreeData::restoreDataFromBackup(RestorerFromBackup & restorer, const String & data_path_in_backup, const std::optional<ASTs> & partitions)
{
    auto backup = restorer.getBackup();
    if (!backup->hasFiles(data_path_in_backup))
        return;

    if (!restorer.isNonEmptyTableAllowed() && getTotalActiveSizeInBytes() && backup->hasFiles(data_path_in_backup))
        restorer.throwTableIsNotEmpty(getStorageID());

    restorePartsFromBackup(restorer, data_path_in_backup, partitions);
}

class MergeTreeData::RestoredPartsHolder
{
public:
    RestoredPartsHolder(const std::shared_ptr<MergeTreeData> & storage_, const BackupPtr & backup_)
        : storage(storage_), backup(backup_)
    {
    }

    BackupPtr getBackup() const { return backup; }

    void setNumParts(size_t num_parts_)
    {
        std::lock_guard lock{mutex};
        num_parts = num_parts_;
        attachIfAllPartsRestored();
    }

    void increaseNumBrokenParts()
    {
        std::lock_guard lock{mutex};
        ++num_broken_parts;
        attachIfAllPartsRestored();
    }

    void addPart(MutableDataPartPtr part)
    {
        std::lock_guard lock{mutex};
        parts.emplace_back(part);
        attachIfAllPartsRestored();
    }

    String getTemporaryDirectory(const DiskPtr & disk)
    {
        std::lock_guard lock{mutex};
        auto it = temp_dirs.find(disk);
        if (it == temp_dirs.end())
            it = temp_dirs.emplace(disk, std::make_shared<TemporaryFileOnDisk>(disk, "tmp/")).first;
        return it->second->getRelativePath();
    }

private:
    void attachIfAllPartsRestored()
    {
        if (!num_parts || (parts.size() + num_broken_parts < num_parts))
            return;

        /// Sort parts by min_block (because we need to preserve the order of parts).
        std::sort(
            parts.begin(),
            parts.end(),
            [](const MutableDataPartPtr & lhs, const MutableDataPartPtr & rhs) { return lhs->info.min_block < rhs->info.min_block; });

        storage->attachRestoredParts(std::move(parts));
        parts.clear();
        temp_dirs.clear();
        num_parts = 0;
    }

    const std::shared_ptr<MergeTreeData> storage;
    const BackupPtr backup;
    size_t num_parts = 0;
    size_t num_broken_parts = 0;
    MutableDataPartsVector parts;
    std::map<DiskPtr, std::shared_ptr<TemporaryFileOnDisk>> temp_dirs;
    mutable std::mutex mutex;
};

void MergeTreeData::restorePartsFromBackup(RestorerFromBackup & restorer, const String & data_path_in_backup, const std::optional<ASTs> & partitions)
{
    std::optional<std::unordered_set<String>> partition_ids;
    if (partitions)
        partition_ids = getPartitionIDsFromQuery(*partitions, restorer.getContext());

    auto backup = restorer.getBackup();
    Strings part_names = backup->listFiles(data_path_in_backup);
    boost::remove_erase(part_names, "mutations");

    bool restore_broken_parts_as_detached = restorer.getRestoreSettings().restore_broken_parts_as_detached;

    auto restored_parts_holder = std::make_shared<RestoredPartsHolder>(std::static_pointer_cast<MergeTreeData>(shared_from_this()), backup);

    fs::path data_path_in_backup_fs = data_path_in_backup;
    size_t num_parts = 0;

    for (const String & part_name : part_names)
    {
        const auto part_info = MergeTreePartInfo::tryParsePartName(part_name, format_version);
        if (!part_info)
        {
            throw Exception(ErrorCodes::CANNOT_RESTORE_TABLE, "File name {} is not a part's name",
                            String{data_path_in_backup_fs / part_name});
        }

        if (partition_ids && !partition_ids->contains(part_info->partition_id))
            continue;

        restorer.addDataRestoreTask(
            [storage = std::static_pointer_cast<MergeTreeData>(shared_from_this()),
             backup,
             part_path_in_backup = data_path_in_backup_fs / part_name,
             my_part_info = *part_info,
             restore_broken_parts_as_detached,
             restored_parts_holder]
            { storage->restorePartFromBackup(restored_parts_holder, my_part_info, part_path_in_backup, restore_broken_parts_as_detached); });

        ++num_parts;
    }

    restored_parts_holder->setNumParts(num_parts);
}

void MergeTreeData::restorePartFromBackup(std::shared_ptr<RestoredPartsHolder> restored_parts_holder, const MergeTreePartInfo & part_info, const String & part_path_in_backup, bool detach_if_broken) const
{
    String part_name = part_info.getPartNameAndCheckFormat(format_version);
    auto backup = restored_parts_holder->getBackup();

    /// Calculate the total size of the part.
    UInt64 total_size_of_part = 0;
    Strings filenames = backup->listFiles(part_path_in_backup, /* recursive= */ true);
    fs::path part_path_in_backup_fs = part_path_in_backup;
    for (const String & filename : filenames)
        total_size_of_part += backup->getFileSize(part_path_in_backup_fs / filename);

    std::shared_ptr<IReservation> reservation = getStoragePolicy()->reserveAndCheck(total_size_of_part);

    /// Calculate paths, for example:
    /// part_name = 0_1_1_0
    /// part_path_in_backup = /data/test/table/0_1_1_0
    /// tmp_dir = tmp/1aaaaaa
    /// tmp_part_dir = tmp/1aaaaaa/data/test/table/0_1_1_0
    auto disk = reservation->getDisk();
    fs::path temp_dir = restored_parts_holder->getTemporaryDirectory(disk);
    fs::path temp_part_dir = temp_dir / part_path_in_backup_fs.relative_path();

    /// Subdirectories in the part's directory. It's used to restore projections.
    std::unordered_set<String> subdirs;

    /// Copy files from the backup to the directory `tmp_part_dir`.
    disk->createDirectories(temp_part_dir);

    for (const String & filename : filenames)
    {
        /// Needs to create subdirectories before copying the files. Subdirectories are used to represent projections.
        auto separator_pos = filename.rfind('/');
        if (separator_pos != String::npos)
        {
            String subdir = filename.substr(0, separator_pos);
            if (subdirs.emplace(subdir).second)
                disk->createDirectories(temp_part_dir / subdir);
        }

        /// TODO Transactions: Decide what to do with version metadata (if any). Let's just skip it for now.
        if (filename.ends_with(IMergeTreeDataPart::TXN_VERSION_METADATA_FILE_NAME))
            continue;

        size_t file_size = backup->copyFileToDisk(part_path_in_backup_fs / filename, disk, temp_part_dir / filename);
        reservation->update(reservation->getSize() - file_size);
    }

    if (auto part = loadPartRestoredFromBackup(disk, temp_part_dir.parent_path(), part_name, detach_if_broken))
        restored_parts_holder->addPart(part);
    else
        restored_parts_holder->increaseNumBrokenParts();
}

MergeTreeData::MutableDataPartPtr MergeTreeData::loadPartRestoredFromBackup(const DiskPtr & disk, const String & temp_dir, const String & part_name, bool detach_if_broken) const
{
    MutableDataPartPtr part;

    auto single_disk_volume = std::make_shared<SingleDiskVolume>(disk->getName(), disk, 0);

    /// Load this part from the directory `tmp_part_dir`.
    auto load_part = [&]
    {
        MergeTreeDataPartBuilder builder(*this, part_name, single_disk_volume, temp_dir, part_name);
        builder.withPartFormatFromDisk();
        part = std::move(builder).build();
        part->version.setCreationTID(Tx::PrehistoricTID, nullptr);
        part->loadColumnsChecksumsIndexes(/* require_columns_checksums= */ false, /* check_consistency= */ true);
    };

    /// Broken parts can appear in a backup sometimes.
    auto mark_broken = [&](const std::exception_ptr error)
    {
        tryLogException(error, log,
                        fmt::format("Part {} will be restored as detached because it's broken. You need to resolve this manually", part_name));
        if (!part)
        {
            /// Make a fake data part only to copy its files to /detached/.
            part = MergeTreeDataPartBuilder{*this, part_name, single_disk_volume, temp_dir, part_name}
                       .withPartStorageType(MergeTreeDataPartStorageType::Full)
                       .withPartType(MergeTreeDataPartType::Wide)
                       .build();
        }
        part->renameToDetached("broken-from-backup");
    };

    /// Try to load this part multiple times.
    auto backoff_ms = loading_parts_initial_backoff_ms;
    for (size_t try_no = 0; try_no < loading_parts_max_tries; ++try_no)
    {
        std::exception_ptr error;
        bool retryable = false;
        try
        {
            load_part();
        }
        catch (const Poco::Net::NetException &)
        {
            error = std::current_exception();
            retryable = true;
        }
        catch (const Poco::TimeoutException &)
        {
            error = std::current_exception();
            retryable = true;
        }
        catch (...)
        {
            error = std::current_exception();
            retryable = isRetryableException(std::current_exception());
        }

        if (!error)
            return part;

        if (!retryable && detach_if_broken)
        {
            mark_broken(error);
            return nullptr;
        }

        if (!retryable)
        {
            LOG_ERROR(log,
                      "Failed to restore part {} because it's broken. You can skip broken parts while restoring by setting "
                      "'restore_broken_parts_as_detached = true'",
                      part_name);
        }

        if (!retryable || (try_no + 1 == loading_parts_max_tries))
        {
            if (Exception * e = exception_cast<Exception *>(error))
                e->addMessage("while restoring part {} of table {}", part->name, getStorageID());
            std::rethrow_exception(error);
        }

        tryLogException(error, log,
                        fmt::format("Failed to load part {} at try {} with a retryable error. Will retry in {} ms", part_name, try_no, backoff_ms));

        std::this_thread::sleep_for(std::chrono::milliseconds(backoff_ms));
        backoff_ms = std::min(backoff_ms * 2, loading_parts_max_backoff_ms);
    }

    UNREACHABLE();
}


String MergeTreeData::getPartitionIDFromQuery(const ASTPtr & ast, ContextPtr local_context, DataPartsLock * acquired_lock) const
{
    const auto & partition_ast = ast->as<ASTPartition &>();

    if (partition_ast.all)
        throw Exception(ErrorCodes::SUPPORT_IS_DISABLED, "Only Support DETACH PARTITION ALL currently");

    if (!partition_ast.value)
    {
        MergeTreePartInfo::validatePartitionID(partition_ast.id, format_version);
        return partition_ast.id;
    }

    if (format_version < MERGE_TREE_DATA_MIN_FORMAT_VERSION_WITH_CUSTOM_PARTITIONING)
    {
        /// Month-partitioning specific - partition ID can be passed in the partition value.
        const auto * partition_lit = partition_ast.value->as<ASTLiteral>();
        if (partition_lit && partition_lit->value.getType() == Field::Types::String)
        {
            String partition_id = partition_lit->value.get<String>();
            MergeTreePartInfo::validatePartitionID(partition_id, format_version);
            return partition_id;
        }
    }

    /// Re-parse partition key fields using the information about expected field types.
    auto metadata_snapshot = getInMemoryMetadataPtr();
    const Block & key_sample_block = metadata_snapshot->getPartitionKey().sample_block;
    size_t fields_count = key_sample_block.columns();
    if (partition_ast.fields_count != fields_count)
        throw Exception(ErrorCodes::INVALID_PARTITION_VALUE,
                        "Wrong number of fields in the partition expression: {}, must be: {}",
                        partition_ast.fields_count, fields_count);

    Row partition_row(fields_count);
    if (fields_count == 0)
    {
        /// Function tuple(...) requires at least one argument, so empty key is a special case
        assert(!partition_ast.fields_count);
        assert(typeid_cast<ASTFunction *>(partition_ast.value.get()));
        assert(partition_ast.value->as<ASTFunction>()->name == "tuple");
        assert(partition_ast.value->as<ASTFunction>()->arguments);
        auto args = partition_ast.value->as<ASTFunction>()->arguments;
        if (!args)
            throw Exception(ErrorCodes::BAD_ARGUMENTS, "Expected at least one argument in partition AST");
        bool empty_tuple = partition_ast.value->as<ASTFunction>()->arguments->children.empty();
        if (!empty_tuple)
            throw Exception(ErrorCodes::INVALID_PARTITION_VALUE, "Partition key is empty, expected 'tuple()' as partition key");
    }
    else if (fields_count == 1)
    {
        ASTPtr partition_value_ast = partition_ast.value;
        if (auto * tuple = partition_value_ast->as<ASTFunction>())
        {
            assert(tuple->name == "tuple");
            assert(tuple->arguments);
            assert(tuple->arguments->children.size() == 1);
            partition_value_ast = tuple->arguments->children[0];
        }
        /// Simple partition key, need to evaluate and cast
        Field partition_key_value = evaluateConstantExpression(partition_value_ast, local_context).first;
        partition_row[0] = convertFieldToTypeOrThrow(partition_key_value, *key_sample_block.getByPosition(0).type);
    }
    else
    {
        /// Complex key, need to evaluate, untuple and cast
        Field partition_key_value = evaluateConstantExpression(partition_ast.value, local_context).first;
        if (partition_key_value.getType() != Field::Types::Tuple)
            throw Exception(ErrorCodes::INVALID_PARTITION_VALUE,
                            "Expected tuple for complex partition key, got {}", partition_key_value.getTypeName());

        const Tuple & tuple = partition_key_value.get<Tuple>();
        if (tuple.size() != fields_count)
            throw Exception(ErrorCodes::LOGICAL_ERROR,
                            "Wrong number of fields in the partition expression: {}, must be: {}", tuple.size(), fields_count);

        for (size_t i = 0; i < fields_count; ++i)
            partition_row[i] = convertFieldToTypeOrThrow(tuple[i], *key_sample_block.getByPosition(i).type);
    }

    MergeTreePartition partition(std::move(partition_row));
    String partition_id = partition.getID(*this);

    {
        auto data_parts_lock = (acquired_lock) ? DataPartsLock() : lockParts();
        DataPartPtr existing_part_in_partition = getAnyPartInPartition(partition_id, data_parts_lock);
        if (existing_part_in_partition && existing_part_in_partition->partition.value != partition.value)
        {
            WriteBufferFromOwnString buf;
            partition.serializeText(*this, buf, FormatSettings{});
            throw Exception(ErrorCodes::LOGICAL_ERROR, "Parsed partition value: {} "
                            "doesn't match partition value for an existing part with the same partition ID: {}",
                            buf.str(), existing_part_in_partition->name);
        }
    }

    return partition_id;
}


DataPartsVector MergeTreeData::getVisibleDataPartsVector(ContextPtr local_context) const
{
    return getVisibleDataPartsVector(local_context->getCurrentTransaction());
}

DataPartsVector MergeTreeData::getVisibleDataPartsVectorUnlocked(ContextPtr local_context, const DataPartsLock & lock) const
{
    DataPartsVector res;
    if (const auto * txn = local_context->getCurrentTransaction().get())
    {
        res = getDataPartsVectorForInternalUsage({DataPartState::Active, DataPartState::Outdated}, lock);
        filterVisibleDataParts(res, txn->getSnapshot(), txn->tid);
    }
    else
    {
        res = getDataPartsVectorForInternalUsage({DataPartState::Active}, lock);
    }
    return res;
}

MergeTreeData::DataPartsVector MergeTreeData::getVisibleDataPartsVector(const MergeTreeTransactionPtr & txn) const
{
    DataPartsVector res;
    if (txn)
    {
        res = getDataPartsVectorForInternalUsage({DataPartState::Active, DataPartState::Outdated});
        filterVisibleDataParts(res, txn->getSnapshot(), txn->tid);
    }
    else
    {
        res = getDataPartsVectorForInternalUsage();
    }
    return res;
}

MergeTreeData::DataPartsVector MergeTreeData::getVisibleDataPartsVector(CSN snapshot_version, TransactionID current_tid) const
{
    auto res = getDataPartsVectorForInternalUsage({DataPartState::Active, DataPartState::Outdated});
    filterVisibleDataParts(res, snapshot_version, current_tid);
    return res;
}

void MergeTreeData::filterVisibleDataParts(DataPartsVector & maybe_visible_parts, CSN snapshot_version, TransactionID current_tid) const
{
    [[maybe_unused]] size_t total_size = maybe_visible_parts.size();

    auto need_remove_pred = [snapshot_version, &current_tid] (const DataPartPtr & part) -> bool
    {
        return !part->version.isVisible(snapshot_version, current_tid);
    };

    std::erase_if(maybe_visible_parts, need_remove_pred);
    [[maybe_unused]] size_t visible_size = maybe_visible_parts.size();

    LOG_TEST(log, "Got {} parts (of {}) visible in snapshot {} (TID {}): {}",
             visible_size, total_size, snapshot_version, current_tid, fmt::join(getPartsNames(maybe_visible_parts), ", "));
}


std::unordered_set<String> MergeTreeData::getPartitionIDsFromQuery(const ASTs & asts, ContextPtr local_context) const
{
    std::unordered_set<String> partition_ids;
    for (const auto & ast : asts)
        partition_ids.emplace(getPartitionIDFromQuery(ast, local_context));
    return partition_ids;
}

std::set<String> MergeTreeData::getPartitionIdsAffectedByCommands(
    const MutationCommands & commands, ContextPtr query_context) const
{
    std::set<String> affected_partition_ids;

    for (const auto & command : commands)
    {
        if (!command.partition)
        {
            affected_partition_ids.clear();
            break;
        }

        affected_partition_ids.insert(
            getPartitionIDFromQuery(command.partition, query_context)
        );
    }

    return affected_partition_ids;
}

std::unordered_set<String> MergeTreeData::getAllPartitionIds() const
{
    auto lock = lockParts();
    std::unordered_set<String> res;
    std::string_view prev_id;
    for (const auto & part : getDataPartsStateRange(DataPartState::Active))
    {
        if (prev_id == part->info.partition_id)
            continue;

        res.insert(part->info.partition_id);
        prev_id = part->info.partition_id;
    }
    return res;
}


MergeTreeData::DataPartsVector MergeTreeData::getDataPartsVectorForInternalUsage(
    const DataPartStates & affordable_states, const DataPartsLock & /*lock*/, DataPartStateVector * out_states) const
{
    DataPartsVector res;
    DataPartsVector buf;

    for (auto state : affordable_states)
    {
        auto range = getDataPartsStateRange(state);
        std::swap(buf, res);
        res.clear();
        std::merge(range.begin(), range.end(), buf.begin(), buf.end(), std::back_inserter(res), LessDataPart());
    }

    if (out_states != nullptr)
    {
        out_states->resize(res.size());
        for (size_t i = 0; i < res.size(); ++i)
            (*out_states)[i] = res[i]->getState();
    }

    return res;
}

MergeTreeData::DataPartsVector
MergeTreeData::getDataPartsVectorForInternalUsage(const DataPartStates & affordable_states, DataPartStateVector * out_states) const
{
    auto lock = lockParts();
    return getDataPartsVectorForInternalUsage(affordable_states, lock, out_states);
}

MergeTreeData::ProjectionPartsVector
MergeTreeData::getProjectionPartsVectorForInternalUsage(const DataPartStates & affordable_states, DataPartStateVector * out_states) const
{
    auto lock = lockParts();
    ProjectionPartsVector res;
    for (auto state : affordable_states)
    {
        auto range = getDataPartsStateRange(state);
        for (const auto & part : range)
        {
            res.data_parts.push_back(part);
            for (const auto & [_, projection_part] : part->getProjectionParts())
                res.projection_parts.push_back(projection_part);
        }
    }

    if (out_states != nullptr)
    {
        out_states->resize(res.projection_parts.size());
        for (size_t i = 0; i < res.projection_parts.size(); ++i)
            (*out_states)[i] = res.projection_parts[i]->getParentPart()->getState();
    }

    return res;
}

MergeTreeData::DataPartsVector MergeTreeData::getAllDataPartsVector(MergeTreeData::DataPartStateVector * out_states) const
{
    DataPartsVector res;
    auto lock = lockParts();
    res.assign(data_parts_by_info.begin(), data_parts_by_info.end());
    if (out_states != nullptr)
    {
        out_states->resize(res.size());
        for (size_t i = 0; i < res.size(); ++i)
            (*out_states)[i] = res[i]->getState();
    }

    return res;
}

size_t MergeTreeData::getAllPartsCount() const
{
    auto lock = lockParts();
    return data_parts_by_info.size();
}

size_t MergeTreeData::getTotalMarksCount() const
{
    size_t total_marks = 0;
    auto lock = lockParts();
    for (const auto & part : data_parts_by_info)
    {
        total_marks += part->getMarksCount();
    }
    return total_marks;
}

bool MergeTreeData::supportsLightweightDelete() const
{
    auto lock = lockParts();
    for (const auto & part : data_parts_by_info)
    {
        if (part->getState() == MergeTreeDataPartState::Outdated
            || part->getState() == MergeTreeDataPartState::Deleting)
            continue;

        if (!part->supportLightweightDeleteMutate())
            return false;
    }
    return true;
}

MergeTreeData::ProjectionPartsVector MergeTreeData::getAllProjectionPartsVector(MergeTreeData::DataPartStateVector * out_states) const
{
    ProjectionPartsVector res;
    auto lock = lockParts();
    for (const auto & part : data_parts_by_info)
    {
        res.data_parts.push_back(part);
        for (const auto & [p_name, projection_part] : part->getProjectionParts())
            res.projection_parts.push_back(projection_part);
    }

    if (out_states != nullptr)
    {
        out_states->resize(res.projection_parts.size());
        for (size_t i = 0; i < res.projection_parts.size(); ++i)
            (*out_states)[i] = res.projection_parts[i]->getParentPart()->getState();
    }
    return res;
}

DetachedPartsInfo MergeTreeData::getDetachedParts() const
{
    DetachedPartsInfo res;

    for (const auto & disk : getDisks())
    {
        String detached_path = fs::path(relative_data_path) / MergeTreeData::DETACHED_DIR_NAME;

        /// Note: we don't care about TOCTOU issue here.
        if (disk->exists(detached_path))
        {
            for (auto it = disk->iterateDirectory(detached_path); it->isValid(); it->next())
            {
                res.push_back(DetachedPartInfo::parseDetachedPartName(disk, it->name(), format_version));
            }
        }
    }
    return res;
}

void MergeTreeData::validateDetachedPartName(const String & name)
{
    if (name.find('/') != std::string::npos || name == "." || name == "..")
        throw DB::Exception(ErrorCodes::INCORRECT_FILE_NAME, "Invalid part name '{}'", name);

    if (startsWith(name, "attaching_") || startsWith(name, "deleting_"))
        throw DB::Exception(ErrorCodes::BAD_DATA_PART_NAME, "Cannot drop part {}: "
                            "most likely it is used by another DROP or ATTACH query.", name);
}

void MergeTreeData::dropDetached(const ASTPtr & partition, bool part, ContextPtr local_context)
{
    PartsTemporaryRename renamed_parts(*this, "detached/");

    if (part)
    {
        String part_name = partition->as<ASTLiteral &>().value.safeGet<String>();
        validateDetachedPartName(part_name);
        auto disk = getDiskForDetachedPart(part_name);
        renamed_parts.addPart(part_name, "deleting_" + part_name, disk);
    }
    else
    {
        String partition_id = getPartitionIDFromQuery(partition, local_context);
        DetachedPartsInfo detached_parts = getDetachedParts();
        for (const auto & part_info : detached_parts)
            if (part_info.valid_name && part_info.partition_id == partition_id
                && part_info.prefix != "attaching" && part_info.prefix != "deleting")
                renamed_parts.addPart(part_info.dir_name, "deleting_" + part_info.dir_name, part_info.disk);
    }

    LOG_DEBUG(log, "Will drop {} detached parts.", renamed_parts.old_and_new_names.size());

    renamed_parts.tryRenameAll();

    for (auto & [old_name, new_name, disk] : renamed_parts.old_and_new_names)
    {
        bool keep_shared = removeDetachedPart(disk, fs::path(relative_data_path) / "detached" / new_name / "", old_name);
        LOG_DEBUG(log, "Dropped detached part {}, keep shared data: {}", old_name, keep_shared);
        old_name.clear();
    }
}

MergeTreeData::MutableDataPartsVector MergeTreeData::tryLoadPartsToAttach(const ASTPtr & partition, bool attach_part,
        ContextPtr local_context, PartsTemporaryRename & renamed_parts)
{
    const String source_dir = "detached/";

    /// Let's compose a list of parts that should be added.
    if (attach_part)
    {
        const String part_id = partition->as<ASTLiteral &>().value.safeGet<String>();
        validateDetachedPartName(part_id);
        if (temporary_parts.contains(String(DETACHED_DIR_NAME) + "/" + part_id))
        {
            LOG_WARNING(log, "Will not try to attach part {} because its directory is temporary, "
                             "probably it's being detached right now", part_id);
        }
        else
        {
            auto disk = getDiskForDetachedPart(part_id);
            renamed_parts.addPart(part_id, "attaching_" + part_id, disk);
        }
    }
    else
    {
        String partition_id = getPartitionIDFromQuery(partition, local_context);
        LOG_DEBUG(log, "Looking for parts for partition {} in {}", partition_id, source_dir);

        ActiveDataPartSet active_parts(format_version);

        auto detached_parts = getDetachedParts();
        std::erase_if(detached_parts, [&partition_id](const DetachedPartInfo & part_info)
        {
            return !part_info.valid_name || !part_info.prefix.empty() || part_info.partition_id != partition_id;
        });

        for (const auto & part_info : detached_parts)
        {
            if (temporary_parts.contains(String(DETACHED_DIR_NAME) + "/" + part_info.dir_name))
            {
                LOG_WARNING(log, "Will not try to attach part {} because its directory is temporary, "
                                 "probably it's being detached right now", part_info.dir_name);
                continue;
            }
            LOG_DEBUG(log, "Found part {}", part_info.dir_name);
            active_parts.add(part_info.dir_name);
        }

        LOG_DEBUG(log, "{} of them are active", active_parts.size());

        /// Inactive parts are renamed so they can not be attached in case of repeated ATTACH.
        for (const auto & part_info : detached_parts)
        {
            const String containing_part = active_parts.getContainingPart(part_info.dir_name);
            if (containing_part.empty())
                continue;

            LOG_DEBUG(log, "Found containing part {} for part {}", containing_part, part_info.dir_name);

            if (!containing_part.empty() && containing_part != part_info.dir_name)
                part_info.disk->moveDirectory(fs::path(relative_data_path) / source_dir / part_info.dir_name,
                    fs::path(relative_data_path) / source_dir / ("inactive_" + part_info.dir_name));
            else
                renamed_parts.addPart(part_info.dir_name, "attaching_" + part_info.dir_name, part_info.disk);
        }
    }


    /// Try to rename all parts before attaching to prevent race with DROP DETACHED and another ATTACH.
    renamed_parts.tryRenameAll();

    /// Synchronously check that added parts exist and are not broken. We will write checksums.txt if it does not exist.
    LOG_DEBUG(log, "Checking {} parts", renamed_parts.old_and_new_names.size());
    MutableDataPartsVector loaded_parts;
    loaded_parts.reserve(renamed_parts.old_and_new_names.size());

    for (const auto & [old_name, new_name, disk] : renamed_parts.old_and_new_names)
    {
        LOG_DEBUG(log, "Checking part {}", new_name);

        auto single_disk_volume = std::make_shared<SingleDiskVolume>("volume_" + old_name, disk);
        auto part = getDataPartBuilder(old_name, single_disk_volume, source_dir + new_name)
            .withPartFormatFromDisk()
            .build();

        loadPartAndFixMetadataImpl(part, local_context, getInMemoryMetadataPtr()->getMetadataVersion(), getSettings()->fsync_after_insert);
        loaded_parts.push_back(part);
    }

    return loaded_parts;
}

namespace
{

inline ReservationPtr checkAndReturnReservation(UInt64 expected_size, ReservationPtr reservation)
{
    if (reservation)
        return reservation;

    throw Exception(ErrorCodes::NOT_ENOUGH_SPACE, "Cannot reserve {}, not enough space", ReadableSize(expected_size));
}

}

ReservationPtr MergeTreeData::reserveSpace(UInt64 expected_size) const
{
    expected_size = std::max(RESERVATION_MIN_ESTIMATION_SIZE, expected_size);
    return getStoragePolicy()->reserveAndCheck(expected_size);
}

ReservationPtr MergeTreeData::reserveSpace(UInt64 expected_size, SpacePtr space)
{
    expected_size = std::max(RESERVATION_MIN_ESTIMATION_SIZE, expected_size);
    auto reservation = tryReserveSpace(expected_size, space);
    return checkAndReturnReservation(expected_size, std::move(reservation));
}

ReservationPtr MergeTreeData::reserveSpace(UInt64 expected_size, const IDataPartStorage & data_part_storage)
{
    expected_size = std::max(RESERVATION_MIN_ESTIMATION_SIZE, expected_size);
    return data_part_storage.reserve(expected_size);
}

ReservationPtr MergeTreeData::tryReserveSpace(UInt64 expected_size, const IDataPartStorage & data_part_storage)
{
    expected_size = std::max(RESERVATION_MIN_ESTIMATION_SIZE, expected_size);
    return data_part_storage.tryReserve(expected_size);
}

ReservationPtr MergeTreeData::tryReserveSpace(UInt64 expected_size, SpacePtr space)
{
    expected_size = std::max(RESERVATION_MIN_ESTIMATION_SIZE, expected_size);
    return space->reserve(expected_size);
}

ReservationPtr MergeTreeData::reserveSpacePreferringTTLRules(
    const StorageMetadataPtr & metadata_snapshot,
    UInt64 expected_size,
    const IMergeTreeDataPart::TTLInfos & ttl_infos,
    time_t time_of_move,
    size_t min_volume_index,
    bool is_insert,
    DiskPtr selected_disk) const
{
    expected_size = std::max(RESERVATION_MIN_ESTIMATION_SIZE, expected_size);

    ReservationPtr reservation = tryReserveSpacePreferringTTLRules(
        metadata_snapshot, expected_size, ttl_infos, time_of_move, min_volume_index, is_insert, selected_disk);

    return checkAndReturnReservation(expected_size, std::move(reservation));
}

ReservationPtr MergeTreeData::tryReserveSpacePreferringTTLRules(
    const StorageMetadataPtr & metadata_snapshot,
    UInt64 expected_size,
    const IMergeTreeDataPart::TTLInfos & ttl_infos,
    time_t time_of_move,
    size_t min_volume_index,
    bool is_insert,
    DiskPtr selected_disk) const
{
    expected_size = std::max(RESERVATION_MIN_ESTIMATION_SIZE, expected_size);
    ReservationPtr reservation;

    auto move_ttl_entry = selectTTLDescriptionForTTLInfos(metadata_snapshot->getMoveTTLs(), ttl_infos.moves_ttl, time_of_move, true);

    if (move_ttl_entry)
    {
        LOG_TRACE(log, "Trying to reserve {} to apply a TTL rule. Will try to reserve in the destination", ReadableSize(expected_size));
        SpacePtr destination_ptr = getDestinationForMoveTTL(*move_ttl_entry);
        bool perform_ttl_move_on_insert = is_insert && destination_ptr && shouldPerformTTLMoveOnInsert(destination_ptr);

        if (!destination_ptr)
        {
            if (move_ttl_entry->destination_type == DataDestinationType::VOLUME && !move_ttl_entry->if_exists)
                LOG_WARNING(
                    log,
                    "Would like to reserve space on volume '{}' by TTL rule of table '{}' but volume was not found",
                    move_ttl_entry->destination_name,
                    *std::atomic_load(&log_name));
            else if (move_ttl_entry->destination_type == DataDestinationType::DISK && !move_ttl_entry->if_exists)
                LOG_WARNING(
                    log,
                    "Would like to reserve space on disk '{}' by TTL rule of table '{}' but disk was not found",
                    move_ttl_entry->destination_name,
                    *std::atomic_load(&log_name));
        }
        else if (is_insert && !perform_ttl_move_on_insert)
        {
            LOG_TRACE(
                log,
                "TTL move on insert to {} {} for table {} is disabled",
                (move_ttl_entry->destination_type == DataDestinationType::VOLUME ? "volume" : "disk"),
                move_ttl_entry->destination_name,
                *std::atomic_load(&log_name));
        }
        else
        {
            reservation = destination_ptr->reserve(expected_size);
            if (reservation)
            {
                return reservation;
            }
            else
            {
                if (move_ttl_entry->destination_type == DataDestinationType::VOLUME)
                    LOG_WARNING(
                        log,
                        "Would like to reserve space on volume '{}' by TTL rule of table '{}' but there is not enough space",
                        move_ttl_entry->destination_name,
                        *std::atomic_load(&log_name));
                else if (move_ttl_entry->destination_type == DataDestinationType::DISK)
                    LOG_WARNING(
                        log,
                        "Would like to reserve space on disk '{}' by TTL rule of table '{}' but there is not enough space",
                        move_ttl_entry->destination_name,
                        *std::atomic_load(&log_name));
            }
        }
    }

    // Prefer selected_disk
    if (selected_disk)
    {
        LOG_TRACE(
            log,
            "Trying to reserve {} on the selected disk: {} (with type {})",
            ReadableSize(expected_size),
            selected_disk->getName(),
            toString(selected_disk->getDataSourceDescription().type));
        reservation = selected_disk->reserve(expected_size);
    }

    if (!reservation)
    {
        LOG_TRACE(log, "Trying to reserve {} using storage policy from min volume index {}", ReadableSize(expected_size), min_volume_index);
        reservation = getStoragePolicy()->reserve(expected_size, min_volume_index);
    }

    return reservation;
}

SpacePtr MergeTreeData::getDestinationForMoveTTL(const TTLDescription & move_ttl) const
{
    auto policy = getStoragePolicy();
    if (move_ttl.destination_type == DataDestinationType::VOLUME)
        return policy->tryGetVolumeByName(move_ttl.destination_name);
    else if (move_ttl.destination_type == DataDestinationType::DISK)
        return policy->tryGetDiskByName(move_ttl.destination_name);
    else
        return {};
}

bool MergeTreeData::shouldPerformTTLMoveOnInsert(const SpacePtr & move_destination) const
{
    if (move_destination->isVolume())
    {
        auto volume = std::static_pointer_cast<IVolume>(move_destination);
        return volume->perform_ttl_move_on_insert;
    }
    if (move_destination->isDisk())
    {
        auto disk = std::static_pointer_cast<IDisk>(move_destination);
        if (auto volume = getStoragePolicy()->tryGetVolumeByDiskName(disk->getName()))
            return volume->perform_ttl_move_on_insert;
    }
    return false;
}

bool MergeTreeData::isPartInTTLDestination(const TTLDescription & ttl, const IMergeTreeDataPart & part) const
{
    auto policy = getStoragePolicy();
    if (ttl.destination_type == DataDestinationType::VOLUME)
    {
        for (const auto & disk : policy->getVolumeByName(ttl.destination_name)->getDisks())
            if (disk->getName() == part.getDataPartStorage().getDiskName())
                return true;
    }
    else if (ttl.destination_type == DataDestinationType::DISK)
        return policy->getDiskByName(ttl.destination_name)->getName() == part.getDataPartStorage().getDiskName();
    return false;
}

CompressionCodecPtr MergeTreeData::getCompressionCodecForPart(size_t part_size_compressed, const IMergeTreeDataPart::TTLInfos & ttl_infos, time_t current_time) const
{
    auto metadata_snapshot = getInMemoryMetadataPtr();

    const auto & recompression_ttl_entries = metadata_snapshot->getRecompressionTTLs();
    auto best_ttl_entry = selectTTLDescriptionForTTLInfos(recompression_ttl_entries, ttl_infos.recompression_ttl, current_time, true);

    if (best_ttl_entry)
        return CompressionCodecFactory::instance().get(best_ttl_entry->recompression_codec, {});

    return getContext()->chooseCompressionCodec(
        part_size_compressed,
        static_cast<double>(part_size_compressed) / getTotalActiveSizeInBytes());
}


MergeTreeData::DataParts MergeTreeData::getDataParts(const DataPartStates & affordable_states) const
{
    DataParts res;
    {
        auto lock = lockParts();
        for (auto state : affordable_states)
        {
            auto range = getDataPartsStateRange(state);
            res.insert(range.begin(), range.end());
        }
    }
    return res;
}

MergeTreeData::DataParts MergeTreeData::getDataPartsForInternalUsage() const
{
    return getDataParts({DataPartState::Active});
}

MergeTreeData::DataPartsVector MergeTreeData::getDataPartsVectorForInternalUsage() const
{
    return getDataPartsVectorForInternalUsage({DataPartState::Active});
}

MergeTreeData::DataPartPtr MergeTreeData::getAnyPartInPartition(
    const String & partition_id, DataPartsLock & /*data_parts_lock*/) const
{
    auto it = data_parts_by_state_and_info.lower_bound(DataPartStateAndPartitionID{DataPartState::Active, partition_id});

    if (it != data_parts_by_state_and_info.end() && (*it)->getState() == DataPartState::Active && (*it)->info.partition_id == partition_id)
        return *it;

    return nullptr;
}


MergeTreeData::Transaction::Transaction(MergeTreeData & data_, MergeTreeTransaction * txn_)
    : data(data_)
    , txn(txn_)
{
    if (txn)
        data.transactions_enabled.store(true);
}

void MergeTreeData::Transaction::rollbackPartsToTemporaryState()
{
    if (!isEmpty())
    {
        WriteBufferFromOwnString buf;
        buf << " Rollbacking parts state to temporary and removing from working set:";
        for (const auto & part : precommitted_parts)
            buf << " " << part->getDataPartStorage().getPartDirectory();
        buf << ".";
        LOG_DEBUG(data.log, "Undoing transaction.{}", buf.str());

        data.removePartsFromWorkingSetImmediatelyAndSetTemporaryState(
            DataPartsVector(precommitted_parts.begin(), precommitted_parts.end()));
    }

    clear();
}

TransactionID MergeTreeData::Transaction::getTID() const
{
    if (txn)
        return txn->tid;
    return Tx::PrehistoricTID;
}

void MergeTreeData::Transaction::addPart(MutableDataPartPtr & part)
{
    precommitted_parts.insert(part);
}

void MergeTreeData::Transaction::rollback()
{
    if (!isEmpty())
    {
        WriteBufferFromOwnString buf;
        buf << "Removing parts:";
        for (const auto & part : precommitted_parts)
            buf << " " << part->getDataPartStorage().getPartDirectory();
        buf << ".";
        LOG_DEBUG(data.log, "Undoing transaction {}. {}", getTID(), buf.str());

        for (const auto & part : precommitted_parts)
            part->version.creation_csn.store(Tx::RolledBackCSN);

        auto lock = data.lockParts();

        if (data.data_parts_indexes.empty())
        {
            /// Table was dropped concurrently and all parts (including PreActive parts) were cleared, so there's nothing to rollback
            if (!data.all_data_dropped)
            {
                Strings part_names;
                for (const auto & part : precommitted_parts)
                    part_names.emplace_back(part->name);
                throw Exception(ErrorCodes::LOGICAL_ERROR, "There are some PreActive parts ({}) to rollback, "
                                "but data parts set is empty and table {} was not dropped. It's a bug",
                                fmt::join(part_names, ", "), data.getStorageID().getNameForLogs());
            }
        }
        else
        {
            data.removePartsFromWorkingSet(txn,
                DataPartsVector(precommitted_parts.begin(), precommitted_parts.end()),
                /* clear_without_timeout = */ true, &lock);
        }
    }

    clear();
}

void MergeTreeData::Transaction::clear()
{
    precommitted_parts.clear();
}

MergeTreeData::DataPartsVector MergeTreeData::Transaction::commit(DataPartsLock * acquired_parts_lock)
{
    DataPartsVector total_covered_parts;

    if (!isEmpty())
    {
        auto settings = data.getSettings();
        auto parts_lock = acquired_parts_lock ? DataPartsLock() : data.lockParts();
        auto * owing_parts_lock = acquired_parts_lock ? acquired_parts_lock : &parts_lock;

        for (const auto & part : precommitted_parts)
            if (part->getDataPartStorage().hasActiveTransaction())
                part->getDataPartStorage().commitTransaction();

        if (txn)
        {
            for (const auto & part : precommitted_parts)
            {
                DataPartPtr covering_part;
                DataPartsVector covered_active_parts = data.getActivePartsToReplace(part->info, part->name, covering_part, *owing_parts_lock);

                /// outdated parts should be also collected here
                /// the visible outdated parts should be tried to be removed
                /// more likely the conflict happens at the removing visible outdated parts, what is right actually
                DataPartsVector covered_outdated_parts = data.getCoveredOutdatedParts(part, *owing_parts_lock);

                LOG_TEST(data.log, "Got {} oudated parts covered by {} (TID {} CSN {}): {}",
                         covered_outdated_parts.size(), part->getNameWithState(), txn->tid, txn->getSnapshot(), fmt::join(getPartsNames(covered_outdated_parts), ", "));
                data.filterVisibleDataParts(covered_outdated_parts, txn->getSnapshot(), txn->tid);

                DataPartsVector covered_parts;
                covered_parts.reserve(covered_active_parts.size() + covered_outdated_parts.size());
                std::move(covered_active_parts.begin(), covered_active_parts.end(), std::back_inserter(covered_parts));
                std::move(covered_outdated_parts.begin(), covered_outdated_parts.end(), std::back_inserter(covered_parts));

                MergeTreeTransaction::addNewPartAndRemoveCovered(data.shared_from_this(), part, covered_parts, txn);
            }
        }

        NOEXCEPT_SCOPE({
            auto current_time = time(nullptr);

            size_t add_bytes = 0;
            size_t add_rows = 0;
            size_t add_parts = 0;

            size_t reduce_bytes = 0;
            size_t reduce_rows = 0;
            size_t reduce_parts = 0;

            for (const auto & part : precommitted_parts)
            {
                DataPartPtr covering_part;
                DataPartsVector covered_parts = data.getActivePartsToReplace(part->info, part->name, covering_part, *owing_parts_lock);
                if (covering_part)
                {
                    /// It's totally fine for zero-level parts, because of possible race condition between ReplicatedMergeTreeSink and
                    /// background queue execution (new part is added to ZK before this function is called,
                    /// so other replica may produce covering part and replication queue may download covering part).
                    if (part->info.level)
                        LOG_WARNING(data.log, "Tried to commit obsolete part {} covered by {}", part->name, covering_part->getNameWithState());
                    else
                        LOG_INFO(data.log, "Tried to commit obsolete part {} covered by {}", part->name, covering_part->getNameWithState());

                    part->remove_time.store(0, std::memory_order_relaxed); /// The part will be removed without waiting for old_parts_lifetime seconds.
                    data.modifyPartState(part, DataPartState::Outdated);
                }
                else
                {
                    if (!txn)
                        MergeTreeTransaction::addNewPartAndRemoveCovered(data.shared_from_this(), part, covered_parts, NO_TRANSACTION_RAW);

                    total_covered_parts.insert(total_covered_parts.end(), covered_parts.begin(), covered_parts.end());
                    for (const auto & covered_part : covered_parts)
                    {
                        covered_part->remove_time.store(current_time, std::memory_order_relaxed);

                        reduce_bytes += covered_part->getBytesOnDisk();
                        reduce_rows += covered_part->rows_count;

                        data.modifyPartState(covered_part, DataPartState::Outdated);
                        data.removePartContributionToColumnAndSecondaryIndexSizes(covered_part);
                    }

                    reduce_parts += covered_parts.size();

                    add_bytes += part->getBytesOnDisk();
                    add_rows += part->rows_count;
                    ++add_parts;

                    data.modifyPartState(part, DataPartState::Active);
                    data.addPartContributionToColumnAndSecondaryIndexSizes(part);
                }
            }

            if (reduce_parts == 0)
            {
                for (const auto & part : precommitted_parts)
                    data.updateObjectColumns(part, parts_lock);
            }
            else
                data.resetObjectColumnsFromActiveParts(parts_lock);

            ssize_t diff_bytes = add_bytes - reduce_bytes;
            ssize_t diff_rows = add_rows - reduce_rows;
            ssize_t diff_parts  = add_parts - reduce_parts;
            data.increaseDataVolume(diff_bytes, diff_rows, diff_parts);
        });
    }

    clear();

    return total_covered_parts;
}

bool MergeTreeData::isPrimaryOrMinMaxKeyColumnPossiblyWrappedInFunctions(
    const ASTPtr & node, const StorageMetadataPtr & metadata_snapshot) const
{
    const String column_name = node->getColumnName();

    for (const auto & name : metadata_snapshot->getPrimaryKeyColumns())
        if (column_name == name)
            return true;

    for (const auto & name : getMinMaxColumnsNames(metadata_snapshot->getPartitionKey()))
        if (column_name == name)
            return true;

    if (const auto * func = node->as<ASTFunction>())
        if (func->arguments->children.size() == 1)
            return isPrimaryOrMinMaxKeyColumnPossiblyWrappedInFunctions(func->arguments->children.front(), metadata_snapshot);

    return false;
}

bool MergeTreeData::mayBenefitFromIndexForIn(
    const ASTPtr & left_in_operand, ContextPtr query_context, const StorageMetadataPtr & metadata_snapshot) const
{
    /// Make sure that the left side of the IN operator contain part of the key.
    /// If there is a tuple on the left side of the IN operator, at least one item of the tuple
    /// must be part of the key (probably wrapped by a chain of some acceptable functions).
    const auto * left_in_operand_tuple = left_in_operand->as<ASTFunction>();
    const auto & index_factory = MergeTreeIndexFactory::instance();
    const auto & query_settings = query_context->getSettingsRef();

    auto check_for_one_argument = [&](const auto & ast)
    {
        if (isPrimaryOrMinMaxKeyColumnPossiblyWrappedInFunctions(ast, metadata_snapshot))
            return true;

        if (query_settings.use_skip_indexes)
        {
            for (const auto & index : metadata_snapshot->getSecondaryIndices())
                if (index_factory.get(index)->mayBenefitFromIndexForIn(ast))
                    return true;
        }

        if (query_settings.optimize_use_projections)
        {
            for (const auto & projection : metadata_snapshot->getProjections())
                if (projection.isPrimaryKeyColumnPossiblyWrappedInFunctions(ast))
                    return true;
        }

        return false;
    };

    if (left_in_operand_tuple && left_in_operand_tuple->name == "tuple")
    {
        for (const auto & item : left_in_operand_tuple->arguments->children)
            if (check_for_one_argument(item))
                return true;

        /// The tuple itself may be part of the primary key
        /// or skip index, so check that as a last resort.
    }

    return check_for_one_argument(left_in_operand);
}

using PartitionIdToMaxBlock = std::unordered_map<String, Int64>;

Block MergeTreeData::getMinMaxCountProjectionBlock(
    const StorageMetadataPtr & metadata_snapshot,
    const Names & required_columns,
    bool has_filter,
    const SelectQueryInfo & query_info,
    const DataPartsVector & parts,
    DataPartsVector & normal_parts,
    const PartitionIdToMaxBlock * max_block_numbers_to_read,
    ContextPtr query_context) const
{
    if (!metadata_snapshot->minmax_count_projection)
        throw Exception(ErrorCodes::LOGICAL_ERROR,
                        "Cannot find the definition of minmax_count projection but it's used in current query. "
                        "It's a bug");

    auto block = metadata_snapshot->minmax_count_projection->sample_block.cloneEmpty();
    bool need_primary_key_max_column = false;
    const auto & primary_key_max_column_name = metadata_snapshot->minmax_count_projection->primary_key_max_column_name;
    NameSet required_columns_set(required_columns.begin(), required_columns.end());

    if (required_columns_set.contains("_partition_value") && !typeid_cast<const DataTypeTuple *>(getPartitionValueType().get()))
    {
        throw Exception(
            ErrorCodes::NO_SUCH_COLUMN_IN_TABLE,
            "Missing column `_partition_value` because there is no partition column in table {}",
            getStorageID().getTableName());
    }

    if (!primary_key_max_column_name.empty())
        need_primary_key_max_column = required_columns_set.contains(primary_key_max_column_name);

    auto partition_minmax_count_columns = block.mutateColumns();
    auto partition_minmax_count_column_names = block.getNames();
    auto insert = [](ColumnAggregateFunction & column, const Field & value)
    {
        auto func = column.getAggregateFunction();
        Arena & arena = column.createOrGetArena();
        size_t size_of_state = func->sizeOfData();
        size_t align_of_state = func->alignOfData();
        auto * place = arena.alignedAlloc(size_of_state, align_of_state);
        func->create(place);
        if (const AggregateFunctionCount * agg_count = typeid_cast<const AggregateFunctionCount *>(func.get()))
            agg_count->set(place, value.get<UInt64>());
        else
        {
            auto value_column = func->getArgumentTypes().front()->createColumnConst(1, value)->convertToFullColumnIfConst();
            const auto * value_column_ptr = value_column.get();
            func->add(place, &value_column_ptr, 0, &arena);
        }
        column.insertFrom(place);
    };

    Block virtual_columns_block;
    auto virtual_block = getSampleBlockWithVirtualColumns();
    bool has_virtual_column = std::any_of(required_columns.begin(), required_columns.end(), [&](const auto & name) { return virtual_block.has(name); });
    if (has_virtual_column || has_filter)
    {
        virtual_columns_block = getBlockWithVirtualPartColumns(parts, false /* one_part */, true /* ignore_empty */);
        if (virtual_columns_block.rows() == 0)
            return {};
    }

    size_t rows = parts.size();
    ColumnPtr part_name_column;
    std::optional<PartitionPruner> partition_pruner;
    std::optional<KeyCondition> minmax_idx_condition;
    DataTypes minmax_columns_types;
    if (has_filter)
    {
        if (metadata_snapshot->hasPartitionKey())
        {
            const auto & partition_key = metadata_snapshot->getPartitionKey();
            auto minmax_columns_names = getMinMaxColumnsNames(partition_key);
            minmax_columns_types = getMinMaxColumnsTypes(partition_key);

            minmax_idx_condition.emplace(
                query_info, query_context, minmax_columns_names,
                getMinMaxExpr(partition_key, ExpressionActionsSettings::fromContext(query_context)));
            partition_pruner.emplace(metadata_snapshot, query_info, query_context, false /* strict */);
        }

        // Generate valid expressions for filtering
        ASTPtr expression_ast;
        VirtualColumnUtils::prepareFilterBlockWithQuery(query_info.query, query_context, virtual_columns_block, expression_ast);
        if (expression_ast)
            VirtualColumnUtils::filterBlockWithQuery(query_info.query, virtual_columns_block, query_context, expression_ast);

        rows = virtual_columns_block.rows();
        part_name_column = virtual_columns_block.getByName("_part").column;
    }

    auto filter_column = ColumnUInt8::create();
    auto & filter_column_data = filter_column->getData();

    DataPartsVector real_parts;
    real_parts.reserve(rows);
    for (size_t row = 0, part_idx = 0; row < rows; ++row, ++part_idx)
    {
        if (part_name_column)
        {
            while (parts[part_idx]->name != part_name_column->getDataAt(row))
                ++part_idx;
        }

        const auto & part = parts[part_idx];

        if (part->isEmpty())
            continue;

        if (!part->minmax_idx->initialized)
            throw Exception(ErrorCodes::LOGICAL_ERROR, "Found a non-empty part with uninitialized minmax_idx. It's a bug");

        filter_column_data.emplace_back();

        if (max_block_numbers_to_read)
        {
            auto blocks_iterator = max_block_numbers_to_read->find(part->info.partition_id);
            if (blocks_iterator == max_block_numbers_to_read->end() || part->info.max_block > blocks_iterator->second)
                continue;
        }

        if (minmax_idx_condition
            && !minmax_idx_condition->checkInHyperrectangle(part->minmax_idx->hyperrectangle, minmax_columns_types).can_be_true)
            continue;

        if (partition_pruner)
        {
            if (partition_pruner->canBePruned(*part))
                continue;
        }

        if (need_primary_key_max_column && !part->index_granularity.hasFinalMark())
        {
            normal_parts.push_back(part);
            continue;
        }

        real_parts.push_back(part);
        filter_column_data.back() = 1;
    }

    if (real_parts.empty())
        return {};

    FilterDescription filter(*filter_column);
    for (size_t i = 0; i < virtual_columns_block.columns(); ++i)
    {
        ColumnPtr & column = virtual_columns_block.safeGetByPosition(i).column;
        column = column->filter(*filter.data, -1);
    }

    size_t pos = 0;
    for (size_t i : metadata_snapshot->minmax_count_projection->partition_value_indices)
    {
        if (required_columns_set.contains(partition_minmax_count_column_names[pos]))
            for (const auto & part : real_parts)
                partition_minmax_count_columns[pos]->insert(part->partition.value[i]);
        ++pos;
    }

    size_t minmax_idx_size = real_parts.front()->minmax_idx->hyperrectangle.size();
    for (size_t i = 0; i < minmax_idx_size; ++i)
    {
        if (required_columns_set.contains(partition_minmax_count_column_names[pos]))
        {
            for (const auto & part : real_parts)
            {
                const auto & range = part->minmax_idx->hyperrectangle[i];
                auto & min_column = assert_cast<ColumnAggregateFunction &>(*partition_minmax_count_columns[pos]);
                insert(min_column, range.left);
            }
        }
        ++pos;

        if (required_columns_set.contains(partition_minmax_count_column_names[pos]))
        {
            for (const auto & part : real_parts)
            {
                const auto & range = part->minmax_idx->hyperrectangle[i];
                auto & max_column = assert_cast<ColumnAggregateFunction &>(*partition_minmax_count_columns[pos]);
                insert(max_column, range.right);
            }
        }
        ++pos;
    }

    if (!primary_key_max_column_name.empty())
    {
        if (required_columns_set.contains(partition_minmax_count_column_names[pos]))
        {
            for (const auto & part : real_parts)
            {
                const auto & primary_key_column = *part->index[0];
                auto & min_column = assert_cast<ColumnAggregateFunction &>(*partition_minmax_count_columns[pos]);
                insert(min_column, primary_key_column[0]);
            }
        }
        ++pos;

        if (required_columns_set.contains(partition_minmax_count_column_names[pos]))
        {
            for (const auto & part : real_parts)
            {
                const auto & primary_key_column = *part->index[0];
                auto & max_column = assert_cast<ColumnAggregateFunction &>(*partition_minmax_count_columns[pos]);
                insert(max_column, primary_key_column[primary_key_column.size() - 1]);
            }
        }
        ++pos;
    }

    bool has_count
        = std::any_of(required_columns.begin(), required_columns.end(), [&](const auto & name) { return startsWith(name, "count"); });
    if (has_count)
    {
        for (const auto & part : real_parts)
        {
            auto & column = assert_cast<ColumnAggregateFunction &>(*partition_minmax_count_columns.back());
            insert(column, part->rows_count);
        }
    }

    block.setColumns(std::move(partition_minmax_count_columns));

    Block res;
    for (const auto & name : required_columns)
    {
        if (virtual_columns_block.has(name))
            res.insert(virtual_columns_block.getByName(name));
        else if (block.has(name))
            res.insert(block.getByName(name));
        else if (startsWith(name, "count")) // special case to match count(...) variants
        {
            const auto & column = block.getByName("count()");
            res.insert({column.column, column.type, name});
        }
        else
            throw Exception(
                ErrorCodes::LOGICAL_ERROR,
                "Cannot find column {} in minmax_count projection but query analysis still selects this projection. It's a bug",
                name);
    }
    return res;
}

<<<<<<< HEAD
ActionDAGNodes MergeTreeData::getFiltersForPrimaryKeyAnalysis(const InterpreterSelectQuery & select)
{
    const auto & analysis_result = select.getAnalysisResult();
    const auto & before_where = analysis_result.before_where;
    const auto & where_column_name = analysis_result.where_column_name;

    ActionDAGNodes filter_nodes;
    if (auto additional_filter_info = select.getAdditionalQueryInfo())
        filter_nodes.nodes.push_back(&additional_filter_info->actions->findInOutputs(additional_filter_info->column_name));

    if (before_where)
        filter_nodes.nodes.push_back(&before_where->findInOutputs(where_column_name));

    return filter_nodes;
}


std::optional<ProjectionCandidate> MergeTreeData::getQueryProcessingStageWithAggregateProjection(
    ContextPtr query_context, const StorageSnapshotPtr & storage_snapshot, SelectQueryInfo & query_info) const
{
    const auto & metadata_snapshot = storage_snapshot->metadata;
    const auto & settings = query_context->getSettingsRef();

    if (settings.query_plan_optimize_projection)
        return std::nullopt;

    /// TODO: Analyzer syntax analyzer result
    if (!query_info.syntax_analyzer_result)
        return std::nullopt;

    if (!settings.optimize_use_projections || query_info.ignore_projections || query_info.is_projection_query
        || settings.aggregate_functions_null_for_empty /* projections don't work correctly with this setting */)
        return std::nullopt;

    // Currently projections don't support parallel replicas reading yet.
    if (settings.parallel_replicas_count > 1 || settings.max_parallel_replicas > 1)
        return std::nullopt;

    /// Cannot use projections in case of additional filter.
    if (query_info.additional_filter_ast)
        return std::nullopt;

    auto query_ptr = query_info.query;
    auto original_query_ptr = query_info.original_query;

    auto * select_query = query_ptr->as<ASTSelectQuery>();
    auto * original_select_query = original_query_ptr->as<ASTSelectQuery>();

    if (!original_select_query || !select_query)
        return std::nullopt;

    // Currently projections don't support final yet.
    if (select_query->final() || original_select_query->final())
        return std::nullopt;

    // Currently projections don't support sample yet.
    if (original_select_query->sampleSize())
        return std::nullopt;

    // Currently projection don't support deduplication when moving parts between shards.
    if (settings.allow_experimental_query_deduplication)
        return std::nullopt;

    // Currently projections don't support ARRAY JOIN yet.
    if (original_select_query->arrayJoinExpressionList().first)
        return std::nullopt;

    // In order to properly analyze joins, aliases should be recognized. However, aliases get lost during projection analysis.
    // Let's disable projection if there are any JOIN clauses.
    // TODO: We need a better identifier resolution mechanism for projection analysis.
    if (original_select_query->hasJoin())
        return std::nullopt;

    // INTERPOLATE expressions may include aliases, so aliases should be preserved
    if (original_select_query->interpolate() && !original_select_query->interpolate()->children.empty())
        return std::nullopt;

    // Projections don't support grouping sets yet.
    if (original_select_query->group_by_with_grouping_sets
        || original_select_query->group_by_with_totals
        || original_select_query->group_by_with_rollup
        || original_select_query->group_by_with_cube)
        return std::nullopt;

    auto query_options = SelectQueryOptions(
        QueryProcessingStage::WithMergeableState,
        /* depth */ 1,
        /* is_subquery_= */ true
        ).ignoreProjections().ignoreAlias();

    InterpreterSelectQuery select(
        original_query_ptr,
        query_context,
        query_options,
        query_info.prepared_sets);

    const auto & analysis_result = select.getAnalysisResult();
    query_info.prepared_sets = select.getQueryAnalyzer()->getPreparedSets();

    /// For PK analysis
    ActionDAGNodes added_filter_nodes = MergeTreeData::getFiltersForPrimaryKeyAnalysis(select);

    bool can_use_aggregate_projection = true;
    /// If the first stage of the query pipeline is more complex than Aggregating - Expression - Filter - ReadFromStorage,
    /// we cannot use aggregate projection.
    if (analysis_result.join != nullptr || analysis_result.array_join != nullptr)
        can_use_aggregate_projection = false;

    /// Check if all needed columns can be provided by some aggregate projection. Here we also try
    /// to find expression matches. For example, suppose an aggregate projection contains a column
    /// named sum(x) and the given query also has an expression called sum(x), it's a match. This is
    /// why we need to ignore all aliases during projection creation and the above query planning.
    /// It's also worth noting that, sqrt(sum(x)) will also work because we can treat sum(x) as a
    /// required column.

    /// The ownership of ProjectionDescription is hold in metadata_snapshot which lives along with
    /// InterpreterSelect, thus we can store the raw pointer here.
    std::vector<ProjectionCandidate> candidates;
    NameSet keys;
    std::unordered_map<std::string_view, size_t> key_name_pos_map;
    size_t pos = 0;
    for (const auto & desc : select.getQueryAnalyzer()->aggregationKeys())
    {
        keys.insert(desc.name);
        key_name_pos_map.insert({desc.name, pos++});
    }
    auto actions_settings = ExpressionActionsSettings::fromSettings(settings, CompileExpressions::yes);

    // All required columns should be provided by either current projection or previous actions
    // Let's traverse backward to finish the check.
    // TODO what if there is a column with name sum(x) and an aggregate sum(x)?
    auto rewrite_before_where =
        [&](ProjectionCandidate & candidate, const ProjectionDescription & projection,
            NameSet & required_columns, const Block & source_block, const Block & aggregates)
    {
        if (analysis_result.before_where)
        {
            candidate.where_column_name = analysis_result.where_column_name;
            candidate.remove_where_filter = !required_columns.contains(analysis_result.where_column_name);
            candidate.before_where = analysis_result.before_where->clone();

            auto new_required_columns = candidate.before_where->foldActionsByProjection(
                required_columns,
                projection.sample_block_for_keys,
                candidate.where_column_name);
            if (new_required_columns.empty() && !required_columns.empty())
                return false;
            required_columns = std::move(new_required_columns);
            candidate.before_where->addAggregatesViaProjection(aggregates);
        }

        if (analysis_result.prewhere_info)
        {
            candidate.prewhere_info = analysis_result.prewhere_info->clone();

            auto prewhere_actions = candidate.prewhere_info->prewhere_actions->clone();
            auto prewhere_required_columns = required_columns;
            // required_columns should not contain columns generated by prewhere
            for (const auto & column : prewhere_actions->getResultColumns())
                required_columns.erase(column.name);

            {
                // prewhere_action should not add missing keys.
                auto new_prewhere_required_columns = prewhere_actions->foldActionsByProjection(
                        prewhere_required_columns, projection.sample_block_for_keys, candidate.prewhere_info->prewhere_column_name, false);
                if (new_prewhere_required_columns.empty() && !prewhere_required_columns.empty())
                    return false;
                prewhere_required_columns = std::move(new_prewhere_required_columns);
                candidate.prewhere_info->prewhere_actions = prewhere_actions;
            }

            if (candidate.prewhere_info->row_level_filter)
            {
                auto row_level_filter_actions = candidate.prewhere_info->row_level_filter->clone();
                // row_level_filter_action should not add missing keys.
                auto new_prewhere_required_columns = row_level_filter_actions->foldActionsByProjection(
                    prewhere_required_columns, projection.sample_block_for_keys, candidate.prewhere_info->row_level_column_name, false);
                if (new_prewhere_required_columns.empty() && !prewhere_required_columns.empty())
                    return false;
                prewhere_required_columns = std::move(new_prewhere_required_columns);
                candidate.prewhere_info->row_level_filter = row_level_filter_actions;
            }

            required_columns.insert(prewhere_required_columns.begin(), prewhere_required_columns.end());
        }

        bool match = true;
        for (const auto & column : required_columns)
        {
            /// There are still missing columns, fail to match
            if (!source_block.has(column))
            {
                match = false;
                break;
            }
        }
        return match;
    };

    auto virtual_block = getSampleBlockWithVirtualColumns();
    auto add_projection_candidate = [&](const ProjectionDescription & projection, bool minmax_count_projection = false)
    {
        ProjectionCandidate candidate{};
        candidate.desc = &projection;
        candidate.context = select.getContext();

        auto sample_block = projection.sample_block;
        auto sample_block_for_keys = projection.sample_block_for_keys;
        for (const auto & column : virtual_block)
        {
            sample_block.insertUnique(column);
            sample_block_for_keys.insertUnique(column);
        }

        // If optimize_aggregation_in_order = true, we need additional information to transform the projection's pipeline.
        auto attach_aggregation_in_order_info = [&]()
        {
            for (const auto & desc : select.getQueryAnalyzer()->aggregationKeys())
            {
                const String & key = desc.name;
                auto actions_dag = analysis_result.before_aggregation->clone();
                actions_dag->foldActionsByProjection({key}, sample_block_for_keys);
                candidate.group_by_elements_actions.emplace_back(std::make_shared<ExpressionActions>(actions_dag, actions_settings));
                candidate.group_by_elements_order_descr.emplace_back(key, 1, 1);
            }
        };

        if (projection.type == ProjectionDescription::Type::Aggregate && analysis_result.need_aggregate && can_use_aggregate_projection)
        {
            Block aggregates;
            // Let's first check if all aggregates are provided by current projection
            for (const auto & aggregate : select.getQueryAnalyzer()->aggregates())
            {
                if (const auto * column = sample_block.findByName(aggregate.column_name))
                {
                    aggregates.insert(*column);
                    continue;
                }

                // We can treat every count_not_null_column as count() when selecting minmax_count_projection
                if (minmax_count_projection && dynamic_cast<const AggregateFunctionCount *>(aggregate.function.get()))
                {
                    const auto * count_column = sample_block.findByName("count()");
                    if (!count_column)
                        throw Exception(
                            ErrorCodes::LOGICAL_ERROR, "`count()` column is missing when minmax_count_projection == true. It is a bug");
                    aggregates.insert({count_column->column, count_column->type, aggregate.column_name});
                    continue;
                }

                // No match
                return;
            }

            // Check if all aggregation keys can be either provided by some action, or by current
            // projection directly. Reshape the `before_aggregation` action DAG so that it only
            // needs to provide aggregation keys, and the DAG of certain child might be substituted
            // by some keys in projection.
            candidate.before_aggregation = analysis_result.before_aggregation->clone();
            auto required_columns = candidate.before_aggregation->foldActionsByProjection(keys, sample_block_for_keys);

            // TODO Let's find out the exact required_columns for keys.
            if (required_columns.empty() && (!keys.empty() && !candidate.before_aggregation->getRequiredColumns().empty()))
                return;

            if (analysis_result.optimize_aggregation_in_order)
                attach_aggregation_in_order_info();

            // Reorder aggregation keys and attach aggregates
            candidate.before_aggregation->reorderAggregationKeysForProjection(key_name_pos_map);
            candidate.before_aggregation->addAggregatesViaProjection(aggregates);

            if (rewrite_before_where(candidate, projection, required_columns, sample_block_for_keys, aggregates))
            {
                candidate.required_columns = {required_columns.begin(), required_columns.end()};
                for (const auto & aggregate : aggregates)
                    candidate.required_columns.push_back(aggregate.name);
                candidates.push_back(std::move(candidate));
            }
        }
        else if (projection.type == ProjectionDescription::Type::Normal)
        {
            if (analysis_result.before_aggregation && analysis_result.optimize_aggregation_in_order)
                attach_aggregation_in_order_info();

            if (analysis_result.hasWhere() || analysis_result.hasPrewhere())
            {
                const auto & actions
                    = analysis_result.before_aggregation ? analysis_result.before_aggregation : analysis_result.before_order_by;
                NameSet required_columns;
                for (const auto & column : actions->getRequiredColumns())
                    required_columns.insert(column.name);

                if (rewrite_before_where(candidate, projection, required_columns, sample_block, {}))
                {
                    candidate.required_columns = {required_columns.begin(), required_columns.end()};
                    candidates.push_back(std::move(candidate));
                }
            }
        }
    };

    ProjectionCandidate * selected_candidate = nullptr;
    size_t min_sum_marks = std::numeric_limits<size_t>::max();
    if (settings.optimize_use_implicit_projections && metadata_snapshot->minmax_count_projection
        && !has_lightweight_delete_parts.load(std::memory_order_relaxed)) /// Disable ReadFromStorage for parts with lightweight.
        add_projection_candidate(*metadata_snapshot->minmax_count_projection, true);
    std::optional<ProjectionCandidate> minmax_count_projection_candidate;
    if (!candidates.empty())
    {
        minmax_count_projection_candidate.emplace(std::move(candidates.front()));
        candidates.clear();
    }
    MergeTreeDataSelectExecutor reader(*this);
    std::shared_ptr<PartitionIdToMaxBlock> max_added_blocks;
    if (settings.select_sequential_consistency)
    {
        if (const StorageReplicatedMergeTree * replicated = dynamic_cast<const StorageReplicatedMergeTree *>(this))
            max_added_blocks = std::make_shared<PartitionIdToMaxBlock>(replicated->getMaxAddedBlocks());
    }

    const auto & snapshot_data = assert_cast<const MergeTreeData::SnapshotData &>(*storage_snapshot->data);
    const auto & parts = snapshot_data.parts;

    auto prepare_min_max_count_projection = [&]()
    {
        DataPartsVector normal_parts;
        query_info.minmax_count_projection_block = getMinMaxCountProjectionBlock(
            metadata_snapshot,
            minmax_count_projection_candidate->required_columns,
            !query_info.filter_asts.empty() || analysis_result.prewhere_info || analysis_result.before_where,
            query_info,
            parts,
            normal_parts,
            max_added_blocks.get(),
            query_context);

        // minmax_count_projection cannot be used used when there is no data to process, because
        // it will produce incorrect result during constant aggregation.
        // See https://github.com/ClickHouse/ClickHouse/issues/36728
        if (!query_info.minmax_count_projection_block)
            return;

        if (minmax_count_projection_candidate->prewhere_info)
        {
            const auto & prewhere_info = minmax_count_projection_candidate->prewhere_info;

            if (prewhere_info->row_level_filter)
            {
                ExpressionActions(prewhere_info->row_level_filter, actions_settings).execute(query_info.minmax_count_projection_block);
                query_info.minmax_count_projection_block.erase(prewhere_info->row_level_column_name);
            }

            if (prewhere_info->prewhere_actions)
                ExpressionActions(prewhere_info->prewhere_actions, actions_settings).execute(query_info.minmax_count_projection_block);

            if (prewhere_info->remove_prewhere_column)
                query_info.minmax_count_projection_block.erase(prewhere_info->prewhere_column_name);
        }

        if (normal_parts.empty())
        {
            selected_candidate = &*minmax_count_projection_candidate;
            selected_candidate->complete = true;
            min_sum_marks = query_info.minmax_count_projection_block.rows();
        }
        else if (normal_parts.size() < parts.size())
        {
            auto normal_result_ptr = reader.estimateNumMarksToRead(
                normal_parts,
                query_info.prewhere_info,
                analysis_result.required_columns,
                metadata_snapshot,
                metadata_snapshot,
                query_info,
                added_filter_nodes,
                query_context,
                settings.max_threads,
                max_added_blocks);

            if (!normal_result_ptr->error())
            {
                selected_candidate = &*minmax_count_projection_candidate;
                selected_candidate->merge_tree_normal_select_result_ptr = normal_result_ptr;
                min_sum_marks = query_info.minmax_count_projection_block.rows() + normal_result_ptr->marks();
            }
        }
    };

    // If minmax_count_projection is a valid candidate, prepare it and check its completeness.
    if (minmax_count_projection_candidate)
        prepare_min_max_count_projection();

    // We cannot find a complete match of minmax_count_projection, add more projections to check.
    if (!selected_candidate || !selected_candidate->complete)
        for (const auto & projection : metadata_snapshot->projections)
            add_projection_candidate(projection);

    // Let's select the best projection to execute the query.
    if (!candidates.empty())
    {
        query_info.merge_tree_select_result_ptr = reader.estimateNumMarksToRead(
            parts,
            query_info.prewhere_info,
            analysis_result.required_columns,
            metadata_snapshot,
            metadata_snapshot,
            query_info,
            added_filter_nodes,
            query_context,
            settings.max_threads,
            max_added_blocks);

        if (!query_info.merge_tree_select_result_ptr->error())
        {
            // Add 1 to base sum_marks so that we prefer projections even when they have equal number of marks to read.
            // NOTE: It is not clear if we need it. E.g. projections do not support skip index for now.
            auto sum_marks = query_info.merge_tree_select_result_ptr->marks() + 1;
            if (sum_marks < min_sum_marks)
            {
                selected_candidate = nullptr;
                min_sum_marks = sum_marks;
            }
        }

        /// Favor aggregate projections
        for (auto & candidate : candidates)
        {
            if (candidate.desc->type == ProjectionDescription::Type::Aggregate)
            {
                selectBestProjection(
                    reader,
                    storage_snapshot,
                    query_info,
                    added_filter_nodes,
                    analysis_result.required_columns,
                    candidate,
                    query_context,
                    max_added_blocks,
                    settings,
                    parts,
                    selected_candidate,
                    min_sum_marks);
            }
        }

        /// Select the best normal projection.
        for (auto & candidate : candidates)
        {
            if (candidate.desc->type == ProjectionDescription::Type::Normal)
            {
                selectBestProjection(
                    reader,
                    storage_snapshot,
                    query_info,
                    added_filter_nodes,
                    analysis_result.required_columns,
                    candidate,
                    query_context,
                    max_added_blocks,
                    settings,
                    parts,
                    selected_candidate,
                    min_sum_marks);
            }
        }
    }

    if (!selected_candidate)
        return std::nullopt;
    else if (min_sum_marks == 0)
    {
        /// If selected_projection indicated an empty result set. Remember it in query_info but
        /// don't use projection to run the query, because projection pipeline with empty result
        /// set will not work correctly with empty_result_for_aggregation_by_empty_set.
        query_info.merge_tree_empty_result = true;
        return std::nullopt;
    }

    if (selected_candidate->desc->type == ProjectionDescription::Type::Aggregate)
    {
        selected_candidate->aggregation_keys = select.getQueryAnalyzer()->aggregationKeys();
        selected_candidate->aggregate_descriptions = select.getQueryAnalyzer()->aggregates();
    }

    return *selected_candidate;
}


=======
>>>>>>> 0738984e
QueryProcessingStage::Enum MergeTreeData::getQueryProcessingStage(
    ContextPtr query_context,
    QueryProcessingStage::Enum to_stage,
    const StorageSnapshotPtr & storage_snapshot,
    SelectQueryInfo & query_info) const
{
    if (query_context->getClientInfo().collaborate_with_initiator)
        return QueryProcessingStage::Enum::FetchColumns;

    /// Parallel replicas
    if (query_context->canUseParallelReplicasOnInitiator() && to_stage >= QueryProcessingStage::WithMergeableState)
    {
        /// ReplicatedMergeTree
        if (supportsReplication())
            return QueryProcessingStage::Enum::WithMergeableState;

        /// For non-replicated MergeTree we allow them only if parallel_replicas_for_non_replicated_merge_tree is enabled
        if (query_context->getSettingsRef().parallel_replicas_for_non_replicated_merge_tree)
            return QueryProcessingStage::Enum::WithMergeableState;
    }

    if (to_stage >= QueryProcessingStage::Enum::WithMergeableState)
    {
        query_info.projection = std::nullopt;
    }

    return QueryProcessingStage::Enum::FetchColumns;
}


UInt64 MergeTreeData::estimateNumberOfRowsToRead(
    ContextPtr query_context,
    const StorageSnapshotPtr & storage_snapshot,
    const SelectQueryInfo & query_info,
    const ActionDAGNodes & added_filter_nodes) const
{
    const auto & snapshot_data = assert_cast<const MergeTreeData::SnapshotData &>(*storage_snapshot->data);
    const auto & parts = snapshot_data.parts;

    MergeTreeDataSelectExecutor reader(*this);
    auto result_ptr = reader.estimateNumMarksToRead(
        parts,
        query_info.prewhere_info,
        storage_snapshot->getMetadataForQuery()->getColumns().getAll().getNames(),
        storage_snapshot->metadata,
        storage_snapshot->metadata,
        query_info,
        added_filter_nodes,
        query_context,
        query_context->getSettingsRef().max_threads);

    UInt64 total_rows = result_ptr->rows();
    if (query_info.limit > 0 && query_info.limit < total_rows)
        total_rows = query_info.limit;
    return total_rows;
}

void MergeTreeData::checkColumnFilenamesForCollision(const StorageInMemoryMetadata & metadata, bool throw_on_error) const
{
    auto settings = getDefaultSettings();
    if (metadata.settings_changes)
    {
        const auto & changes = metadata.settings_changes->as<const ASTSetQuery &>().changes;
        settings->applyChanges(changes);
    }

    checkColumnFilenamesForCollision(metadata.getColumns(), *settings, throw_on_error);
}

void MergeTreeData::checkColumnFilenamesForCollision(const ColumnsDescription & columns, const MergeTreeSettings & settings, bool throw_on_error) const
{
    std::unordered_map<String, std::pair<String, String>> stream_name_to_full_name;
    auto columns_list = Nested::collect(columns.getAllPhysical());

    for (const auto & column : columns_list)
    {
        std::unordered_map<String, String> column_streams;

        auto callback = [&](const auto & substream_path)
        {
            String stream_name;
            auto full_stream_name = ISerialization::getFileNameForStream(column, substream_path);

            if (settings.replace_long_file_name_to_hash && full_stream_name.size() > settings.max_file_name_length)
                stream_name = sipHash128String(full_stream_name);
            else
                stream_name = full_stream_name;

            column_streams.emplace(stream_name, full_stream_name);
        };

        auto serialization = column.type->getDefaultSerialization();
        serialization->enumerateStreams(callback);

        if (column.type->supportsSparseSerialization() && settings.ratio_of_defaults_for_sparse_serialization < 1.0)
        {
            auto sparse_serialization = column.type->getSparseSerialization();
            sparse_serialization->enumerateStreams(callback);
        }

        for (const auto & [stream_name, full_stream_name] : column_streams)
        {
            auto [it, inserted] = stream_name_to_full_name.emplace(stream_name, std::pair{full_stream_name, column.name});
            if (!inserted)
            {
                const auto & [other_full_name, other_column_name] = it->second;
                auto other_type = columns.getPhysical(other_column_name).type;

                auto message = fmt::format(
                    "Columns '{} {}' and '{} {}' have streams ({} and {}) with collision in file name {}",
                    column.name, column.type->getName(), other_column_name, other_type->getName(), full_stream_name, other_full_name, stream_name);

                if (settings.replace_long_file_name_to_hash)
                    message += ". It may be a collision between a filename for one column and a hash of filename for another column (see setting 'replace_long_file_name_to_hash')";

                if (throw_on_error)
                    throw Exception(ErrorCodes::BAD_ARGUMENTS, "{}", message);

                LOG_ERROR(log, "Table definition is incorrect. {}. It may lead to corruption of data or crashes. You need to resolve it manually", message);
                return;
            }
        }
    }
}

MergeTreeData & MergeTreeData::checkStructureAndGetMergeTreeData(IStorage & source_table, const StorageMetadataPtr & src_snapshot, const StorageMetadataPtr & my_snapshot) const
{
    MergeTreeData * src_data = dynamic_cast<MergeTreeData *>(&source_table);
    if (!src_data)
        throw Exception(ErrorCodes::NOT_IMPLEMENTED,
                        "Table {} supports attachPartitionFrom only for MergeTree family of table engines. Got {}",
                        source_table.getStorageID().getNameForLogs(), source_table.getName());

    if (my_snapshot->getColumns().getAllPhysical().sizeOfDifference(src_snapshot->getColumns().getAllPhysical()))
        throw Exception(ErrorCodes::INCOMPATIBLE_COLUMNS, "Tables have different structure");

    auto query_to_string = [] (const ASTPtr & ast)
    {
        return ast ? queryToString(ast) : "";
    };

    if (query_to_string(my_snapshot->getSortingKeyAST()) != query_to_string(src_snapshot->getSortingKeyAST()))
        throw Exception(ErrorCodes::BAD_ARGUMENTS, "Tables have different ordering");

    if (query_to_string(my_snapshot->getPartitionKeyAST()) != query_to_string(src_snapshot->getPartitionKeyAST()))
        throw Exception(ErrorCodes::BAD_ARGUMENTS, "Tables have different partition key");

    if (format_version != src_data->format_version)
        throw Exception(ErrorCodes::BAD_ARGUMENTS, "Tables have different format_version");

    if (query_to_string(my_snapshot->getPrimaryKeyAST()) != query_to_string(src_snapshot->getPrimaryKeyAST()))
        throw Exception(ErrorCodes::BAD_ARGUMENTS, "Tables have different primary key");

    const auto check_definitions = [](const auto & my_descriptions, const auto & src_descriptions)
    {
        if (my_descriptions.size() != src_descriptions.size())
            return false;

        std::unordered_set<std::string> my_query_strings;
        for (const auto & description : my_descriptions)
            my_query_strings.insert(queryToString(description.definition_ast));

        for (const auto & src_description : src_descriptions)
            if (!my_query_strings.contains(queryToString(src_description.definition_ast)))
                return false;

        return true;
    };

    if (!check_definitions(my_snapshot->getSecondaryIndices(), src_snapshot->getSecondaryIndices()))
        throw Exception(ErrorCodes::BAD_ARGUMENTS, "Tables have different secondary indices");

    if (!check_definitions(my_snapshot->getProjections(), src_snapshot->getProjections()))
        throw Exception(ErrorCodes::BAD_ARGUMENTS, "Tables have different projections");

    return *src_data;
}

MergeTreeData & MergeTreeData::checkStructureAndGetMergeTreeData(
    const StoragePtr & source_table, const StorageMetadataPtr & src_snapshot, const StorageMetadataPtr & my_snapshot) const
{
    return checkStructureAndGetMergeTreeData(*source_table, src_snapshot, my_snapshot);
}

std::pair<MergeTreeData::MutableDataPartPtr, scope_guard> MergeTreeData::cloneAndLoadDataPartOnSameDisk(
    const MergeTreeData::DataPartPtr & src_part,
    const String & tmp_part_prefix,
    const MergeTreePartInfo & dst_part_info,
    const StorageMetadataPtr & metadata_snapshot,
    const IDataPartStorage::ClonePartParams & params,
    const ReadSettings & read_settings,
    const WriteSettings & write_settings)
{
    /// Check that the storage policy contains the disk where the src_part is located.
    bool does_storage_policy_allow_same_disk = false;
    for (const DiskPtr & disk : getStoragePolicy()->getDisks())
    {
        if (disk->getName() == src_part->getDataPartStorage().getDiskName())
        {
            does_storage_policy_allow_same_disk = true;
            break;
        }
    }
    if (!does_storage_policy_allow_same_disk)
        throw Exception(
            ErrorCodes::BAD_ARGUMENTS,
            "Could not clone and load part {} because disk does not belong to storage policy",
            quoteString(src_part->getDataPartStorage().getFullPath()));

    String dst_part_name = src_part->getNewName(dst_part_info);
    String tmp_dst_part_name = tmp_part_prefix + dst_part_name;
    auto temporary_directory_lock = getTemporaryPartDirectoryHolder(tmp_dst_part_name);

    /// Why it is needed if we only hardlink files?
    auto reservation = src_part->getDataPartStorage().reserve(src_part->getBytesOnDisk());
    auto src_part_storage = src_part->getDataPartStoragePtr();

    scope_guard src_flushed_tmp_dir_lock;
    MergeTreeData::MutableDataPartPtr src_flushed_tmp_part;

    /// If source part is in memory, flush it to disk and clone it already in on-disk format
    /// Protect tmp dir from removing by cleanup thread with src_flushed_tmp_dir_lock
    /// Construct src_flushed_tmp_part in order to delete part with its directory at destructor
    if (auto src_part_in_memory = asInMemoryPart(src_part))
    {
        auto flushed_part_path = *src_part_in_memory->getRelativePathForPrefix(tmp_part_prefix);

        auto tmp_src_part_file_name = fs::path(tmp_dst_part_name).filename();
        src_flushed_tmp_dir_lock = src_part->storage.getTemporaryPartDirectoryHolder(tmp_src_part_file_name);

        auto flushed_part_storage = src_part_in_memory->flushToDisk(flushed_part_path, metadata_snapshot);

        src_flushed_tmp_part = MergeTreeDataPartBuilder(*this, src_part->name, flushed_part_storage)
            .withPartInfo(src_part->info)
            .withPartFormatFromDisk()
            .build();

        src_flushed_tmp_part->is_temp = true;
        src_part_storage = flushed_part_storage;
    }

    String with_copy;
    if (params.copy_instead_of_hardlink)
        with_copy = " (copying data)";

    auto dst_part_storage = src_part_storage->freeze(
        relative_data_path,
        tmp_dst_part_name,
        read_settings,
        write_settings,
        /* save_metadata_callback= */ {},
        params);

    if (params.metadata_version_to_write.has_value())
    {
        chassert(!params.keep_metadata_version);
        auto out_metadata = dst_part_storage->writeFile(IMergeTreeDataPart::METADATA_VERSION_FILE_NAME, 4096, getContext()->getWriteSettings());
        writeText(metadata_snapshot->getMetadataVersion(), *out_metadata);
        out_metadata->finalize();
        if (getSettings()->fsync_after_insert)
            out_metadata->sync();
    }

    LOG_DEBUG(log, "Clone{} part {} to {}{}",
              src_flushed_tmp_part ? " flushed" : "",
              src_part_storage->getFullPath(),
              std::string(fs::path(dst_part_storage->getFullRootPath()) / tmp_dst_part_name),
              with_copy);

    auto dst_data_part = MergeTreeDataPartBuilder(*this, dst_part_name, dst_part_storage)
        .withPartFormatFromDisk()
        .build();

    if (!params.copy_instead_of_hardlink && params.hardlinked_files)
    {
        params.hardlinked_files->source_part_name = src_part->name;
        params.hardlinked_files->source_table_shared_id = src_part->storage.getTableSharedID();

        for (auto it = src_part->getDataPartStorage().iterate(); it->isValid(); it->next())
        {
            if (!params.files_to_copy_instead_of_hardlinks.contains(it->name())
                && it->name() != IMergeTreeDataPart::DELETE_ON_DESTROY_MARKER_FILE_NAME_DEPRECATED
                && it->name() != IMergeTreeDataPart::TXN_VERSION_METADATA_FILE_NAME)
            {
                params.hardlinked_files->hardlinks_from_source_part.insert(it->name());
            }
        }

        auto projections = src_part->getProjectionParts();
        for (const auto & [name, projection_part] : projections)
        {
            const auto & projection_storage = projection_part->getDataPartStorage();
            for (auto it = projection_storage.iterate(); it->isValid(); it->next())
            {
                auto file_name_with_projection_prefix = fs::path(projection_storage.getPartDirectory()) / it->name();
                if (!params.files_to_copy_instead_of_hardlinks.contains(file_name_with_projection_prefix)
                    && it->name() != IMergeTreeDataPart::DELETE_ON_DESTROY_MARKER_FILE_NAME_DEPRECATED
                    && it->name() != IMergeTreeDataPart::TXN_VERSION_METADATA_FILE_NAME)
                {
                    params.hardlinked_files->hardlinks_from_source_part.insert(file_name_with_projection_prefix);
                }
            }
        }
    }

    /// We should write version metadata on part creation to distinguish it from parts that were created without transaction.
    TransactionID tid = params.txn ? params.txn->tid : Tx::PrehistoricTID;
    dst_data_part->version.setCreationTID(tid, nullptr);
    dst_data_part->storeVersionMetadata();

    dst_data_part->is_temp = true;

    dst_data_part->loadColumnsChecksumsIndexes(require_part_metadata, true);
    dst_data_part->modification_time = dst_part_storage->getLastModified().epochTime();
    return std::make_pair(dst_data_part, std::move(temporary_directory_lock));
}

String MergeTreeData::getFullPathOnDisk(const DiskPtr & disk) const
{
    return disk->getPath() + relative_data_path;
}


DiskPtr MergeTreeData::tryGetDiskForDetachedPart(const String & part_name) const
{
    String additional_path = "detached/";
    const auto disks = getStoragePolicy()->getDisks();

    for (const DiskPtr & disk : disks)
        if (disk->exists(fs::path(relative_data_path) / additional_path / part_name))
            return disk;

    return nullptr;
}

DiskPtr MergeTreeData::getDiskForDetachedPart(const String & part_name) const
{
    if (auto disk = tryGetDiskForDetachedPart(part_name))
        return disk;
    throw DB::Exception(ErrorCodes::BAD_DATA_PART_NAME, "Detached part \"{}\" not found", part_name);
}


Strings MergeTreeData::getDataPaths() const
{
    Strings res;
    auto disks = getStoragePolicy()->getDisks();
    for (const auto & disk : disks)
        res.push_back(getFullPathOnDisk(disk));
    return res;
}


void MergeTreeData::reportBrokenPart(MergeTreeData::DataPartPtr data_part) const
{
    if (!data_part)
        return;

    if (data_part->isProjectionPart())
    {
        String parent_part_name = data_part->getParentPartName();
        auto parent_part = getPartIfExists(parent_part_name, {DataPartState::PreActive, DataPartState::Active, DataPartState::Outdated});

        if (!parent_part)
        {
            LOG_WARNING(log, "Did not find parent part {} for potentially broken projection part {}",
                        parent_part_name, data_part->getDataPartStorage().getFullPath());
            return;
        }

        data_part = parent_part;
    }

    if (data_part->getDataPartStorage().isBroken())
    {
        auto parts = getDataPartsForInternalUsage();
        LOG_WARNING(log, "Scanning parts to recover on broken disk {}@{}.", data_part->getDataPartStorage().getDiskName(), data_part->getDataPartStorage().getDiskPath());

        for (const auto & part : parts)
        {
            if (part->getDataPartStorage().getDiskName() == data_part->getDataPartStorage().getDiskName())
                broken_part_callback(part->name);
        }
    }
    else if (data_part->getState() == MergeTreeDataPartState::Active)
        broken_part_callback(data_part->name);
    else
        LOG_DEBUG(log, "Will not check potentially broken part {} because it's not active", data_part->getNameWithState());
}

MergeTreeData::MatcherFn MergeTreeData::getPartitionMatcher(const ASTPtr & partition_ast, ContextPtr local_context) const
{
    bool prefixed = false;
    String id;

    if (format_version < MERGE_TREE_DATA_MIN_FORMAT_VERSION_WITH_CUSTOM_PARTITIONING)
    {
        /// Month-partitioning specific - partition value can represent a prefix of the partition to freeze.
        if (const auto * partition_lit = partition_ast->as<ASTPartition &>().value->as<ASTLiteral>())
        {
            id = partition_lit->value.getType() == Field::Types::UInt64
                 ? toString(partition_lit->value.get<UInt64>())
                 : partition_lit->value.safeGet<String>();
            prefixed = true;
        }
        else
            id = getPartitionIDFromQuery(partition_ast, local_context);
    }
    else
        id = getPartitionIDFromQuery(partition_ast, local_context);

    return [prefixed, id](const String & partition_id)
    {
        if (prefixed)
            return startsWith(partition_id, id);
        else
            return id == partition_id;
    };
}

PartitionCommandsResultInfo MergeTreeData::freezePartition(
    const ASTPtr & partition_ast,
    const StorageMetadataPtr & metadata_snapshot,
    const String & with_name,
    ContextPtr local_context,
    TableLockHolder &)
{
    return freezePartitionsByMatcher(getPartitionMatcher(partition_ast, local_context), metadata_snapshot, with_name, local_context);
}

PartitionCommandsResultInfo MergeTreeData::freezeAll(
    const String & with_name,
    const StorageMetadataPtr & metadata_snapshot,
    ContextPtr local_context,
    TableLockHolder &)
{
    return freezePartitionsByMatcher([] (const String &) { return true; }, metadata_snapshot, with_name, local_context);
}

PartitionCommandsResultInfo MergeTreeData::freezePartitionsByMatcher(
    MatcherFn matcher,
    const StorageMetadataPtr & metadata_snapshot,
    const String & with_name,
    ContextPtr local_context)
{
    String clickhouse_path = fs::canonical(local_context->getPath());
    String default_shadow_path = fs::path(clickhouse_path) / "shadow/";
    fs::create_directories(default_shadow_path);
    auto increment = Increment(fs::path(default_shadow_path) / "increment.txt").get(true);

    const String shadow_path = "shadow/";

    /// Acquire a snapshot of active data parts to prevent removing while doing backup.
    const auto data_parts = getVisibleDataPartsVector(local_context);

    String backup_name = (!with_name.empty() ? escapeForFileName(with_name) : toString(increment));
    String backup_path = fs::path(shadow_path) / backup_name / "";

    for (const auto & disk : getStoragePolicy()->getDisks())
        disk->onFreeze(backup_path);

    PartitionCommandsResultInfo result;

    size_t parts_processed = 0;
    for (const auto & part : data_parts)
    {
        if (!matcher(part->info.partition_id))
            continue;

        LOG_DEBUG(log, "Freezing part {} snapshot will be placed at {}", part->name, backup_path);

        auto data_part_storage = part->getDataPartStoragePtr();
        String backup_part_path = fs::path(backup_path) / relative_data_path;

        scope_guard src_flushed_tmp_dir_lock;
        MergeTreeData::MutableDataPartPtr src_flushed_tmp_part;

        if (auto part_in_memory = asInMemoryPart(part))
        {
            auto flushed_part_path = *part_in_memory->getRelativePathForPrefix("tmp_freeze");
            src_flushed_tmp_dir_lock = part->storage.getTemporaryPartDirectoryHolder("tmp_freeze" + part->name);

            auto flushed_part_storage = part_in_memory->flushToDisk(flushed_part_path, metadata_snapshot);

            src_flushed_tmp_part = MergeTreeDataPartBuilder(*this, part->name, flushed_part_storage)
                .withPartInfo(part->info)
                .withPartFormatFromDisk()
                .build();

            src_flushed_tmp_part->is_temp = true;
            data_part_storage = flushed_part_storage;
        }

        auto callback = [this, &part, &backup_part_path](const DiskPtr & disk)
        {
            // Store metadata for replicated table.
            // Do nothing for non-replicated.
            createAndStoreFreezeMetadata(disk, part, fs::path(backup_part_path) / part->getDataPartStorage().getPartDirectory());
        };

        IDataPartStorage::ClonePartParams params
        {
            .make_source_readonly = true
        };
        auto new_storage = data_part_storage->freeze(
            backup_part_path,
            part->getDataPartStorage().getPartDirectory(),
            local_context->getReadSettings(),
            local_context->getWriteSettings(),
            callback,
            params);

        part->is_frozen.store(true, std::memory_order_relaxed);
        result.push_back(PartitionCommandResultInfo{
            .command_type = "FREEZE PART",
            .partition_id = part->info.partition_id,
            .part_name = part->name,
            .backup_path = new_storage->getFullRootPath(),
            .part_backup_path = new_storage->getFullPath(),
            .backup_name = backup_name,
        });
        ++parts_processed;
    }

    LOG_DEBUG(log, "Froze {} parts", parts_processed);
    return result;
}

void MergeTreeData::createAndStoreFreezeMetadata(DiskPtr, DataPartPtr, String) const
{

}

PartitionCommandsResultInfo MergeTreeData::unfreezePartition(
    const ASTPtr & partition,
    const String & backup_name,
    ContextPtr local_context,
    TableLockHolder &)
{
    return unfreezePartitionsByMatcher(getPartitionMatcher(partition, local_context), backup_name, local_context);
}

PartitionCommandsResultInfo MergeTreeData::unfreezeAll(
    const String & backup_name,
    ContextPtr local_context,
    TableLockHolder &)
{
    return unfreezePartitionsByMatcher([] (const String &) { return true; }, backup_name, local_context);
}

bool MergeTreeData::removeDetachedPart(DiskPtr disk, const String & path, const String &)
{
    disk->removeRecursive(path);

    return false;
}

PartitionCommandsResultInfo MergeTreeData::unfreezePartitionsByMatcher(MatcherFn matcher, const String & backup_name, ContextPtr local_context)
{
    auto backup_path = fs::path("shadow") / escapeForFileName(backup_name) / relative_data_path;

    LOG_DEBUG(log, "Unfreezing parts by path {}", backup_path.generic_string());

    auto disks = getStoragePolicy()->getDisks();

    return Unfreezer(local_context).unfreezePartitionsFromTableDirectory(matcher, backup_name, disks, backup_path);
}

bool MergeTreeData::canReplacePartition(const DataPartPtr & src_part) const
{
    const auto settings = getSettings();

    if (!settings->enable_mixed_granularity_parts || settings->index_granularity_bytes == 0)
    {
        if (!canUseAdaptiveGranularity() && src_part->index_granularity_info.mark_type.adaptive)
            return false;
        if (canUseAdaptiveGranularity() && !src_part->index_granularity_info.mark_type.adaptive)
            return false;
    }

    return true;
}

void MergeTreeData::writePartLog(
    PartLogElement::Type type,
    const ExecutionStatus & execution_status,
    UInt64 elapsed_ns,
    const String & new_part_name,
    const DataPartPtr & result_part,
    const DataPartsVector & source_parts,
    const MergeListEntry * merge_entry,
    std::shared_ptr<ProfileEvents::Counters::Snapshot> profile_counters)
try
{
    auto table_id = getStorageID();
    auto part_log = getContext()->getPartLog(table_id.database_name);
    if (!part_log)
        return;

    PartLogElement part_log_elem;

    part_log_elem.event_type = type;

    if (part_log_elem.event_type == PartLogElement::MERGE_PARTS)
    {
        if (merge_entry)
        {
            part_log_elem.merge_reason = PartLogElement::getMergeReasonType((*merge_entry)->merge_type);
            part_log_elem.merge_algorithm = PartLogElement::getMergeAlgorithm((*merge_entry)->merge_algorithm);
        }
    }

    part_log_elem.error = static_cast<UInt16>(execution_status.code);
    part_log_elem.exception = execution_status.message;

    // construct event_time and event_time_microseconds using the same time point
    // so that the two times will always be equal up to a precision of a second.
    const auto time_now = std::chrono::system_clock::now();
    part_log_elem.event_time = timeInSeconds(time_now);
    part_log_elem.event_time_microseconds = timeInMicroseconds(time_now);

    /// TODO: Stop stopwatch in outer code to exclude ZK timings and so on
    part_log_elem.duration_ms = elapsed_ns / 1000000;

    part_log_elem.database_name = table_id.database_name;
    part_log_elem.table_name = table_id.table_name;
    part_log_elem.table_uuid = table_id.uuid;
    part_log_elem.partition_id = MergeTreePartInfo::fromPartName(new_part_name, format_version).partition_id;
    part_log_elem.part_name = new_part_name;

    if (result_part)
    {
        part_log_elem.disk_name = result_part->getDataPartStorage().getDiskName();
        part_log_elem.path_on_disk = result_part->getDataPartStorage().getFullPath();
        part_log_elem.bytes_compressed_on_disk = result_part->getBytesOnDisk();
        part_log_elem.rows = result_part->rows_count;
        part_log_elem.part_type = result_part->getType();
    }

    part_log_elem.source_part_names.reserve(source_parts.size());
    for (const auto & source_part : source_parts)
        part_log_elem.source_part_names.push_back(source_part->name);

    if (merge_entry)
    {
        part_log_elem.rows_read = (*merge_entry)->rows_read;
        part_log_elem.bytes_read_uncompressed = (*merge_entry)->bytes_read_uncompressed;

        part_log_elem.rows = (*merge_entry)->rows_written;
        part_log_elem.bytes_uncompressed = (*merge_entry)->bytes_written_uncompressed;
        part_log_elem.peak_memory_usage = (*merge_entry)->getMemoryTracker().getPeak();
    }

    if (profile_counters)
    {
        part_log_elem.profile_counters = profile_counters;
    }
    else
    {
        LOG_WARNING(log, "Profile counters are not set");
    }

    part_log->add(std::move(part_log_elem));
}
catch (...)
{
    tryLogCurrentException(log, __PRETTY_FUNCTION__);
}

StorageMergeTree::PinnedPartUUIDsPtr MergeTreeData::getPinnedPartUUIDs() const
{
    std::lock_guard lock(pinned_part_uuids_mutex);
    return pinned_part_uuids;
}

MergeTreeData::CurrentlyMovingPartsTagger::CurrentlyMovingPartsTagger(MergeTreeMovingParts && moving_parts_, MergeTreeData & data_)
    : parts_to_move(std::move(moving_parts_)), data(data_)
{
    for (const auto & moving_part : parts_to_move)
        if (!data.currently_moving_parts.emplace(moving_part.part).second)
            throw Exception(ErrorCodes::LOGICAL_ERROR, "Cannot move part '{}'. It's already moving.", moving_part.part->name);
}

MergeTreeData::CurrentlyMovingPartsTagger::~CurrentlyMovingPartsTagger()
{
    std::lock_guard lock(data.moving_parts_mutex);
    for (auto & moving_part : parts_to_move)
    {
        /// Something went completely wrong
        if (!data.currently_moving_parts.contains(moving_part.part))
            std::terminate();
        data.currently_moving_parts.erase(moving_part.part);
    }
}

bool MergeTreeData::scheduleDataMovingJob(BackgroundJobsAssignee & assignee)
{
    if (parts_mover.moves_blocker.isCancelled())
        return false;

    auto moving_tagger = selectPartsForMove();
    if (moving_tagger->parts_to_move.empty())
        return false;

    assignee.scheduleMoveTask(std::make_shared<ExecutableLambdaAdapter>(
        [this, moving_tagger] () mutable
        {
            ReadSettings read_settings = Context::getGlobalContextInstance()->getReadSettings();
            WriteSettings write_settings = Context::getGlobalContextInstance()->getWriteSettings();
            return moveParts(moving_tagger, read_settings, write_settings, /* wait_for_move_if_zero_copy= */ false) == MovePartsOutcome::PartsMoved;
        }, moves_assignee_trigger, getStorageID()));
    return true;
}

bool MergeTreeData::areBackgroundMovesNeeded() const
{
    auto policy = getStoragePolicy();

    if (policy->getVolumes().size() > 1)
        return true;

    return policy->getVolumes().size() == 1 && policy->getVolumes()[0]->getDisks().size() > 1;
}

MovePartsOutcome MergeTreeData::movePartsToSpace(const DataPartsVector & parts, SpacePtr space, const ReadSettings & read_settings, const WriteSettings & write_settings)
{
    if (parts_mover.moves_blocker.isCancelled())
        return MovePartsOutcome::MovesAreCancelled;

    auto moving_tagger = checkPartsForMove(parts, space);
    if (moving_tagger->parts_to_move.empty())
        return MovePartsOutcome::NothingToMove;

    return moveParts(moving_tagger, read_settings, write_settings, /* wait_for_move_if_zero_copy= */ true);
}

MergeTreeData::CurrentlyMovingPartsTaggerPtr MergeTreeData::selectPartsForMove()
{
    MergeTreeMovingParts parts_to_move;

    auto can_move = [this](const DataPartPtr & part, String * reason) -> bool
    {
        if (partIsAssignedToBackgroundOperation(part))
        {
            *reason = "part already assigned to background operation.";
            return false;
        }
        if (currently_moving_parts.contains(part))
        {
            *reason = "part is already moving.";
            return false;
        }

        return true;
    };

    std::lock_guard moving_lock(moving_parts_mutex);

    parts_mover.selectPartsForMove(parts_to_move, can_move, moving_lock);
    return std::make_shared<CurrentlyMovingPartsTagger>(std::move(parts_to_move), *this);
}

MergeTreeData::CurrentlyMovingPartsTaggerPtr MergeTreeData::checkPartsForMove(const DataPartsVector & parts, SpacePtr space)
{
    std::lock_guard moving_lock(moving_parts_mutex);

    MergeTreeMovingParts parts_to_move;
    for (const auto & part : parts)
    {
        auto reservation = space->reserve(part->getBytesOnDisk());
        if (!reservation)
            throw Exception(ErrorCodes::NOT_ENOUGH_SPACE, "Move is not possible. Not enough space on '{}'", space->getName());

        auto reserved_disk = reservation->getDisk();

        if (reserved_disk->exists(relative_data_path + part->name))
            throw Exception(ErrorCodes::DIRECTORY_ALREADY_EXISTS, "Move is not possible: {} already exists",
                fullPath(reserved_disk, relative_data_path + part->name));

        if (currently_moving_parts.contains(part) || partIsAssignedToBackgroundOperation(part))
            throw Exception(ErrorCodes::PART_IS_TEMPORARILY_LOCKED,
                            "Cannot move part '{}' because it's participating in background process", part->name);

        parts_to_move.emplace_back(part, std::move(reservation));
    }
    return std::make_shared<CurrentlyMovingPartsTagger>(std::move(parts_to_move), *this);
}

MovePartsOutcome MergeTreeData::moveParts(const CurrentlyMovingPartsTaggerPtr & moving_tagger, const ReadSettings & read_settings, const WriteSettings & write_settings, bool wait_for_move_if_zero_copy)
{
    LOG_INFO(log, "Got {} parts to move.", moving_tagger->parts_to_move.size());

    const auto settings = getSettings();

    MovePartsOutcome result{MovePartsOutcome::PartsMoved};
    for (const auto & moving_part : moving_tagger->parts_to_move)
    {
        Stopwatch stopwatch;
        MergeTreePartsMover::TemporaryClonedPart cloned_part;
        ProfileEventsScope profile_events_scope;

        auto write_part_log = [&](const ExecutionStatus & execution_status)
        {
            writePartLog(
                PartLogElement::Type::MOVE_PART,
                execution_status,
                stopwatch.elapsed(),
                moving_part.part->name,
                cloned_part.part,
                {moving_part.part},
                nullptr,
                profile_events_scope.getSnapshot());
        };

        // Register in global moves list (StorageSystemMoves)
        auto moves_list_entry = getContext()->getMovesList().insert(
            getStorageID(),
            moving_part.part->name,
            moving_part.reserved_space->getDisk()->getName(),
            moving_part.reserved_space->getDisk()->getPath(),
            moving_part.part->getBytesOnDisk());

        try
        {
            /// If zero-copy replication enabled than replicas shouldn't try to
            /// move parts to another disk simultaneously. For this purpose we
            /// use shared lock across replicas. NOTE: it's not 100% reliable,
            /// because we are not checking lock while finishing part move.
            /// However it's not dangerous at all, we will just have very rare
            /// copies of some part.
            ///
            /// FIXME: this code is related to Replicated merge tree, and not
            /// common for ordinary merge tree. So it's a bad design and should
            /// be fixed.
            auto disk = moving_part.reserved_space->getDisk();
            if (supportsReplication() && disk->supportZeroCopyReplication() && settings->allow_remote_fs_zero_copy_replication)
            {
                /// This loop is not endless, if shutdown called/connection failed/replica became readonly
                /// we will return true from waitZeroCopyLock and createZeroCopyLock will return nullopt.
                while (true)
                {
                    /// If we acquired lock than let's try to move. After one
                    /// replica will actually move the part from disk to some
                    /// zero-copy storage other replicas will just fetch
                    /// metainformation.
                    if (auto lock = tryCreateZeroCopyExclusiveLock(moving_part.part->name, disk); lock)
                    {
                        if (lock->isLocked())
                        {
                            cloned_part = parts_mover.clonePart(moving_part, read_settings, write_settings);
                            parts_mover.swapClonedPart(cloned_part);
                            break;
                        }
                        else if (wait_for_move_if_zero_copy)
                        {
                            LOG_DEBUG(log, "Other replica is working on move of {}, will wait until lock disappear", moving_part.part->name);
                            /// Wait and checks not only for timeout but also for shutdown and so on.
                            while (!waitZeroCopyLockToDisappear(*lock, 3000))
                            {
                                LOG_DEBUG(log, "Waiting until some replica will move {} and zero copy lock disappear", moving_part.part->name);
                            }
                        }
                        else
                            break;
                    }
                    else
                    {
                        /// Move will be retried but with backoff.
                        LOG_DEBUG(log, "Move of part {} postponed, because zero copy mode enabled and someone other moving this part right now", moving_part.part->name);
                        result = MovePartsOutcome::MoveWasPostponedBecauseOfZeroCopy;
                        break;
                    }
                }
            }
            else /// Ordinary move as it should be
            {
                cloned_part = parts_mover.clonePart(moving_part, read_settings, write_settings);
                parts_mover.swapClonedPart(cloned_part);
            }
            write_part_log({});
        }
        catch (...)
        {
            write_part_log(ExecutionStatus::fromCurrentException("", true));
            throw;
        }
    }
    return result;
}

bool MergeTreeData::partsContainSameProjections(const DataPartPtr & left, const DataPartPtr & right, String & out_reason)
{
    if (left->getProjectionParts().size() != right->getProjectionParts().size())
    {
        out_reason = fmt::format(
            "Parts have different number of projections: {} in part '{}' and {} in part '{}'",
            left->getProjectionParts().size(),
            left->name,
            right->getProjectionParts().size(),
            right->name
        );
        return false;
    }

    for (const auto & [name, _] : left->getProjectionParts())
    {
        if (!right->hasProjection(name))
        {
            out_reason = fmt::format(
                "The part '{}' doesn't have projection '{}' while part '{}' does", right->name, name, left->name
            );
            return false;
        }
    }
    return true;
}

bool MergeTreeData::canUsePolymorphicParts() const
{
    String unused;
    return canUsePolymorphicParts(*getSettings(), unused);
}

bool MergeTreeData::canUsePolymorphicParts(const MergeTreeSettings & settings, String & out_reason) const
{
    if (!canUseAdaptiveGranularity())
    {
        if ((settings.min_rows_for_wide_part != 0 || settings.min_bytes_for_wide_part != 0
            || settings.min_rows_for_compact_part != 0 || settings.min_bytes_for_compact_part != 0))
        {
            out_reason = fmt::format(
                "Table can't create parts with adaptive granularity, but settings"
                " min_rows_for_wide_part = {}"
                ", min_bytes_for_wide_part = {}"
                ". Parts with non-adaptive granularity can be stored only in Wide (default) format.",
                settings.min_rows_for_wide_part, settings.min_bytes_for_wide_part);
        }

        return false;
    }

    return true;
}

AlterConversionsPtr MergeTreeData::getAlterConversionsForPart(MergeTreeDataPartPtr part) const
{
    auto commands_map = getAlterMutationCommandsForPart(part);

    auto result = std::make_shared<AlterConversions>();
    for (const auto & [_, commands] : commands_map)
        for (const auto & command : commands)
            result->addMutationCommand(command);

    return result;
}

NamesAndTypesList MergeTreeData::getVirtuals() const
{
    return NamesAndTypesList{
        NameAndTypePair("_part", std::make_shared<DataTypeLowCardinality>(std::make_shared<DataTypeString>())),
        NameAndTypePair("_part_index", std::make_shared<DataTypeUInt64>()),
        NameAndTypePair("_part_uuid", std::make_shared<DataTypeUUID>()),
        NameAndTypePair("_partition_id", std::make_shared<DataTypeLowCardinality>(std::make_shared<DataTypeString>())),
        NameAndTypePair("_partition_value", getPartitionValueType()),
        NameAndTypePair("_sample_factor", std::make_shared<DataTypeFloat64>()),
        NameAndTypePair("_part_offset", std::make_shared<DataTypeUInt64>()),
        LightweightDeleteDescription::FILTER_COLUMN,
        NameAndTypePair(BlockNumberColumn::name, BlockNumberColumn::type),
    };
}

size_t MergeTreeData::getTotalMergesWithTTLInMergeList() const
{
    return getContext()->getMergeList().getMergesWithTTLCount();
}

void MergeTreeData::addPartContributionToDataVolume(const DataPartPtr & part)
{
    increaseDataVolume(part->getBytesOnDisk(), part->rows_count, 1);
}

void MergeTreeData::removePartContributionToDataVolume(const DataPartPtr & part)
{
    increaseDataVolume(-part->getBytesOnDisk(), -part->rows_count, -1);
}

void MergeTreeData::increaseDataVolume(ssize_t bytes, ssize_t rows, ssize_t parts)
{
    total_active_size_bytes.fetch_add(bytes, std::memory_order_acq_rel);
    total_active_size_rows.fetch_add(rows, std::memory_order_acq_rel);
    total_active_size_parts.fetch_add(parts, std::memory_order_acq_rel);
}

void MergeTreeData::setDataVolume(size_t bytes, size_t rows, size_t parts)
{
    total_active_size_bytes.store(bytes, std::memory_order_release);
    total_active_size_rows.store(rows, std::memory_order_release);
    total_active_size_parts.store(parts, std::memory_order_release);
}

bool MergeTreeData::insertQueryIdOrThrow(const String & query_id, size_t max_queries) const
{
    std::lock_guard lock(query_id_set_mutex);
    return insertQueryIdOrThrowNoLock(query_id, max_queries);
}

bool MergeTreeData::insertQueryIdOrThrowNoLock(const String & query_id, size_t max_queries) const
{
    if (query_id_set.find(query_id) != query_id_set.end())
        return false;
    if (query_id_set.size() >= max_queries)
        throw Exception(
            ErrorCodes::TOO_MANY_SIMULTANEOUS_QUERIES,
            "Too many simultaneous queries for table {}. Maximum is: {}",
            *std::atomic_load(&log_name),
            max_queries);
    query_id_set.insert(query_id);
    return true;
}

void MergeTreeData::removeQueryId(const String & query_id) const
{
    std::lock_guard lock(query_id_set_mutex);
    removeQueryIdNoLock(query_id);
}

void MergeTreeData::removeQueryIdNoLock(const String & query_id) const
{
    if (query_id_set.find(query_id) == query_id_set.end())
        LOG_WARNING(log, "We have query_id removed but it's not recorded. This is a bug");
    else
        query_id_set.erase(query_id);
}

std::shared_ptr<QueryIdHolder> MergeTreeData::getQueryIdHolder(const String & query_id, UInt64 max_concurrent_queries) const
{
    auto lock = std::lock_guard<std::mutex>(query_id_set_mutex);
    if (insertQueryIdOrThrowNoLock(query_id, max_concurrent_queries))
    {
        try
        {
            return std::make_shared<QueryIdHolder>(query_id, *this);
        }
        catch (...)
        {
            /// If we fail to construct the holder, remove query_id explicitly to avoid leak.
            removeQueryIdNoLock(query_id);
            throw;
        }
    }
    return nullptr;
}

ReservationPtr MergeTreeData::balancedReservation(
    const StorageMetadataPtr & metadata_snapshot,
    size_t part_size,
    size_t max_volume_index,
    const String & part_name,
    const MergeTreePartInfo & part_info,
    MergeTreeData::DataPartsVector covered_parts,
    std::optional<CurrentlySubmergingEmergingTagger> * tagger_ptr,
    const IMergeTreeDataPart::TTLInfos * ttl_infos,
    bool is_insert)
{
    ReservationPtr reserved_space;
    auto min_bytes_to_rebalance_partition_over_jbod = getSettings()->min_bytes_to_rebalance_partition_over_jbod;
    if (tagger_ptr && min_bytes_to_rebalance_partition_over_jbod > 0 && part_size >= min_bytes_to_rebalance_partition_over_jbod)
    {
        try
        {
            const auto & disks = getStoragePolicy()->getVolume(max_volume_index)->getDisks();
            std::map<String, size_t> disk_occupation;
            std::map<String, std::vector<String>> disk_parts_for_logging;
            for (const auto & disk : disks)
                disk_occupation.emplace(disk->getName(), 0);

            std::set<String> committed_big_parts_from_partition;
            std::set<String> submerging_big_parts_from_partition;
            std::lock_guard lock(currently_submerging_emerging_mutex);

            for (const auto & part : currently_submerging_big_parts)
            {
                if (part_info.partition_id == part->info.partition_id)
                    submerging_big_parts_from_partition.insert(part->name);
            }

            {
                auto lock_parts = lockParts();
                if (covered_parts.empty())
                {
                    // It's a part fetch. Calculate `covered_parts` here.
                    MergeTreeData::DataPartPtr covering_part;
                    covered_parts = getActivePartsToReplace(part_info, part_name, covering_part, lock_parts);
                }

                // Remove irrelevant parts.
                std::erase_if(covered_parts,
                        [min_bytes_to_rebalance_partition_over_jbod](const auto & part)
                        {
                            return !(part->isStoredOnDisk() && part->getBytesOnDisk() >= min_bytes_to_rebalance_partition_over_jbod);
                        });

                // Include current submerging big parts which are not yet in `currently_submerging_big_parts`
                for (const auto & part : covered_parts)
                    submerging_big_parts_from_partition.insert(part->name);

                for (const auto & part : getDataPartsStateRange(MergeTreeData::DataPartState::Active))
                {
                    if (part->isStoredOnDisk() && part->getBytesOnDisk() >= min_bytes_to_rebalance_partition_over_jbod
                        && part_info.partition_id == part->info.partition_id)
                    {
                        auto name = part->getDataPartStorage().getDiskName();
                        auto it = disk_occupation.find(name);
                        if (it != disk_occupation.end())
                        {
                            if (submerging_big_parts_from_partition.find(part->name) == submerging_big_parts_from_partition.end())
                            {
                                it->second += part->getBytesOnDisk();
                                disk_parts_for_logging[name].push_back(formatReadableSizeWithBinarySuffix(part->getBytesOnDisk()));
                                committed_big_parts_from_partition.insert(part->name);
                            }
                            else
                            {
                                disk_parts_for_logging[name].push_back(formatReadableSizeWithBinarySuffix(part->getBytesOnDisk()) + " (submerging)");
                            }
                        }
                        else
                        {
                            // Part is on different volume. Ignore it.
                        }
                    }
                }
            }

            for (const auto & [name, emerging_part] : currently_emerging_big_parts)
            {
                // It's possible that the emerging big parts are committed and get added twice. Thus a set is used to deduplicate.
                if (committed_big_parts_from_partition.find(name) == committed_big_parts_from_partition.end()
                    && part_info.partition_id == emerging_part.partition_id)
                {
                    auto it = disk_occupation.find(emerging_part.disk_name);
                    if (it != disk_occupation.end())
                    {
                        it->second += emerging_part.estimate_bytes;
                        disk_parts_for_logging[emerging_part.disk_name].push_back(
                            formatReadableSizeWithBinarySuffix(emerging_part.estimate_bytes) + " (emerging)");
                    }
                    else
                    {
                        // Part is on different volume. Ignore it.
                    }
                }
            }

            size_t min_occupation_size = std::numeric_limits<size_t>::max();
            std::vector<String> candidates;
            for (const auto & [disk_name, size] : disk_occupation)
            {
                if (size < min_occupation_size)
                {
                    min_occupation_size = size;
                    candidates = {disk_name};
                }
                else if (size == min_occupation_size)
                {
                    candidates.push_back(disk_name);
                }
            }

            if (!candidates.empty())
            {
                // Random pick one disk from best candidates
                std::shuffle(candidates.begin(), candidates.end(), thread_local_rng);
                String selected_disk_name = candidates.front();
                WriteBufferFromOwnString log_str;
                writeCString("\nbalancer: \n", log_str);
                for (const auto & [disk_name, per_disk_parts] : disk_parts_for_logging)
                    writeString(fmt::format("  {}: [{}]\n", disk_name, fmt::join(per_disk_parts, ", ")), log_str);
                LOG_DEBUG(log, fmt::runtime(log_str.str()));

                if (ttl_infos)
                    reserved_space = tryReserveSpacePreferringTTLRules(
                        metadata_snapshot,
                        part_size,
                        *ttl_infos,
                        time(nullptr),
                        max_volume_index,
                        is_insert,
                        getStoragePolicy()->getDiskByName(selected_disk_name));
                else
                    reserved_space = tryReserveSpace(part_size, getStoragePolicy()->getDiskByName(selected_disk_name));

                if (reserved_space)
                {
                    currently_emerging_big_parts.emplace(
                        part_name, EmergingPartInfo{reserved_space->getDisk(0)->getName(), part_info.partition_id, part_size});

                    for (const auto & part : covered_parts)
                    {
                        if (currently_submerging_big_parts.contains(part))
                            LOG_WARNING(log, "currently_submerging_big_parts contains duplicates. JBOD might lose balance");
                        else
                            currently_submerging_big_parts.insert(part);
                    }

                    // Record submerging big parts in the tagger to clean them up.
                    tagger_ptr->emplace(*this, part_name, std::move(covered_parts), log);
                }
            }
        }
        catch (...)
        {
            LOG_DEBUG(log, "JBOD balancer encounters an error. Fallback to random disk selection");
            tryLogCurrentException(log);
        }
    }
    return reserved_space;
}

ColumnsDescription MergeTreeData::getConcreteObjectColumns(
    const DataPartsVector & parts, const ColumnsDescription & storage_columns)
{
    return DB::getConcreteObjectColumns(
        parts.begin(), parts.end(),
        storage_columns, [](const auto & part) -> const auto & { return part->getColumns(); });
}

ColumnsDescription MergeTreeData::getConcreteObjectColumns(
    boost::iterator_range<DataPartIteratorByStateAndInfo> range, const ColumnsDescription & storage_columns)
{
    return DB::getConcreteObjectColumns(
        range.begin(), range.end(),
        storage_columns, [](const auto & part) -> const auto & { return part->getColumns(); });
}

void MergeTreeData::resetObjectColumnsFromActiveParts(const DataPartsLock & /*lock*/)
{
    auto metadata_snapshot = getInMemoryMetadataPtr();
    const auto & columns = metadata_snapshot->getColumns();
    if (!hasDynamicSubcolumns(columns))
        return;

    auto range = getDataPartsStateRange(DataPartState::Active);
    object_columns = getConcreteObjectColumns(range, columns);
}

void MergeTreeData::updateObjectColumns(const DataPartPtr & part, const DataPartsLock & /*lock*/)
{
    auto metadata_snapshot = getInMemoryMetadataPtr();
    const auto & columns = metadata_snapshot->getColumns();
    if (!hasDynamicSubcolumns(columns))
        return;

    DB::updateObjectColumns(object_columns, columns, part->getColumns());
}

StorageSnapshotPtr MergeTreeData::getStorageSnapshot(const StorageMetadataPtr & metadata_snapshot, ContextPtr query_context) const
{
    auto snapshot_data = std::make_unique<SnapshotData>();
    ColumnsDescription object_columns_copy;

    {
        auto lock = lockParts();
        snapshot_data->parts = getVisibleDataPartsVectorUnlocked(query_context, lock);
        object_columns_copy = object_columns;
    }

    snapshot_data->alter_conversions.reserve(snapshot_data->parts.size());
    for (const auto & part : snapshot_data->parts)
        snapshot_data->alter_conversions.push_back(getAlterConversionsForPart(part));

    return std::make_shared<StorageSnapshot>(*this, metadata_snapshot, std::move(object_columns_copy), std::move(snapshot_data));
}

StorageSnapshotPtr MergeTreeData::getStorageSnapshotWithoutData(const StorageMetadataPtr & metadata_snapshot, ContextPtr) const
{
    auto lock = lockParts();
    return std::make_shared<StorageSnapshot>(*this, metadata_snapshot, object_columns, std::make_unique<SnapshotData>());
}

void MergeTreeData::incrementInsertedPartsProfileEvent(MergeTreeDataPartType type)
{
    switch (type.getValue())
    {
        case MergeTreeDataPartType::Wide:
            ProfileEvents::increment(ProfileEvents::InsertedWideParts);
            break;
        case MergeTreeDataPartType::Compact:
            ProfileEvents::increment(ProfileEvents::InsertedCompactParts);
            break;
        default:
            break;
    }
}

void MergeTreeData::incrementMergedPartsProfileEvent(MergeTreeDataPartType type)
{
    switch (type.getValue())
    {
        case MergeTreeDataPartType::Wide:
            ProfileEvents::increment(ProfileEvents::MergedIntoWideParts);
            break;
        case MergeTreeDataPartType::Compact:
            ProfileEvents::increment(ProfileEvents::MergedIntoCompactParts);
            break;
        default:
            break;
    }
}

std::pair<MergeTreeData::MutableDataPartPtr, scope_guard> MergeTreeData::createEmptyPart(
        MergeTreePartInfo & new_part_info, const MergeTreePartition & partition, const String & new_part_name,
        const MergeTreeTransactionPtr & txn)
{
    auto metadata_snapshot = getInMemoryMetadataPtr();
    auto settings = getSettings();

    auto block = metadata_snapshot->getSampleBlock();
    NamesAndTypesList columns = metadata_snapshot->getColumns().getAllPhysical().filter(block.getNames());
    setAllObjectsToDummyTupleType(columns);

    auto minmax_idx = std::make_shared<IMergeTreeDataPart::MinMaxIndex>();
    minmax_idx->update(block, getMinMaxColumnsNames(metadata_snapshot->getPartitionKey()));

    DB::IMergeTreeDataPart::TTLInfos move_ttl_infos;
    VolumePtr volume = getStoragePolicy()->getVolume(0);
    ReservationPtr reservation = reserveSpacePreferringTTLRules(metadata_snapshot, 0, move_ttl_infos, time(nullptr), 0, true);
    VolumePtr data_part_volume = createVolumeFromReservation(reservation, volume);

    auto tmp_dir_holder = getTemporaryPartDirectoryHolder(EMPTY_PART_TMP_PREFIX + new_part_name);
    auto new_data_part = getDataPartBuilder(new_part_name, data_part_volume, EMPTY_PART_TMP_PREFIX + new_part_name)
        .withBytesAndRowsOnDisk(0, 0)
        .withPartInfo(new_part_info)
        .build();

    if (settings->assign_part_uuids)
        new_data_part->uuid = UUIDHelpers::generateV4();

    new_data_part->setColumns(columns, {}, metadata_snapshot->getMetadataVersion());
    new_data_part->rows_count = block.rows();

    new_data_part->partition = partition;

    new_data_part->minmax_idx = std::move(minmax_idx);
    new_data_part->is_temp = true;
    /// In case of replicated merge tree with zero copy replication
    /// Here Clickhouse claims that this new part can be deleted in temporary state without unlocking the blobs
    /// The blobs have to be removed along with the part, this temporary part owns them and does not share them yet.
    new_data_part->remove_tmp_policy = IMergeTreeDataPart::BlobsRemovalPolicyForTemporaryParts::REMOVE_BLOBS;

    auto new_data_part_storage = new_data_part->getDataPartStoragePtr();
    new_data_part_storage->beginTransaction();

    SyncGuardPtr sync_guard;
    if (new_data_part->isStoredOnDisk())
    {
        /// The name could be non-unique in case of stale files from previous runs.
        if (new_data_part_storage->exists())
        {
            /// The path has to be unique, all tmp directories are deleted at startup in case of stale files from previous runs.
            /// New part have to capture its name, therefore there is no concurrentcy in directory creation
            throw Exception(ErrorCodes::LOGICAL_ERROR,
                            "New empty part is about to matirialize but the dirrectory already exist"
                            ", new part {}"
                            ", directory {}",
                            new_part_name, new_data_part_storage->getFullPath());
        }

        new_data_part_storage->createDirectories();

        if (getSettings()->fsync_part_directory)
            sync_guard = new_data_part_storage->getDirectorySyncGuard();
    }

    /// This effectively chooses minimal compression method:
    ///  either default lz4 or compression method with zero thresholds on absolute and relative part size.
    auto compression_codec = getContext()->chooseCompressionCodec(0, 0);

    const auto & index_factory = MergeTreeIndexFactory::instance();
    MergedBlockOutputStream out(new_data_part, metadata_snapshot, columns,
        index_factory.getMany(metadata_snapshot->getSecondaryIndices()), compression_codec, txn);

    bool sync_on_insert = settings->fsync_after_insert;

    out.write(block);
    /// Here is no projections as no data inside
    out.finalizePart(new_data_part, sync_on_insert);

    new_data_part_storage->precommitTransaction();
    return std::make_pair(std::move(new_data_part), std::move(tmp_dir_holder));
}

bool MergeTreeData::allowRemoveStaleMovingParts() const
{
    return ConfigHelper::getBool(getContext()->getConfigRef(), "allow_remove_stale_moving_parts", /* default_ = */ true);
}

CurrentlySubmergingEmergingTagger::~CurrentlySubmergingEmergingTagger()
{
    std::lock_guard lock(storage.currently_submerging_emerging_mutex);

    for (const auto & part : submerging_parts)
    {
        if (!storage.currently_submerging_big_parts.contains(part))
        {
            LOG_ERROR(log, "currently_submerging_big_parts doesn't contain part {} to erase. This is a bug", part->name);
            assert(false);
        }
        else
            storage.currently_submerging_big_parts.erase(part);
    }
    storage.currently_emerging_big_parts.erase(emerging_part_name);
}

}<|MERGE_RESOLUTION|>--- conflicted
+++ resolved
@@ -6569,7 +6569,6 @@
     return res;
 }
 
-<<<<<<< HEAD
 ActionDAGNodes MergeTreeData::getFiltersForPrimaryKeyAnalysis(const InterpreterSelectQuery & select)
 {
     const auto & analysis_result = select.getAnalysisResult();
@@ -6586,485 +6585,10 @@
     return filter_nodes;
 }
 
-
-std::optional<ProjectionCandidate> MergeTreeData::getQueryProcessingStageWithAggregateProjection(
-    ContextPtr query_context, const StorageSnapshotPtr & storage_snapshot, SelectQueryInfo & query_info) const
-{
-    const auto & metadata_snapshot = storage_snapshot->metadata;
-    const auto & settings = query_context->getSettingsRef();
-
-    if (settings.query_plan_optimize_projection)
-        return std::nullopt;
-
-    /// TODO: Analyzer syntax analyzer result
-    if (!query_info.syntax_analyzer_result)
-        return std::nullopt;
-
-    if (!settings.optimize_use_projections || query_info.ignore_projections || query_info.is_projection_query
-        || settings.aggregate_functions_null_for_empty /* projections don't work correctly with this setting */)
-        return std::nullopt;
-
-    // Currently projections don't support parallel replicas reading yet.
-    if (settings.parallel_replicas_count > 1 || settings.max_parallel_replicas > 1)
-        return std::nullopt;
-
-    /// Cannot use projections in case of additional filter.
-    if (query_info.additional_filter_ast)
-        return std::nullopt;
-
-    auto query_ptr = query_info.query;
-    auto original_query_ptr = query_info.original_query;
-
-    auto * select_query = query_ptr->as<ASTSelectQuery>();
-    auto * original_select_query = original_query_ptr->as<ASTSelectQuery>();
-
-    if (!original_select_query || !select_query)
-        return std::nullopt;
-
-    // Currently projections don't support final yet.
-    if (select_query->final() || original_select_query->final())
-        return std::nullopt;
-
-    // Currently projections don't support sample yet.
-    if (original_select_query->sampleSize())
-        return std::nullopt;
-
-    // Currently projection don't support deduplication when moving parts between shards.
-    if (settings.allow_experimental_query_deduplication)
-        return std::nullopt;
-
-    // Currently projections don't support ARRAY JOIN yet.
-    if (original_select_query->arrayJoinExpressionList().first)
-        return std::nullopt;
-
-    // In order to properly analyze joins, aliases should be recognized. However, aliases get lost during projection analysis.
-    // Let's disable projection if there are any JOIN clauses.
-    // TODO: We need a better identifier resolution mechanism for projection analysis.
-    if (original_select_query->hasJoin())
-        return std::nullopt;
-
-    // INTERPOLATE expressions may include aliases, so aliases should be preserved
-    if (original_select_query->interpolate() && !original_select_query->interpolate()->children.empty())
-        return std::nullopt;
-
-    // Projections don't support grouping sets yet.
-    if (original_select_query->group_by_with_grouping_sets
-        || original_select_query->group_by_with_totals
-        || original_select_query->group_by_with_rollup
-        || original_select_query->group_by_with_cube)
-        return std::nullopt;
-
-    auto query_options = SelectQueryOptions(
-        QueryProcessingStage::WithMergeableState,
-        /* depth */ 1,
-        /* is_subquery_= */ true
-        ).ignoreProjections().ignoreAlias();
-
-    InterpreterSelectQuery select(
-        original_query_ptr,
-        query_context,
-        query_options,
-        query_info.prepared_sets);
-
-    const auto & analysis_result = select.getAnalysisResult();
-    query_info.prepared_sets = select.getQueryAnalyzer()->getPreparedSets();
-
-    /// For PK analysis
-    ActionDAGNodes added_filter_nodes = MergeTreeData::getFiltersForPrimaryKeyAnalysis(select);
-
-    bool can_use_aggregate_projection = true;
-    /// If the first stage of the query pipeline is more complex than Aggregating - Expression - Filter - ReadFromStorage,
-    /// we cannot use aggregate projection.
-    if (analysis_result.join != nullptr || analysis_result.array_join != nullptr)
-        can_use_aggregate_projection = false;
-
-    /// Check if all needed columns can be provided by some aggregate projection. Here we also try
-    /// to find expression matches. For example, suppose an aggregate projection contains a column
-    /// named sum(x) and the given query also has an expression called sum(x), it's a match. This is
-    /// why we need to ignore all aliases during projection creation and the above query planning.
-    /// It's also worth noting that, sqrt(sum(x)) will also work because we can treat sum(x) as a
-    /// required column.
-
-    /// The ownership of ProjectionDescription is hold in metadata_snapshot which lives along with
-    /// InterpreterSelect, thus we can store the raw pointer here.
-    std::vector<ProjectionCandidate> candidates;
-    NameSet keys;
-    std::unordered_map<std::string_view, size_t> key_name_pos_map;
-    size_t pos = 0;
-    for (const auto & desc : select.getQueryAnalyzer()->aggregationKeys())
-    {
-        keys.insert(desc.name);
-        key_name_pos_map.insert({desc.name, pos++});
-    }
-    auto actions_settings = ExpressionActionsSettings::fromSettings(settings, CompileExpressions::yes);
-
-    // All required columns should be provided by either current projection or previous actions
-    // Let's traverse backward to finish the check.
-    // TODO what if there is a column with name sum(x) and an aggregate sum(x)?
-    auto rewrite_before_where =
-        [&](ProjectionCandidate & candidate, const ProjectionDescription & projection,
-            NameSet & required_columns, const Block & source_block, const Block & aggregates)
-    {
-        if (analysis_result.before_where)
-        {
-            candidate.where_column_name = analysis_result.where_column_name;
-            candidate.remove_where_filter = !required_columns.contains(analysis_result.where_column_name);
-            candidate.before_where = analysis_result.before_where->clone();
-
-            auto new_required_columns = candidate.before_where->foldActionsByProjection(
-                required_columns,
-                projection.sample_block_for_keys,
-                candidate.where_column_name);
-            if (new_required_columns.empty() && !required_columns.empty())
-                return false;
-            required_columns = std::move(new_required_columns);
-            candidate.before_where->addAggregatesViaProjection(aggregates);
-        }
-
-        if (analysis_result.prewhere_info)
-        {
-            candidate.prewhere_info = analysis_result.prewhere_info->clone();
-
-            auto prewhere_actions = candidate.prewhere_info->prewhere_actions->clone();
-            auto prewhere_required_columns = required_columns;
-            // required_columns should not contain columns generated by prewhere
-            for (const auto & column : prewhere_actions->getResultColumns())
-                required_columns.erase(column.name);
-
-            {
-                // prewhere_action should not add missing keys.
-                auto new_prewhere_required_columns = prewhere_actions->foldActionsByProjection(
-                        prewhere_required_columns, projection.sample_block_for_keys, candidate.prewhere_info->prewhere_column_name, false);
-                if (new_prewhere_required_columns.empty() && !prewhere_required_columns.empty())
-                    return false;
-                prewhere_required_columns = std::move(new_prewhere_required_columns);
-                candidate.prewhere_info->prewhere_actions = prewhere_actions;
-            }
-
-            if (candidate.prewhere_info->row_level_filter)
-            {
-                auto row_level_filter_actions = candidate.prewhere_info->row_level_filter->clone();
-                // row_level_filter_action should not add missing keys.
-                auto new_prewhere_required_columns = row_level_filter_actions->foldActionsByProjection(
-                    prewhere_required_columns, projection.sample_block_for_keys, candidate.prewhere_info->row_level_column_name, false);
-                if (new_prewhere_required_columns.empty() && !prewhere_required_columns.empty())
-                    return false;
-                prewhere_required_columns = std::move(new_prewhere_required_columns);
-                candidate.prewhere_info->row_level_filter = row_level_filter_actions;
-            }
-
-            required_columns.insert(prewhere_required_columns.begin(), prewhere_required_columns.end());
-        }
-
-        bool match = true;
-        for (const auto & column : required_columns)
-        {
-            /// There are still missing columns, fail to match
-            if (!source_block.has(column))
-            {
-                match = false;
-                break;
-            }
-        }
-        return match;
-    };
-
-    auto virtual_block = getSampleBlockWithVirtualColumns();
-    auto add_projection_candidate = [&](const ProjectionDescription & projection, bool minmax_count_projection = false)
-    {
-        ProjectionCandidate candidate{};
-        candidate.desc = &projection;
-        candidate.context = select.getContext();
-
-        auto sample_block = projection.sample_block;
-        auto sample_block_for_keys = projection.sample_block_for_keys;
-        for (const auto & column : virtual_block)
-        {
-            sample_block.insertUnique(column);
-            sample_block_for_keys.insertUnique(column);
-        }
-
-        // If optimize_aggregation_in_order = true, we need additional information to transform the projection's pipeline.
-        auto attach_aggregation_in_order_info = [&]()
-        {
-            for (const auto & desc : select.getQueryAnalyzer()->aggregationKeys())
-            {
-                const String & key = desc.name;
-                auto actions_dag = analysis_result.before_aggregation->clone();
-                actions_dag->foldActionsByProjection({key}, sample_block_for_keys);
-                candidate.group_by_elements_actions.emplace_back(std::make_shared<ExpressionActions>(actions_dag, actions_settings));
-                candidate.group_by_elements_order_descr.emplace_back(key, 1, 1);
-            }
-        };
-
-        if (projection.type == ProjectionDescription::Type::Aggregate && analysis_result.need_aggregate && can_use_aggregate_projection)
-        {
-            Block aggregates;
-            // Let's first check if all aggregates are provided by current projection
-            for (const auto & aggregate : select.getQueryAnalyzer()->aggregates())
-            {
-                if (const auto * column = sample_block.findByName(aggregate.column_name))
-                {
-                    aggregates.insert(*column);
-                    continue;
-                }
-
-                // We can treat every count_not_null_column as count() when selecting minmax_count_projection
-                if (minmax_count_projection && dynamic_cast<const AggregateFunctionCount *>(aggregate.function.get()))
-                {
-                    const auto * count_column = sample_block.findByName("count()");
-                    if (!count_column)
-                        throw Exception(
-                            ErrorCodes::LOGICAL_ERROR, "`count()` column is missing when minmax_count_projection == true. It is a bug");
-                    aggregates.insert({count_column->column, count_column->type, aggregate.column_name});
-                    continue;
-                }
-
-                // No match
-                return;
-            }
-
-            // Check if all aggregation keys can be either provided by some action, or by current
-            // projection directly. Reshape the `before_aggregation` action DAG so that it only
-            // needs to provide aggregation keys, and the DAG of certain child might be substituted
-            // by some keys in projection.
-            candidate.before_aggregation = analysis_result.before_aggregation->clone();
-            auto required_columns = candidate.before_aggregation->foldActionsByProjection(keys, sample_block_for_keys);
-
-            // TODO Let's find out the exact required_columns for keys.
-            if (required_columns.empty() && (!keys.empty() && !candidate.before_aggregation->getRequiredColumns().empty()))
-                return;
-
-            if (analysis_result.optimize_aggregation_in_order)
-                attach_aggregation_in_order_info();
-
-            // Reorder aggregation keys and attach aggregates
-            candidate.before_aggregation->reorderAggregationKeysForProjection(key_name_pos_map);
-            candidate.before_aggregation->addAggregatesViaProjection(aggregates);
-
-            if (rewrite_before_where(candidate, projection, required_columns, sample_block_for_keys, aggregates))
-            {
-                candidate.required_columns = {required_columns.begin(), required_columns.end()};
-                for (const auto & aggregate : aggregates)
-                    candidate.required_columns.push_back(aggregate.name);
-                candidates.push_back(std::move(candidate));
-            }
-        }
-        else if (projection.type == ProjectionDescription::Type::Normal)
-        {
-            if (analysis_result.before_aggregation && analysis_result.optimize_aggregation_in_order)
-                attach_aggregation_in_order_info();
-
-            if (analysis_result.hasWhere() || analysis_result.hasPrewhere())
-            {
-                const auto & actions
-                    = analysis_result.before_aggregation ? analysis_result.before_aggregation : analysis_result.before_order_by;
-                NameSet required_columns;
-                for (const auto & column : actions->getRequiredColumns())
-                    required_columns.insert(column.name);
-
-                if (rewrite_before_where(candidate, projection, required_columns, sample_block, {}))
-                {
-                    candidate.required_columns = {required_columns.begin(), required_columns.end()};
-                    candidates.push_back(std::move(candidate));
-                }
-            }
-        }
-    };
-
-    ProjectionCandidate * selected_candidate = nullptr;
-    size_t min_sum_marks = std::numeric_limits<size_t>::max();
-    if (settings.optimize_use_implicit_projections && metadata_snapshot->minmax_count_projection
-        && !has_lightweight_delete_parts.load(std::memory_order_relaxed)) /// Disable ReadFromStorage for parts with lightweight.
-        add_projection_candidate(*metadata_snapshot->minmax_count_projection, true);
-    std::optional<ProjectionCandidate> minmax_count_projection_candidate;
-    if (!candidates.empty())
-    {
-        minmax_count_projection_candidate.emplace(std::move(candidates.front()));
-        candidates.clear();
-    }
-    MergeTreeDataSelectExecutor reader(*this);
-    std::shared_ptr<PartitionIdToMaxBlock> max_added_blocks;
-    if (settings.select_sequential_consistency)
-    {
-        if (const StorageReplicatedMergeTree * replicated = dynamic_cast<const StorageReplicatedMergeTree *>(this))
-            max_added_blocks = std::make_shared<PartitionIdToMaxBlock>(replicated->getMaxAddedBlocks());
-    }
-
-    const auto & snapshot_data = assert_cast<const MergeTreeData::SnapshotData &>(*storage_snapshot->data);
-    const auto & parts = snapshot_data.parts;
-
-    auto prepare_min_max_count_projection = [&]()
-    {
-        DataPartsVector normal_parts;
-        query_info.minmax_count_projection_block = getMinMaxCountProjectionBlock(
-            metadata_snapshot,
-            minmax_count_projection_candidate->required_columns,
-            !query_info.filter_asts.empty() || analysis_result.prewhere_info || analysis_result.before_where,
-            query_info,
-            parts,
-            normal_parts,
-            max_added_blocks.get(),
-            query_context);
-
-        // minmax_count_projection cannot be used used when there is no data to process, because
-        // it will produce incorrect result during constant aggregation.
-        // See https://github.com/ClickHouse/ClickHouse/issues/36728
-        if (!query_info.minmax_count_projection_block)
-            return;
-
-        if (minmax_count_projection_candidate->prewhere_info)
-        {
-            const auto & prewhere_info = minmax_count_projection_candidate->prewhere_info;
-
-            if (prewhere_info->row_level_filter)
-            {
-                ExpressionActions(prewhere_info->row_level_filter, actions_settings).execute(query_info.minmax_count_projection_block);
-                query_info.minmax_count_projection_block.erase(prewhere_info->row_level_column_name);
-            }
-
-            if (prewhere_info->prewhere_actions)
-                ExpressionActions(prewhere_info->prewhere_actions, actions_settings).execute(query_info.minmax_count_projection_block);
-
-            if (prewhere_info->remove_prewhere_column)
-                query_info.minmax_count_projection_block.erase(prewhere_info->prewhere_column_name);
-        }
-
-        if (normal_parts.empty())
-        {
-            selected_candidate = &*minmax_count_projection_candidate;
-            selected_candidate->complete = true;
-            min_sum_marks = query_info.minmax_count_projection_block.rows();
-        }
-        else if (normal_parts.size() < parts.size())
-        {
-            auto normal_result_ptr = reader.estimateNumMarksToRead(
-                normal_parts,
-                query_info.prewhere_info,
-                analysis_result.required_columns,
-                metadata_snapshot,
-                metadata_snapshot,
-                query_info,
-                added_filter_nodes,
-                query_context,
-                settings.max_threads,
-                max_added_blocks);
-
-            if (!normal_result_ptr->error())
-            {
-                selected_candidate = &*minmax_count_projection_candidate;
-                selected_candidate->merge_tree_normal_select_result_ptr = normal_result_ptr;
-                min_sum_marks = query_info.minmax_count_projection_block.rows() + normal_result_ptr->marks();
-            }
-        }
-    };
-
-    // If minmax_count_projection is a valid candidate, prepare it and check its completeness.
-    if (minmax_count_projection_candidate)
-        prepare_min_max_count_projection();
-
-    // We cannot find a complete match of minmax_count_projection, add more projections to check.
-    if (!selected_candidate || !selected_candidate->complete)
-        for (const auto & projection : metadata_snapshot->projections)
-            add_projection_candidate(projection);
-
-    // Let's select the best projection to execute the query.
-    if (!candidates.empty())
-    {
-        query_info.merge_tree_select_result_ptr = reader.estimateNumMarksToRead(
-            parts,
-            query_info.prewhere_info,
-            analysis_result.required_columns,
-            metadata_snapshot,
-            metadata_snapshot,
-            query_info,
-            added_filter_nodes,
-            query_context,
-            settings.max_threads,
-            max_added_blocks);
-
-        if (!query_info.merge_tree_select_result_ptr->error())
-        {
-            // Add 1 to base sum_marks so that we prefer projections even when they have equal number of marks to read.
-            // NOTE: It is not clear if we need it. E.g. projections do not support skip index for now.
-            auto sum_marks = query_info.merge_tree_select_result_ptr->marks() + 1;
-            if (sum_marks < min_sum_marks)
-            {
-                selected_candidate = nullptr;
-                min_sum_marks = sum_marks;
-            }
-        }
-
-        /// Favor aggregate projections
-        for (auto & candidate : candidates)
-        {
-            if (candidate.desc->type == ProjectionDescription::Type::Aggregate)
-            {
-                selectBestProjection(
-                    reader,
-                    storage_snapshot,
-                    query_info,
-                    added_filter_nodes,
-                    analysis_result.required_columns,
-                    candidate,
-                    query_context,
-                    max_added_blocks,
-                    settings,
-                    parts,
-                    selected_candidate,
-                    min_sum_marks);
-            }
-        }
-
-        /// Select the best normal projection.
-        for (auto & candidate : candidates)
-        {
-            if (candidate.desc->type == ProjectionDescription::Type::Normal)
-            {
-                selectBestProjection(
-                    reader,
-                    storage_snapshot,
-                    query_info,
-                    added_filter_nodes,
-                    analysis_result.required_columns,
-                    candidate,
-                    query_context,
-                    max_added_blocks,
-                    settings,
-                    parts,
-                    selected_candidate,
-                    min_sum_marks);
-            }
-        }
-    }
-
-    if (!selected_candidate)
-        return std::nullopt;
-    else if (min_sum_marks == 0)
-    {
-        /// If selected_projection indicated an empty result set. Remember it in query_info but
-        /// don't use projection to run the query, because projection pipeline with empty result
-        /// set will not work correctly with empty_result_for_aggregation_by_empty_set.
-        query_info.merge_tree_empty_result = true;
-        return std::nullopt;
-    }
-
-    if (selected_candidate->desc->type == ProjectionDescription::Type::Aggregate)
-    {
-        selected_candidate->aggregation_keys = select.getQueryAnalyzer()->aggregationKeys();
-        selected_candidate->aggregate_descriptions = select.getQueryAnalyzer()->aggregates();
-    }
-
-    return *selected_candidate;
-}
-
-
-=======
->>>>>>> 0738984e
 QueryProcessingStage::Enum MergeTreeData::getQueryProcessingStage(
     ContextPtr query_context,
     QueryProcessingStage::Enum to_stage,
-    const StorageSnapshotPtr & storage_snapshot,
+    const StorageSnapshotPtr &,
     SelectQueryInfo & query_info) const
 {
     if (query_context->getClientInfo().collaborate_with_initiator)
