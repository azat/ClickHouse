#include <Storages/MergeTree/MergeTreeWhereOptimizer.h>
#include <Storages/MergeTree/MergeTreeData.h>
#include <Storages/MergeTree/KeyCondition.h>
#include <Interpreters/IdentifierSemantic.h>
#include <Parsers/ASTSelectQuery.h>
#include <Parsers/ASTFunction.h>
#include <Parsers/ASTIdentifier.h>
#include <Parsers/ASTLiteral.h>
#include <Parsers/ASTExpressionList.h>
#include <Parsers/ASTSubquery.h>
#include <Parsers/formatAST.h>
#include <Interpreters/misc.h>
#include <Common/typeid_cast.h>
#include <DataTypes/NestedUtils.h>
#include <Interpreters/ActionsDAG.h>
#include <base/map.h>

namespace DB
{

/// Conditions like "x = N" are considered good if abs(N) > threshold.
/// This is used to assume that condition is likely to have good selectivity.
static constexpr auto threshold = 2;

static NameToIndexMap fillNamesPositions(const Names & names)
{
    NameToIndexMap names_positions;

    for (size_t position = 0; position < names.size(); ++position)
    {
        const auto & name = names[position];
        names_positions[name] = position;
    }

    return names_positions;
}

/// Find minimal position of any of the column in primary key.
static Int64 findMinPosition(const NameSet & condition_table_columns, const NameToIndexMap & primary_key_positions)
{
    Int64 min_position = std::numeric_limits<Int64>::max() - 1;

    for (const auto & column : condition_table_columns)
    {
        auto it = primary_key_positions.find(column);
        if (it != primary_key_positions.end())
            min_position = std::min(min_position, static_cast<Int64>(it->second));
    }

    return min_position;
}

MergeTreeWhereOptimizer::MergeTreeWhereOptimizer(
    std::unordered_map<std::string, UInt64> column_sizes_,
    const StorageMetadataPtr & metadata_snapshot,
    const ConditionSelectivityEstimator & estimator_,
    const Names & queried_columns_,
    const std::optional<NameSet> & supported_columns_,
    LoggerPtr log_)
    : estimator(estimator_)
    , table_columns{collections::map<std::unordered_set>(
        metadata_snapshot->getColumns().getAllPhysical(), [](const NameAndTypePair & col) { return col.name; })}
    , queried_columns{queried_columns_}
    , supported_columns{supported_columns_}
    , sorting_key_names{NameSet(
          metadata_snapshot->getSortingKey().column_names.begin(), metadata_snapshot->getSortingKey().column_names.end())}
    , primary_key_names_positions(fillNamesPositions(metadata_snapshot->getPrimaryKey().column_names))
    , log{log_}
    , column_sizes{std::move(column_sizes_)}
{
    for (const auto & name : queried_columns)
    {
        auto it = column_sizes.find(name);
        if (it != column_sizes.end())
            total_size_of_queried_columns += it->second;
    }
}

void MergeTreeWhereOptimizer::optimize(SelectQueryInfo & select_query_info, const ContextPtr & context) const
{
    auto & select = select_query_info.query->as<ASTSelectQuery &>();
    if (!select.where() || select.prewhere())
        return;

    auto block_with_constants = KeyCondition::getBlockWithConstants(select_query_info.query->clone(),
        select_query_info.syntax_analyzer_result,
        context);

    WhereOptimizerContext where_optimizer_context;
    where_optimizer_context.context = context;
    where_optimizer_context.array_joined_names = determineArrayJoinedNames(select);
    where_optimizer_context.move_all_conditions_to_prewhere = context->getSettingsRef().move_all_conditions_to_prewhere;
    where_optimizer_context.move_primary_key_columns_to_end_of_prewhere = context->getSettingsRef().move_primary_key_columns_to_end_of_prewhere;
    where_optimizer_context.is_final = select.final();
    where_optimizer_context.use_statistics = context->getSettingsRef().allow_statistics_optimize;

    RPNBuilderTreeContext tree_context(context, std::move(block_with_constants), {} /*prepared_sets*/);
    RPNBuilderTreeNode node(select.where().get(), tree_context);
    auto optimize_result = optimizeImpl(node, where_optimizer_context);
    if (!optimize_result)
        return;

    /// Rewrite the SELECT query.

    auto where_filter_ast = reconstructAST(optimize_result->where_conditions);
    auto prewhere_filter_ast = reconstructAST(optimize_result->prewhere_conditions);

    select.setExpression(ASTSelectQuery::Expression::WHERE, std::move(where_filter_ast));
    select.setExpression(ASTSelectQuery::Expression::PREWHERE, std::move(prewhere_filter_ast));

    UInt64 log_queries_cut_to_length = context->getSettingsRef().log_queries_cut_to_length;
    LOG_DEBUG(log, "MergeTreeWhereOptimizer: condition \"{}\" moved to PREWHERE", select.prewhere()->formatForLogging(log_queries_cut_to_length));
}

MergeTreeWhereOptimizer::FilterActionsOptimizeResult MergeTreeWhereOptimizer::optimize(const ActionsDAGPtr & filter_dag,
    const std::string & filter_column_name,
    const ContextPtr & context,
    bool is_final)
{
    WhereOptimizerContext where_optimizer_context;
    where_optimizer_context.context = context;
    where_optimizer_context.array_joined_names = {};
    where_optimizer_context.move_all_conditions_to_prewhere = context->getSettingsRef().move_all_conditions_to_prewhere;
    where_optimizer_context.move_primary_key_columns_to_end_of_prewhere = context->getSettingsRef().move_primary_key_columns_to_end_of_prewhere;
    where_optimizer_context.is_final = is_final;
    where_optimizer_context.use_statistics = context->getSettingsRef().allow_statistics_optimize;

    RPNBuilderTreeContext tree_context(context);
    RPNBuilderTreeNode node(&filter_dag->findInOutputs(filter_column_name), tree_context);

    auto optimize_result = optimizeImpl(node, where_optimizer_context);
    if (!optimize_result)
        return {};

    std::unordered_set<const ActionsDAG::Node *> prewhere_conditions;
    std::list<const ActionsDAG::Node *> prewhere_conditions_list;
    for (const auto & condition : optimize_result->prewhere_conditions)
    {
        const ActionsDAG::Node * condition_node = condition.node.getDAGNode();
        if (prewhere_conditions.insert(condition_node).second)
            prewhere_conditions_list.push_back(condition_node);
    }

    return {
        .prewhere_nodes = std::move(prewhere_conditions),
        .prewhere_nodes_list = std::move(prewhere_conditions_list),
        .fully_moved_to_prewhere = optimize_result->where_conditions.empty()};
}

static void collectColumns(const RPNBuilderTreeNode & node, const NameSet & columns_names, NameSet & result_set, bool & has_invalid_column)
{
    if (node.isConstant())
        return;

    if (node.isSubqueryOrSet())
        return;

    if (!node.isFunction())
    {
        auto column_name = node.getColumnName();
        if (!columns_names.contains(column_name))
        {
            has_invalid_column = true;
            return;
        }

        result_set.insert(column_name);
        return;
    }

    auto function_node = node.toFunctionNode();
    size_t arguments_size = function_node.getArgumentsSize();
    for (size_t i = 0; i < arguments_size; ++i)
    {
        auto function_argument = function_node.getArgumentAt(i);
        collectColumns(function_argument, columns_names, result_set, has_invalid_column);
    }
}

static bool isConditionGood(const RPNBuilderTreeNode & condition, const NameSet & columns_names)
{
    if (!condition.isFunction())
        return false;

    auto function_node = condition.toFunctionNode();

    /** We are only considering conditions of form `equals(one, another)` or `one = another`,
      * especially if either `one` or `another` is ASTIdentifier
      */
    if (function_node.getFunctionName() != "equals" || function_node.getArgumentsSize() != 2)
        return false;

    auto lhs_argument = function_node.getArgumentAt(0);
    auto rhs_argument = function_node.getArgumentAt(1);

    auto lhs_argument_column_name = lhs_argument.getColumnName();
    auto rhs_argument_column_name = rhs_argument.getColumnName();

    bool lhs_argument_is_column = columns_names.contains(lhs_argument_column_name);
    bool rhs_argument_is_column = columns_names.contains(rhs_argument_column_name);

    bool lhs_argument_is_constant = lhs_argument.isConstant();
    bool rhs_argument_is_constant = rhs_argument.isConstant();

    RPNBuilderTreeNode * constant_node = nullptr;

    if (lhs_argument_is_column && rhs_argument_is_constant)
        constant_node = &rhs_argument;
    else if (lhs_argument_is_constant && rhs_argument_is_column)
        constant_node = &lhs_argument;
    else
        return false;

    Field output_value;
    DataTypePtr output_type;
    if (!constant_node->tryGetConstant(output_value, output_type))
        return false;

    const auto type = output_value.getType();

    /// check the value with respect to threshold
    if (type == Field::Types::UInt64)
    {
        const auto value = output_value.get<UInt64>();
        return value > threshold;
    }
    else if (type == Field::Types::Int64)
    {
        const auto value = output_value.get<Int64>();
        return value < -threshold || threshold < value;
    }
    else if (type == Field::Types::Float64)
    {
        const auto value = output_value.get<Float64>();
        return value < threshold || threshold < value;
    }

    return false;
}

void MergeTreeWhereOptimizer::analyzeImpl(Conditions & res, const RPNBuilderTreeNode & node, const WhereOptimizerContext & where_optimizer_context, std::set<Int64> & pk_positions) const
{
    auto function_node_optional = node.toFunctionNodeOrNull();

    if (function_node_optional.has_value() && function_node_optional->getFunctionName() == "and")
    {
        size_t arguments_size = function_node_optional->getArgumentsSize();

        for (size_t i = 0; i < arguments_size; ++i)
        {
            auto argument = function_node_optional->getArgumentAt(i);
            analyzeImpl(res, argument, where_optimizer_context, pk_positions);
        }
    }
    else
    {
        Condition cond(node);
        bool has_invalid_column = false;
        collectColumns(node, table_columns, cond.table_columns, has_invalid_column);

        cond.columns_size = getColumnsSize(cond.table_columns);

        cond.viable =
            !has_invalid_column
            /// Condition depend on some column. Constant expressions are not moved.
            && !cond.table_columns.empty()
            && !cannotBeMoved(node, where_optimizer_context)
            /// When use final, do not take into consideration the conditions with non-sorting keys. Because final select
            /// need to use all sorting keys, it will cause correctness issues if we filter other columns before final merge.
            && (!where_optimizer_context.is_final || isExpressionOverSortingKey(node))
            /// Some identifiers can unable to support PREWHERE (usually because of different types in Merge engine)
            && columnsSupportPrewhere(cond.table_columns)
            /// Do not move conditions involving all queried columns.
            && cond.table_columns.size() < queried_columns.size();

<<<<<<< HEAD
        if (cond.viable)
            cond.good = isConditionGood(node, table_columns);

        if (where_optimizer_context.use_statistics)
        {
            cond.good = cond.viable;

            cond.estimated_row_count = estimator.estimateRowCount(node);

            if (node.getASTNode() != nullptr)
                LOG_DEBUG(log, "Condition {} has estimated row count {}", node.getASTNode()->dumpTree(), cond.estimated_row_count);
=======
        if (where_optimizer_context.use_statistic)
        {
            cond.good = cond.viable;
            cond.selectivity = estimator.estimateSelectivity(node);
            LOG_TEST(log, "Condition {} has selectivity {}", node.getColumnName(), cond.selectivity);
        }
        else if (cond.viable)
        {
            cond.good = isConditionGood(node, table_columns);
>>>>>>> 2f45caca
        }

        if (where_optimizer_context.move_primary_key_columns_to_end_of_prewhere)
        {
            /// Consider all conditions good with this setting enabled.
            cond.good = cond.viable;
            /// Find min position in PK of any column that is used in this condition.
            cond.min_position_in_primary_key = findMinPosition(cond.table_columns, primary_key_names_positions);
            pk_positions.emplace(cond.min_position_in_primary_key);
        }

        res.emplace_back(std::move(cond));
    }
}

/// Transform conjunctions chain in WHERE expression to Conditions list.
MergeTreeWhereOptimizer::Conditions MergeTreeWhereOptimizer::analyze(const RPNBuilderTreeNode & node,
    const WhereOptimizerContext & where_optimizer_context) const
{
    Conditions res;
    std::set<Int64> pk_positions;
    analyzeImpl(res, node, where_optimizer_context, pk_positions);

    /// E.g., if the primary key is (a, b, c) but the condition is a = 1 and c = 1,
    /// we should only put (a = 1) to the tail of PREWHERE,
    /// and treat (c = 1) as a normal column.
    if (where_optimizer_context.move_primary_key_columns_to_end_of_prewhere)
    {
        Int64 min_valid_pk_pos = -1;
        for (auto pk_pos : pk_positions)
        {
            if (pk_pos != min_valid_pk_pos + 1)
                break;
            min_valid_pk_pos = pk_pos;
        }
        for (auto & cond : res)
        {
            if (cond.min_position_in_primary_key > min_valid_pk_pos)
                cond.min_position_in_primary_key = std::numeric_limits<Int64>::max() - 1;
        }
        LOG_TRACE(log, "The min valid primary key position for moving to the tail of PREWHERE is {}", min_valid_pk_pos);
    }

    return res;
}

/// Transform Conditions list to WHERE or PREWHERE expression.
ASTPtr MergeTreeWhereOptimizer::reconstructAST(const Conditions & conditions)
{
    if (conditions.empty())
        return {};

    if (conditions.size() == 1)
        return conditions.front().node.getASTNode()->clone();

    const auto function = std::make_shared<ASTFunction>();

    function->name = "and";
    function->arguments = std::make_shared<ASTExpressionList>();
    function->children.push_back(function->arguments);

    for (const auto & elem : conditions)
        function->arguments->children.push_back(elem.node.getASTNode()->clone());

    return function;
}

std::optional<MergeTreeWhereOptimizer::OptimizeResult> MergeTreeWhereOptimizer::optimizeImpl(const RPNBuilderTreeNode & node,
    const WhereOptimizerContext & where_optimizer_context) const
{
    Conditions where_conditions = analyze(node, where_optimizer_context);
    Conditions prewhere_conditions;

    UInt64 total_size_of_moved_conditions = 0;
    UInt64 total_number_of_moved_columns = 0;

    /// Move condition and all other conditions depend on the same set of columns.
    auto move_condition = [&](Conditions::iterator cond_it)
    {
        LOG_TRACE(log, "Condition {} moved to PREWHERE", cond_it->node.getColumnName());
        prewhere_conditions.splice(prewhere_conditions.end(), where_conditions, cond_it);
        total_size_of_moved_conditions += cond_it->columns_size;
        total_number_of_moved_columns += cond_it->table_columns.size();

        /// Move all other viable conditions that depend on the same set of columns.
        for (auto jt = where_conditions.begin(); jt != where_conditions.end();)
        {
            if (jt->viable && jt->columns_size == cond_it->columns_size && jt->table_columns == cond_it->table_columns)
            {
                LOG_TRACE(log, "Condition {} moved to PREWHERE", jt->node.getColumnName());
                prewhere_conditions.splice(prewhere_conditions.end(), where_conditions, jt++);
            }
            else
            {
                ++jt;
            }
        }
    };

    /// Move conditions unless the ratio of total_size_of_moved_conditions to the total_size_of_queried_columns is less than some threshold.
    while (!where_conditions.empty())
    {
        /// Move the best condition to PREWHERE if it is viable.

        auto it = std::min_element(where_conditions.begin(), where_conditions.end());

        if (!it->viable)
            break;

        if (!where_optimizer_context.move_all_conditions_to_prewhere)
        {
            bool moved_enough = false;
            if (total_size_of_queried_columns > 0)
            {
                /// If we know size of queried columns use it as threshold. 10% ratio is just a guess.
                moved_enough = total_size_of_moved_conditions > 0
                    && (total_size_of_moved_conditions + it->columns_size) * 10 > total_size_of_queried_columns;
            }
            else
            {
                /// Otherwise, use number of moved columns as a fallback.
                /// It can happen, if table has only compact parts. 25% ratio is just a guess.
                moved_enough = total_number_of_moved_columns > 0
                    && (total_number_of_moved_columns + it->table_columns.size()) * 4 > queried_columns.size();
            }

            if (moved_enough)
                break;
        }

        move_condition(it);
    }

    /// Nothing was moved.
    if (prewhere_conditions.empty())
        return {};

    OptimizeResult result = {std::move(where_conditions), std::move(prewhere_conditions)};
    return result;
}


UInt64 MergeTreeWhereOptimizer::getColumnsSize(const NameSet & columns) const
{
    UInt64 size = 0;

    for (const auto & column : columns)
        if (column_sizes.contains(column))
            size += column_sizes.at(column);

    return size;
}

bool MergeTreeWhereOptimizer::columnsSupportPrewhere(const NameSet & columns) const
{
    if (!supported_columns.has_value())
        return true;

    for (const auto & column : columns)
        if (!supported_columns->contains(column))
            return false;

    return true;
}

bool MergeTreeWhereOptimizer::isExpressionOverSortingKey(const RPNBuilderTreeNode & node) const
{
    if (node.isFunction())
    {
        auto function_node = node.toFunctionNode();
        size_t arguments_size = function_node.getArgumentsSize();

        for (size_t i = 0; i < arguments_size; ++i)
        {
            auto argument = function_node.getArgumentAt(i);
            auto argument_column_name = argument.getColumnName();

            if (argument.isConstant() || sorting_key_names.contains(argument_column_name))
                continue;

            if (!isExpressionOverSortingKey(argument))
                return false;
        }

        return true;
    }

    return node.isConstant() || sorting_key_names.contains(node.getColumnName());
}

bool MergeTreeWhereOptimizer::isSortingKey(const String & column_name) const
{
    return sorting_key_names.contains(column_name);
}

bool MergeTreeWhereOptimizer::isSubsetOfTableColumns(const NameSet & columns) const
{
    for (const auto & column : columns)
        if (!table_columns.contains(column))
            return false;

    return true;
}

bool MergeTreeWhereOptimizer::cannotBeMoved(const RPNBuilderTreeNode & node, const WhereOptimizerContext & where_optimizer_context) const
{
    if (node.isFunction())
    {
        auto function_node = node.toFunctionNode();
        auto function_name = function_node.getFunctionName();

        /// disallow arrayJoin expressions to be moved to PREWHERE for now
        if (function_name == "arrayJoin")
            return true;

        /// disallow GLOBAL IN, GLOBAL NOT IN
        /// TODO why?
        if (function_name == "globalIn" || function_name == "globalNotIn")
            return true;

        /// indexHint is a special function that it does not make sense to transfer to PREWHERE
        if (function_name == "indexHint")
            return true;

        size_t arguments_size = function_node.getArgumentsSize();
        for (size_t i = 0; i < arguments_size; ++i)
        {
            auto argument = function_node.getArgumentAt(i);
            if (cannotBeMoved(argument, where_optimizer_context))
                return true;
        }
    }
    else
    {
        auto column_name = node.getColumnName();

        /// disallow moving result of ARRAY JOIN to PREWHERE
        if (where_optimizer_context.array_joined_names.contains(column_name) ||
            where_optimizer_context.array_joined_names.contains(Nested::extractTableName(column_name)) ||
            (table_columns.contains(column_name) && where_optimizer_context.is_final && !isSortingKey(column_name)))
            return true;
    }

    return false;
}

NameSet MergeTreeWhereOptimizer::determineArrayJoinedNames(const ASTSelectQuery & select)
{
    auto [array_join_expression_list, _] = select.arrayJoinExpressionList();

    /// much simplified code from ExpressionAnalyzer::getArrayJoinedColumns()
    if (!array_join_expression_list)
        return {};

    NameSet array_joined_names;
    for (const auto & ast : array_join_expression_list->children)
        array_joined_names.emplace(ast->getAliasOrColumnName());

    return array_joined_names;
}

}<|MERGE_RESOLUTION|>--- conflicted
+++ resolved
@@ -273,7 +273,6 @@
             /// Do not move conditions involving all queried columns.
             && cond.table_columns.size() < queried_columns.size();
 
-<<<<<<< HEAD
         if (cond.viable)
             cond.good = isConditionGood(node, table_columns);
 
@@ -285,17 +284,6 @@
 
             if (node.getASTNode() != nullptr)
                 LOG_DEBUG(log, "Condition {} has estimated row count {}", node.getASTNode()->dumpTree(), cond.estimated_row_count);
-=======
-        if (where_optimizer_context.use_statistic)
-        {
-            cond.good = cond.viable;
-            cond.selectivity = estimator.estimateSelectivity(node);
-            LOG_TEST(log, "Condition {} has selectivity {}", node.getColumnName(), cond.selectivity);
-        }
-        else if (cond.viable)
-        {
-            cond.good = isConditionGood(node, table_columns);
->>>>>>> 2f45caca
         }
 
         if (where_optimizer_context.move_primary_key_columns_to_end_of_prewhere)
