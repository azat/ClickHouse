--- conflicted
+++ resolved
@@ -29,6 +29,7 @@
 {
     extern const SettingsUInt64 log_queries_cut_to_length;
     extern const SettingsBool stop_refreshable_materialized_views_on_startup;
+    extern const SettingsSeconds lock_acquire_timeout;
 }
 
 namespace ErrorCodes
@@ -110,18 +111,10 @@
 
 void RefreshTask::startup()
 {
-<<<<<<< HEAD
-    if (view->getContext()->getSettingsRef().stop_refreshable_materialized_views_on_startup)
+    if (view->getContext()->getSettingsRef().[Setting::stop_refreshable_materialized_views_on_startup])
         scheduling.stop_requested = true;
     auto inner_table_id = refresh_append ? std::nullopt : std::make_optional(view->getTargetTableId());
     view->getContext()->getRefreshSet().emplace(view->getStorageID(), inner_table_id, initial_dependencies, shared_from_this());
-=======
-    if (view->getContext()->getSettingsRef()[Setting::stop_refreshable_materialized_views_on_startup])
-        stop_requested = true;
-    view->getContext()->getRefreshSet().emplace(view->getStorageID(), initial_dependencies, shared_from_this());
-    populateDependencies();
-    advanceNextRefreshTime(currentTime());
->>>>>>> 9e12b6cb
     refresh_task->schedule();
 }
 
@@ -549,7 +542,7 @@
 
             /// Add the query to system.processes and allow it to be killed with KILL QUERY.
             String query_for_logging = refresh_query->formatForLogging(
-                refresh_context->getSettingsRef().log_queries_cut_to_length);
+                refresh_context->getSettingsRef()[Setting::log_queries_cut_to_length]);
             auto process_list_entry = refresh_context->getProcessList().insert(
                 query_for_logging, refresh_query.get(), refresh_context, Stopwatch{CLOCK_MONOTONIC}.getStart());
             refresh_context->setProcessListElement(process_list_entry->getQueryStatus());
@@ -569,22 +562,6 @@
                 /* async_isnert */ false).execute();
             QueryPipeline & pipeline = block_io.pipeline;
 
-<<<<<<< HEAD
-=======
-            pipeline.setProgressCallback([this](const Progress & prog)
-            {
-                /// TODO: Investigate why most fields are not populated. Change columns in system.view_refreshes as needed, update documentation (docs/en/operations/system-tables/view_refreshes.md).
-                progress.incrementPiecewiseAtomically(prog);
-            });
-
-            /// Add the query to system.processes and allow it to be killed with KILL QUERY.
-            String query_for_logging = refresh_query->formatForLogging(refresh_context->getSettingsRef()[Setting::log_queries_cut_to_length]);
-            block_io.process_list_entry = refresh_context->getProcessList().insert(
-                query_for_logging, refresh_query.get(), refresh_context, Stopwatch{CLOCK_MONOTONIC}.getStart());
-            pipeline.setProcessListElement(block_io.process_list_entry->getQueryStatus());
-            refresh_context->setProcessListElement(block_io.process_list_entry->getQueryStatus());
-
->>>>>>> 9e12b6cb
             if (!pipeline.completed())
                 throw Exception(ErrorCodes::LOGICAL_ERROR, "Pipeline for view refresh must be completed");
 
@@ -872,7 +849,7 @@
             // Either ABA problem or something's broken. Don't retry, just in case.
             break;
         }
-        storage_lock = storage->tryLockForShare(context->getCurrentQueryId(), context->getSettingsRef().lock_acquire_timeout);
+        storage_lock = storage->tryLockForShare(context->getCurrentQueryId(), context->getSettingsRef()[Setting::lock_acquire_timeout]);
         if (storage_lock)
             break;
     }
