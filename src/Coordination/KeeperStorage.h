#pragma once

#include <unordered_map>
#include <vector>
#include <Coordination/ACLMap.h>
#include <Coordination/SessionExpiryQueue.h>
#include <Coordination/SnapshotableHashTable.h>
#include <Common/SharedMutex.h>

#include <base/defines.h>

#include <absl/container/flat_hash_set.h>

namespace DB
{

class KeeperContext;
using KeeperContextPtr = std::shared_ptr<KeeperContext>;

struct KeeperStorageRequestProcessor;
using KeeperStorageRequestProcessorPtr = std::shared_ptr<KeeperStorageRequestProcessor>;
using ResponseCallback = std::function<void(const Coordination::ZooKeeperResponsePtr &)>;
using ChildrenSet = absl::flat_hash_set<StringRef, StringRefHash>;
using SessionAndTimeout = std::unordered_map<int64_t, int64_t>;

struct KeeperStorageSnapshot;

/// Keeper state machine almost equal to the ZooKeeper's state machine.
/// Implements all logic of operations, data changes, sessions allocation.
/// In-memory and not thread safe.
class KeeperStorage
{
public:
    struct NodeStats
    {
        int64_t czxid{0};
        int64_t mzxid{0};
        int64_t pzxid{0};

        int64_t mtime{0};

        int32_t version{0};
        int32_t cversion{0};
        int32_t aversion{0};

        uint32_t data_size{0};

        uint64_t acl_id = 0; /// 0 -- no ACL by default

        bool isEphemeral() const
        {
            return is_ephemeral_and_ctime.is_ephemeral;
        }

        int64_t ephemeralOwner() const
        {
            if (isEphemeral())
                return ephemeral_or_children_data.ephemeral_owner;

            return 0;
        }

        void setEphemeralOwner(int64_t ephemeral_owner)
        {
            is_ephemeral_and_ctime.is_ephemeral = ephemeral_owner != 0;
            ephemeral_or_children_data.ephemeral_owner = ephemeral_owner;
        }

        int32_t numChildren() const
        {
            if (isEphemeral())
                return 0;

            return ephemeral_or_children_data.children_info.num_children;
        }

        void setNumChildren(int32_t num_children)
        {
            is_ephemeral_and_ctime.is_ephemeral = false;
            ephemeral_or_children_data.children_info.num_children = num_children;
        }

        void increaseNumChildren()
        {
            chassert(!isEphemeral());
            ++ephemeral_or_children_data.children_info.num_children;
        }

        void decreaseNumChildren()
        {
            chassert(!isEphemeral());
            --ephemeral_or_children_data.children_info.num_children;
        }

        int32_t seqNum() const
        {
            if (isEphemeral())
                return 0;

            return ephemeral_or_children_data.children_info.seq_num;
        }

        void setSeqNum(int32_t seq_num)
        {
            ephemeral_or_children_data.children_info.seq_num = seq_num;
        }

        void increaseSeqNum()
        {
            chassert(!isEphemeral());
            ++ephemeral_or_children_data.children_info.seq_num;
        }

        int64_t ctime() const
        {
            return is_ephemeral_and_ctime.ctime;
        }

        void setCtime(uint64_t ctime)
        {
            is_ephemeral_and_ctime.ctime = ctime;
        }

    private:
        /// as ctime can't be negative because it stores the timestamp when the
        /// node was created, we can use the MSB for a bool
        struct
        {
            bool is_ephemeral : 1;
            int64_t ctime : 63;
        } is_ephemeral_and_ctime{false, 0};

        /// ephemeral notes cannot have children so a node can set either
        /// ephemeral_owner OR seq_num + num_children
        union
        {
            int64_t ephemeral_owner;
            struct
            {
                int32_t seq_num;
                int32_t num_children;
            } children_info;
        } ephemeral_or_children_data{0};
    };

    /// Node should have as minimal size as possible to reduce memory footprint
    /// of stored nodes
    /// New fields should be added to the struct only if it's really necessary
    struct Node
    {
        NodeStats stats;
        std::unique_ptr<char[]> data{nullptr};
        mutable uint64_t cached_digest = 0;

        Node() = default;

        Node & operator=(const Node & other);
        Node(const Node & other);

        Node & operator=(Node && other) noexcept;
        Node(Node && other) noexcept;

        bool empty() const;

        void copyStats(const Coordination::Stat & stat);

        void setResponseStat(Coordination::Stat & response_stat) const;

        /// Object memory size
        uint64_t sizeInBytes() const;

        void setData(const String & new_data);

        std::string_view getData() const noexcept { return {data.get(), stats.data_size}; }

        void addChild(StringRef child_path);

        void removeChild(StringRef child_path);

        const auto & getChildren() const noexcept { return children; }
        auto & getChildren() { return children; }

        // Invalidate the calculated digest so it's recalculated again on the next
        // getDigest call
        void invalidateDigestCache() const;

        // get the calculated digest of the node
        UInt64 getDigest(std::string_view path) const;

        // copy only necessary information for preprocessing and digest calculation
        // (e.g. we don't need to copy list of children)
        void shallowCopy(const Node & other);
    private:
        ChildrenSet children{};
    };

#if !defined(ADDRESS_SANITIZER) && !defined(MEMORY_SANITIZER)
    static_assert(
        sizeof(ListNode<Node>) <= 144,
        "std::list node containing ListNode<Node> is > 160 bytes (sizeof(ListNode<Node>) + 16 bytes for pointers) which will increase "
        "memory consumption");
#endif

    enum DigestVersion : uint8_t
    {
        NO_DIGEST = 0,
        V1 = 1,
        V2 = 2, // added system nodes that modify the digest on startup so digest from V0 is invalid
        V3 = 3, // fixed bug with casting, removed duplicate czxid usage
        V4 = 4  // 0 is not a valid digest value
    };

    static constexpr auto CURRENT_DIGEST_VERSION = DigestVersion::V4;

    struct ResponseForSession
    {
        int64_t session_id;
        Coordination::ZooKeeperResponsePtr response;
    };
    using ResponsesForSessions = std::vector<ResponseForSession>;

    struct Digest
    {
        DigestVersion version{DigestVersion::NO_DIGEST};
        uint64_t value{0};
    };

    static bool checkDigest(const Digest & first, const Digest & second);

    static String generateDigest(const String & userdata);

    struct RequestForSession
    {
        int64_t session_id;
        int64_t time{0};
        Coordination::ZooKeeperRequestPtr request;
        int64_t zxid{0};
        std::optional<Digest> digest;
        int64_t log_idx{0};
    };

    struct AuthID
    {
        std::string scheme;
        std::string id;

        bool operator==(const AuthID & other) const { return scheme == other.scheme && id == other.id; }
    };

    using RequestsForSessions = std::vector<RequestForSession>;

    using Container = SnapshotableHashTable<Node>;
    using Ephemerals = std::unordered_map<int64_t, std::unordered_set<std::string>>;
    using SessionAndWatcher = std::unordered_map<int64_t, std::unordered_set<std::string>>;
    using SessionIDs = std::unordered_set<int64_t>;

    /// Just vector of SHA1 from user:password
    using AuthIDs = std::vector<AuthID>;
    using SessionAndAuth = std::unordered_map<int64_t, AuthIDs>;
    using Watches = std::unordered_map<String /* path, relative of root_path */, SessionIDs>;

    mutable std::shared_mutex storage_mutex;

    SessionAndAuth session_and_auth;

    /// Main hashtable with nodes. Contain all information about data.
    /// All other structures expect session_and_timeout can be restored from
    /// container.
    Container container;

    // Applying ZooKeeper request to storage consists of two steps:
    //  - preprocessing which, instead of applying the changes directly to storage,
    //    generates deltas with those changes, denoted with the request ZXID
    //  - processing which applies deltas with the correct ZXID to the storage
    //
    // Delta objects allow us two things:
    //  - fetch the latest, uncommitted state of an object by getting the committed
    //    state of that same object from the storage and applying the deltas
    //    in the same order as they are defined
    //  - quickly commit the changes to the storage
    struct CreateNodeDelta
    {
        Coordination::Stat stat;
        Coordination::ACLs acls;
        String data;
    };

    struct RemoveNodeDelta
    {
        int32_t version{-1};
        NodeStats stat;
        Coordination::ACLs acls;
        String data;
    };

    struct UpdateNodeStatDelta
    {
        explicit UpdateNodeStatDelta(const KeeperStorage::Node & node);

        NodeStats old_stats;
        NodeStats new_stats;
        int32_t old_seq_num;
        int32_t new_seq_num;
        int32_t version{-1};
    };

    struct UpdateNodeDataDelta
    {
        std::string old_data;
        std::string new_data;
        int32_t version{-1};
    };

    struct SetACLDelta
    {
        Coordination::ACLs old_acls;
        Coordination::ACLs new_acls;
        int32_t version{-1};
    };

    struct ErrorDelta
    {
        Coordination::Error error;
    };

    struct FailedMultiDelta
    {
        std::vector<Coordination::Error> error_codes;
    };

    // Denotes end of a subrequest in multi request
    struct SubDeltaEnd
    {
    };

    struct AddAuthDelta
    {
        int64_t session_id;
        std::shared_ptr<AuthID> auth_id;
    };

<<<<<<< HEAD
    using Operation = std::variant<
        CreateNodeDelta,
        RemoveNodeDelta,
        UpdateNodeStatDelta,
        UpdateNodeDataDelta,
        SetACLDelta,
        AddAuthDelta,
        ErrorDelta,
        SubDeltaEnd,
        FailedMultiDelta>;
=======
    struct CloseSessionDelta
    {
        int64_t session_id;
    };

    using Operation = std::
        variant<CreateNodeDelta, RemoveNodeDelta, UpdateNodeDelta, SetACLDelta, AddAuthDelta, ErrorDelta, SubDeltaEnd, FailedMultiDelta, CloseSessionDelta>;
>>>>>>> 50c1121c

    struct Delta
    {
        Delta(String path_, int64_t zxid_, Operation operation_) : path(std::move(path_)), zxid(zxid_), operation(std::move(operation_)) { }

        Delta(int64_t zxid_, Coordination::Error error) : Delta("", zxid_, ErrorDelta{error}) { }

        Delta(int64_t zxid_, Operation subdelta) : Delta("", zxid_, subdelta) { }

        String path;
        int64_t zxid;
        Operation operation;
    };

    struct UncommittedState
    {
        explicit UncommittedState(KeeperStorage & storage_) : storage(storage_) { }

        void addDeltas(std::list<Delta> new_deltas);
        void cleanup(int64_t commit_zxid);
        void rollback(int64_t rollback_zxid);
        void rollback(std::list<Delta> rollback_deltas);

        std::shared_ptr<Node> getNode(StringRef path) const;
        Coordination::ACLs getACLs(StringRef path) const;

        void applyDeltas(const std::list<Delta> & new_deltas);
        void applyDelta(const Delta & delta);
        void rollbackDelta(const Delta & delta);

        bool hasACL(int64_t session_id, bool is_local, std::function<bool(const AuthID &)> predicate) const;

        void forEachAuthInSession(int64_t session_id, std::function<void(const AuthID &)> func) const;

        std::shared_ptr<Node> tryGetNodeFromStorage(StringRef path) const;

<<<<<<< HEAD
        std::unordered_map<int64_t, std::list<std::pair<int64_t, std::shared_ptr<AuthID>>>> session_and_auth;
=======
        std::unordered_map<int64_t, std::list<const AuthID *>> session_and_auth;
        std::unordered_set<int64_t> closed_sessions;
>>>>>>> 50c1121c

        struct UncommittedNode
        {
            std::shared_ptr<Node> node{nullptr};
            std::optional<Coordination::ACLs> acls{};
            std::vector<int64_t> applied_zxids{};
        };

        struct Hash
        {
            auto operator()(const std::string_view view) const
            {
                SipHash hash;
                hash.update(view);
                return hash.get64();
            }

            using is_transparent = void; // required to make find() work with different type than key_type
        };

        struct Equal
        {
            auto operator()(const std::string_view a,
                            const std::string_view b) const
            {
                return a == b;
            }

            using is_transparent = void; // required to make find() work with different type than key_type
        };

        mutable std::unordered_map<std::string, UncommittedNode, Hash, Equal> nodes;

        mutable std::mutex deltas_mutex;
        std::list<Delta> deltas TSA_GUARDED_BY(deltas_mutex);
        KeeperStorage & storage;
    };

    UncommittedState uncommitted_state{*this};

    // Apply uncommitted state to another storage using only transactions
    // with zxid > last_zxid
    void applyUncommittedState(KeeperStorage & other, int64_t last_log_idx);

    Coordination::Error commit(std::list<Delta> deltas);

    // Create node in the storage
    // Returns false if it failed to create the node, true otherwise
    // We don't care about the exact failure because we should've caught it during preprocessing
    bool createNode(
        const std::string & path,
        String data,
        const Coordination::Stat & stat,
        Coordination::ACLs node_acls);

    // Remove node in the storage
    // Returns false if it failed to remove the node, true otherwise
    // We don't care about the exact failure because we should've caught it during preprocessing
    bool removeNode(const std::string & path, int32_t version);

    bool checkACL(StringRef path, int32_t permissions, int64_t session_id, bool is_local);

    void unregisterEphemeralPath(int64_t session_id, const std::string & path);

    mutable std::mutex ephemerals_mutex;
    /// Mapping session_id -> set of ephemeral nodes paths
    Ephemerals ephemerals;

    int64_t session_id_counter = 1;
    /// Expiration queue for session, allows to get dead sessions at some point of time
    SessionExpiryQueue session_expiry_queue;
    /// All active sessions with timeout
    SessionAndTimeout session_and_timeout;

    /// ACLMap for more compact ACLs storage inside nodes.
    ACLMap acl_map;

    mutable std::mutex transaction_mutex;

    /// Global id of all requests applied to storage
    int64_t zxid TSA_GUARDED_BY(transaction_mutex) = 0;

    // older Keeper node (pre V5 snapshots) can create snapshots and receive logs from newer Keeper nodes
    // this can lead to some inconsistencies, e.g. from snapshot it will use log_idx as zxid
    // while the log will have a smaller zxid because it's generated by the newer nodes
    // we save the value loaded from snapshot to know when is it okay to have
    // smaller zxid in newer requests
    int64_t old_snapshot_zxid{0};

    struct TransactionInfo
    {
        int64_t zxid;
        Digest nodes_digest;
        /// index in storage of the log containing the transaction
        int64_t log_idx = 0;
    };

    std::list<TransactionInfo> uncommitted_transactions TSA_GUARDED_BY(transaction_mutex);

    uint64_t nodes_digest = 0;

    std::atomic<bool> finalized{false};


    /// Mapping session_id -> set of watched nodes paths
    SessionAndWatcher sessions_and_watchers;

    /// Currently active watches (node_path -> subscribed sessions)
    Watches watches;
    Watches list_watches; /// Watches for 'list' request (watches on children).

    void clearDeadWatches(int64_t session_id);

    /// Get current committed zxid
    int64_t getZXID() const;

    int64_t getNextZXID() const;
    int64_t getNextZXIDLocked() const TSA_REQUIRES(transaction_mutex);

    Digest getNodesDigest(bool committed, bool lock_transaction_mutex) const;

    KeeperContextPtr keeper_context;

    const String superdigest;

    std::atomic<bool> initialized{false};

    KeeperStorage(int64_t tick_time_ms, const String & superdigest_, const KeeperContextPtr & keeper_context_, bool initialize_system_nodes = true);

    void initializeSystemNodes() TSA_NO_THREAD_SAFETY_ANALYSIS;

    /// Allocate new session id with the specified timeouts
    int64_t getSessionID(int64_t session_timeout_ms);

    /// Add session id. Used when restoring KeeperStorage from snapshot.
    void addSessionID(int64_t session_id, int64_t session_timeout_ms) TSA_NO_THREAD_SAFETY_ANALYSIS;

    UInt64 calculateNodesDigest(UInt64 current_digest, const std::list<Delta> & new_deltas) const;

    /// Process user request and return response.
    /// check_acl = false only when converting data from ZooKeeper.
    ResponsesForSessions processRequest(
        const Coordination::ZooKeeperRequestPtr & request,
        int64_t session_id,
        std::optional<int64_t> new_last_zxid,
        bool check_acl = true,
        bool is_local = false);
    void preprocessRequest(
        const Coordination::ZooKeeperRequestPtr & request,
        int64_t session_id,
        int64_t time,
        int64_t new_last_zxid,
        bool check_acl = true,
        std::optional<Digest> digest = std::nullopt,
        int64_t log_idx = 0);
    void rollbackRequest(int64_t rollback_zxid, bool allow_missing);

    void finalize();

    bool isFinalized() const;

    /// Set of methods for creating snapshots

    /// Turn on snapshot mode, so data inside Container is not deleted, but replaced with new version.
    void enableSnapshotMode(size_t up_to_version);

    /// Turn off snapshot mode.
    void disableSnapshotMode();

    Container::const_iterator getSnapshotIteratorBegin() const;

    /// Clear outdated data from internal container.
    void clearGarbageAfterSnapshot();

    /// Get all active sessions
    SessionAndTimeout getActiveSessions() const;

    /// Get all dead sessions
    std::vector<int64_t> getDeadSessions() const;

    struct Stats
    {
        std::atomic<uint64_t> nodes_count = 0;
        std::atomic<uint64_t> approximate_data_size = 0;
        std::atomic<uint64_t> total_watches_count = 0;
        std::atomic<uint64_t> watched_paths_count = 0;
        std::atomic<uint64_t> sessions_with_watches_count = 0;
        std::atomic<uint64_t> session_with_ephemeral_nodes_count = 0;
        std::atomic<uint64_t> total_emphemeral_nodes_count = 0;
        std::atomic<int64_t> last_zxid = 0;
    };

    Stats stats;

    void updateStats();
    const Stats & getStorageStats() const;

    /// Introspection functions mostly used in 4-letter commands
    uint64_t getNodesCount() const;

    uint64_t getApproximateDataSize() const;

    uint64_t getArenaDataSize() const;

    uint64_t getTotalWatchesCount() const;

    uint64_t getWatchedPathsCount() const;

    uint64_t getSessionsWithWatchesCount() const;

    uint64_t getSessionWithEphemeralNodesCount() const;
    uint64_t getTotalEphemeralNodesCount() const;

    void dumpWatches(WriteBufferFromOwnString & buf) const;
    void dumpWatchesByPath(WriteBufferFromOwnString & buf) const;
    void dumpSessionsAndEphemerals(WriteBufferFromOwnString & buf) const;

    void recalculateStats();
private:
    uint64_t getSessionWithEphemeralNodesCountLocked() const;

    void removeDigest(const Node & node, std::string_view path);
    void addDigest(const Node & node, std::string_view path);
};

using KeeperStoragePtr = std::unique_ptr<KeeperStorage>;

}<|MERGE_RESOLUTION|>--- conflicted
+++ resolved
@@ -339,7 +339,11 @@
         std::shared_ptr<AuthID> auth_id;
     };
 
-<<<<<<< HEAD
+    struct CloseSessionDelta
+    {
+        int64_t session_id;
+    };
+
     using Operation = std::variant<
         CreateNodeDelta,
         RemoveNodeDelta,
@@ -349,16 +353,8 @@
         AddAuthDelta,
         ErrorDelta,
         SubDeltaEnd,
-        FailedMultiDelta>;
-=======
-    struct CloseSessionDelta
-    {
-        int64_t session_id;
-    };
-
-    using Operation = std::
-        variant<CreateNodeDelta, RemoveNodeDelta, UpdateNodeDelta, SetACLDelta, AddAuthDelta, ErrorDelta, SubDeltaEnd, FailedMultiDelta, CloseSessionDelta>;
->>>>>>> 50c1121c
+        FailedMultiDelta,
+        CloseSessionDelta>;
 
     struct Delta
     {
@@ -395,12 +391,8 @@
 
         std::shared_ptr<Node> tryGetNodeFromStorage(StringRef path) const;
 
-<<<<<<< HEAD
         std::unordered_map<int64_t, std::list<std::pair<int64_t, std::shared_ptr<AuthID>>>> session_and_auth;
-=======
-        std::unordered_map<int64_t, std::list<const AuthID *>> session_and_auth;
         std::unordered_set<int64_t> closed_sessions;
->>>>>>> 50c1121c
 
         struct UncommittedNode
         {
