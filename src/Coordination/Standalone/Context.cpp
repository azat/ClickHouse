--- conflicted
+++ resolved
@@ -385,7 +385,6 @@
     throw Exception(ErrorCodes::UNSUPPORTED_METHOD, "Cannot connect to ZooKeeper from Keeper");
 }
 
-<<<<<<< HEAD
 const StorageS3Settings & Context::getStorageS3Settings() const
 {
     std::lock_guard lock(shared->mutex);
@@ -397,11 +396,11 @@
     }
 
     return *shared->storage_s3_settings;
-=======
+}
+
 const ServerSettings & Context::getServerSettings() const
 {
     return shared->server_settings;
->>>>>>> 2b854989
 }
 
 }