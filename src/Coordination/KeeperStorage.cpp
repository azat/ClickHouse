--- conflicted
+++ resolved
@@ -1139,17 +1139,11 @@
     using KeeperStorageRequestProcessor<Storage>::KeeperStorageRequestProcessor;
 
     Coordination::ZooKeeperResponsePtr
-<<<<<<< HEAD
-    process(Storage & /* storage */, int64_t /* zxid */) const override
-    {
-        return this->zk_request->makeResponse();
-=======
-    process(KeeperStorage & storage, int64_t zxid) const override
-    {
-        Coordination::ZooKeeperResponsePtr response_ptr = zk_request->makeResponse();
+    process(Storage & storage, int64_t zxid) const override
+    {
+        Coordination::ZooKeeperResponsePtr response_ptr = this->zk_request->makeResponse();
         response_ptr->error = storage.commit(zxid);
         return response_ptr;
->>>>>>> 4ab2d514
     }
 };
 
