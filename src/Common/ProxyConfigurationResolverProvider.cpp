#include <Common/ProxyConfigurationResolverProvider.h>

#include <Common/EnvironmentProxyConfigurationResolver.h>
#include <Common/Exception.h>
#include <Common/ProxyListConfigurationResolver.h>
#include <Common/RemoteProxyConfigurationResolver.h>
#include <Common/StringUtils.h>
#include <Common/logger_useful.h>

namespace DB
{

namespace ErrorCodes
{
    extern const int BAD_ARGUMENTS;
}

namespace
{
    std::string getNoProxyHosts(const Poco::Util::AbstractConfiguration & configuration)
    {
        return configuration.getString("proxy.no_proxy", "");
    }

    bool isTunnelingDisabledForHTTPSRequestsOverHTTPProxy(
        const Poco::Util::AbstractConfiguration & configuration)
    {
        return configuration.getBool("proxy.disable_tunneling_for_https_requests_over_http_proxy", false);
    }

    std::shared_ptr<ProxyConfigurationResolver> getRemoteResolver(
        ProxyConfiguration::Protocol request_protocol,
        const String & config_prefix,
        const Poco::Util::AbstractConfiguration & configuration)
    {
        auto resolver_prefix = config_prefix + ".resolver";
        auto endpoint = Poco::URI(configuration.getString(resolver_prefix + ".endpoint"));
        auto proxy_scheme = configuration.getString(resolver_prefix + ".proxy_scheme");
        if (proxy_scheme != "http" && proxy_scheme != "https")
            throw Exception(ErrorCodes::BAD_ARGUMENTS, "Only HTTP/HTTPS schemas allowed in proxy resolver config: {}", proxy_scheme);
        auto proxy_port = configuration.getUInt(resolver_prefix + ".proxy_port");
        auto cache_ttl = configuration.getUInt(resolver_prefix + ".proxy_cache_time", 10);

        LOG_DEBUG(getLogger("ProxyConfigurationResolverProvider"), "Configured remote proxy resolver: {}, Scheme: {}, Port: {}",
                  endpoint.toString(), proxy_scheme, proxy_port);

        auto server_configuration = RemoteProxyConfigurationResolver::RemoteServerConfiguration {
            endpoint,
            proxy_scheme,
            proxy_port,
            std::chrono::seconds {cache_ttl}
        };

        return std::make_shared<RemoteProxyConfigurationResolver>(
            server_configuration,
            request_protocol,
<<<<<<< HEAD
            getNoProxyHosts(configuration),
=======
            std::make_shared<RemoteProxyHostFetcherImpl>(),
>>>>>>> 253fa035
            isTunnelingDisabledForHTTPSRequestsOverHTTPProxy(configuration));
    }

    auto extractURIList(const String & config_prefix, const Poco::Util::AbstractConfiguration & configuration)
    {
        std::vector<String> keys;
        configuration.keys(config_prefix, keys);

        std::vector<Poco::URI> uris;
        for (const auto & key : keys)
        {
            if (startsWith(key, "uri"))
            {
                Poco::URI proxy_uri(configuration.getString(config_prefix + "." + key));

                if (proxy_uri.getScheme() != "http" && proxy_uri.getScheme() != "https")
                    throw Exception(ErrorCodes::BAD_ARGUMENTS, "Only HTTP/HTTPS schemas allowed in proxy uri: {}", proxy_uri.toString());
                if (proxy_uri.getHost().empty())
                    throw Exception(ErrorCodes::BAD_ARGUMENTS, "Empty host in proxy uri: {}", proxy_uri.toString());

                uris.push_back(proxy_uri);

                LOG_DEBUG(getLogger("ProxyConfigurationResolverProvider"), "Configured proxy: {}", proxy_uri.toString());
            }
        }

        return uris;
    }

    std::shared_ptr<ProxyConfigurationResolver> getListResolver(
        ProxyConfiguration::Protocol request_protocol,
        const String & config_prefix,
        const Poco::Util::AbstractConfiguration & configuration)
    {
        auto uris = extractURIList(config_prefix, configuration);

        return uris.empty()
            ? nullptr
            : std::make_shared<ProxyListConfigurationResolver>(
                  uris,
                  request_protocol,
                  getNoProxyHosts(configuration),
                  isTunnelingDisabledForHTTPSRequestsOverHTTPProxy(configuration));
    }

    bool hasRemoteResolver(const String & config_prefix, const Poco::Util::AbstractConfiguration & configuration)
    {
        return configuration.has(config_prefix + ".resolver");
    }

    bool hasListResolver(const String & config_prefix, const Poco::Util::AbstractConfiguration & configuration)
    {
        return configuration.has(config_prefix + ".uri");
    }

    /*
     * New syntax requires protocol prefix "<http> or <https>"
     * */
    std::optional<std::string> getProtocolPrefix(
        ProxyConfiguration::Protocol request_protocol,
        const String & config_prefix,
        const Poco::Util::AbstractConfiguration & configuration
    )
    {
        auto protocol_prefix = config_prefix + "." + ProxyConfiguration::protocolToString(request_protocol);
        if (!configuration.has(protocol_prefix))
        {
            return std::nullopt;
        }

        return protocol_prefix;
    }

    template <bool new_syntax>
    std::optional<std::string> calculatePrefixBasedOnSettingsSyntax(
        ProxyConfiguration::Protocol request_protocol,
        const String & config_prefix,
        const Poco::Util::AbstractConfiguration & configuration
    )
    {
        if (!configuration.has(config_prefix))
        {
            return std::nullopt;
        }

        if constexpr (new_syntax)
        {
            return getProtocolPrefix(request_protocol, config_prefix, configuration);
        }

        return config_prefix;
    }
}

std::shared_ptr<ProxyConfigurationResolver> ProxyConfigurationResolverProvider::get(
    Protocol request_protocol,
    const Poco::Util::AbstractConfiguration & configuration)
{
    if (auto resolver = getFromSettings(request_protocol, "proxy", configuration))
    {
        return resolver;
    }

    return std::make_shared<EnvironmentProxyConfigurationResolver>(
        request_protocol,
        isTunnelingDisabledForHTTPSRequestsOverHTTPProxy(configuration));
}

template <bool is_new_syntax>
std::shared_ptr<ProxyConfigurationResolver> ProxyConfigurationResolverProvider::getFromSettings(
    Protocol request_protocol,
    const String & config_prefix,
    const Poco::Util::AbstractConfiguration & configuration
)
{
    auto prefix_opt = calculatePrefixBasedOnSettingsSyntax<is_new_syntax>(request_protocol, config_prefix, configuration);

    if (!prefix_opt)
    {
        return nullptr;
    }
    auto prefix = *prefix_opt;

    if (hasRemoteResolver(prefix, configuration))
    {
        return getRemoteResolver(request_protocol, prefix, configuration);
    }
    else if (hasListResolver(prefix, configuration))
    {
        return getListResolver(request_protocol, prefix, configuration);
    }

    return nullptr;
}

std::shared_ptr<ProxyConfigurationResolver> ProxyConfigurationResolverProvider::getFromOldSettingsFormat(
    Protocol request_protocol,
    const String & config_prefix,
    const Poco::Util::AbstractConfiguration & configuration
)
{
    /*
     * First try to get it from settings only using the combination of config_prefix and configuration.
     * This logic exists for backward compatibility with old S3 storage specific proxy configuration.
     * */
    if (auto resolver = ProxyConfigurationResolverProvider::getFromSettings<false>(request_protocol, config_prefix + ".proxy", configuration))
    {
        return resolver;
    }

    /*
     * In case the combination of config_prefix and configuration does not provide a resolver, try to get it from general / new settings.
     * Falls back to Environment resolver if no configuration is found.
     * */
    return ProxyConfigurationResolverProvider::get(request_protocol, configuration);
}

}<|MERGE_RESOLUTION|>--- conflicted
+++ resolved
@@ -54,11 +54,8 @@
         return std::make_shared<RemoteProxyConfigurationResolver>(
             server_configuration,
             request_protocol,
-<<<<<<< HEAD
             getNoProxyHosts(configuration),
-=======
             std::make_shared<RemoteProxyHostFetcherImpl>(),
->>>>>>> 253fa035
             isTunnelingDisabledForHTTPSRequestsOverHTTPProxy(configuration));
     }
 
