#include <Common/ErrorCodes.h>

/** Previously, these constants were located in one enum.
  * But in this case there is a problem: when you add a new constant, you need to recompile
  * all translation units that use at least one constant (almost the whole project).
  * Therefore it is made so that definitions of constants are located here, in one file,
  * and their declaration are in different files, at the place of use.
  *
  * Later it was converted to the lookup table, to provide:
  * - errorCodeToName()
  * - system.errors table
  */

#define APPLY_FOR_ERROR_CODES(M) \
    M(0, OK) \
    M(1, UNSUPPORTED_METHOD) \
    M(2, UNSUPPORTED_PARAMETER) \
    M(3, UNEXPECTED_END_OF_FILE) \
    M(4, EXPECTED_END_OF_FILE) \
    M(6, CANNOT_PARSE_TEXT) \
    M(7, INCORRECT_NUMBER_OF_COLUMNS) \
    M(8, THERE_IS_NO_COLUMN) \
    M(9, SIZES_OF_COLUMNS_DOESNT_MATCH) \
    M(10, NOT_FOUND_COLUMN_IN_BLOCK) \
    M(11, POSITION_OUT_OF_BOUND) \
    M(12, PARAMETER_OUT_OF_BOUND) \
    M(13, SIZES_OF_COLUMNS_IN_TUPLE_DOESNT_MATCH) \
    M(15, DUPLICATE_COLUMN) \
    M(16, NO_SUCH_COLUMN_IN_TABLE) \
    M(17, DELIMITER_IN_STRING_LITERAL_DOESNT_MATCH) \
    M(18, CANNOT_INSERT_ELEMENT_INTO_CONSTANT_COLUMN) \
    M(19, SIZE_OF_FIXED_STRING_DOESNT_MATCH) \
    M(20, NUMBER_OF_COLUMNS_DOESNT_MATCH) \
    M(21, CANNOT_READ_ALL_DATA_FROM_TAB_SEPARATED_INPUT) \
    M(22, CANNOT_PARSE_ALL_VALUE_FROM_TAB_SEPARATED_INPUT) \
    M(23, CANNOT_READ_FROM_ISTREAM) \
    M(24, CANNOT_WRITE_TO_OSTREAM) \
    M(25, CANNOT_PARSE_ESCAPE_SEQUENCE) \
    M(26, CANNOT_PARSE_QUOTED_STRING) \
    M(27, CANNOT_PARSE_INPUT_ASSERTION_FAILED) \
    M(28, CANNOT_PRINT_FLOAT_OR_DOUBLE_NUMBER) \
    M(29, CANNOT_PRINT_INTEGER) \
    M(30, CANNOT_READ_SIZE_OF_COMPRESSED_CHUNK) \
    M(31, CANNOT_READ_COMPRESSED_CHUNK) \
    M(32, ATTEMPT_TO_READ_AFTER_EOF) \
    M(33, CANNOT_READ_ALL_DATA) \
    M(34, TOO_MANY_ARGUMENTS_FOR_FUNCTION) \
    M(35, TOO_FEW_ARGUMENTS_FOR_FUNCTION) \
    M(36, BAD_ARGUMENTS) \
    M(37, UNKNOWN_ELEMENT_IN_AST) \
    M(38, CANNOT_PARSE_DATE) \
    M(39, TOO_LARGE_SIZE_COMPRESSED) \
    M(40, CHECKSUM_DOESNT_MATCH) \
    M(41, CANNOT_PARSE_DATETIME) \
    M(42, NUMBER_OF_ARGUMENTS_DOESNT_MATCH) \
    M(43, ILLEGAL_TYPE_OF_ARGUMENT) \
    M(44, ILLEGAL_COLUMN) \
    M(45, ILLEGAL_NUMBER_OF_RESULT_COLUMNS) \
    M(46, UNKNOWN_FUNCTION) \
    M(47, UNKNOWN_IDENTIFIER) \
    M(48, NOT_IMPLEMENTED) \
    M(49, LOGICAL_ERROR) \
    M(50, UNKNOWN_TYPE) \
    M(51, EMPTY_LIST_OF_COLUMNS_QUERIED) \
    M(52, COLUMN_QUERIED_MORE_THAN_ONCE) \
    M(53, TYPE_MISMATCH) \
    M(54, STORAGE_DOESNT_ALLOW_PARAMETERS) \
    M(55, STORAGE_REQUIRES_PARAMETER) \
    M(56, UNKNOWN_STORAGE) \
    M(57, TABLE_ALREADY_EXISTS) \
    M(58, TABLE_METADATA_ALREADY_EXISTS) \
    M(59, ILLEGAL_TYPE_OF_COLUMN_FOR_FILTER) \
    M(60, UNKNOWN_TABLE) \
    M(61, ONLY_FILTER_COLUMN_IN_BLOCK) \
    M(62, SYNTAX_ERROR) \
    M(63, UNKNOWN_AGGREGATE_FUNCTION) \
    M(64, CANNOT_READ_AGGREGATE_FUNCTION_FROM_TEXT) \
    M(65, CANNOT_WRITE_AGGREGATE_FUNCTION_AS_TEXT) \
    M(66, NOT_A_COLUMN) \
    M(67, ILLEGAL_KEY_OF_AGGREGATION) \
    M(68, CANNOT_GET_SIZE_OF_FIELD) \
    M(69, ARGUMENT_OUT_OF_BOUND) \
    M(70, CANNOT_CONVERT_TYPE) \
    M(71, CANNOT_WRITE_AFTER_END_OF_BUFFER) \
    M(72, CANNOT_PARSE_NUMBER) \
    M(73, UNKNOWN_FORMAT) \
    M(74, CANNOT_READ_FROM_FILE_DESCRIPTOR) \
    M(75, CANNOT_WRITE_TO_FILE_DESCRIPTOR) \
    M(76, CANNOT_OPEN_FILE) \
    M(77, CANNOT_CLOSE_FILE) \
    M(78, UNKNOWN_TYPE_OF_QUERY) \
    M(79, INCORRECT_FILE_NAME) \
    M(80, INCORRECT_QUERY) \
    M(81, UNKNOWN_DATABASE) \
    M(82, DATABASE_ALREADY_EXISTS) \
    M(83, DIRECTORY_DOESNT_EXIST) \
    M(84, DIRECTORY_ALREADY_EXISTS) \
    M(85, FORMAT_IS_NOT_SUITABLE_FOR_INPUT) \
    M(86, RECEIVED_ERROR_FROM_REMOTE_IO_SERVER) \
    M(87, CANNOT_SEEK_THROUGH_FILE) \
    M(88, CANNOT_TRUNCATE_FILE) \
    M(89, UNKNOWN_COMPRESSION_METHOD) \
    M(90, EMPTY_LIST_OF_COLUMNS_PASSED) \
    M(91, SIZES_OF_MARKS_FILES_ARE_INCONSISTENT) \
    M(92, EMPTY_DATA_PASSED) \
    M(93, UNKNOWN_AGGREGATED_DATA_VARIANT) \
    M(94, CANNOT_MERGE_DIFFERENT_AGGREGATED_DATA_VARIANTS) \
    M(95, CANNOT_READ_FROM_SOCKET) \
    M(96, CANNOT_WRITE_TO_SOCKET) \
    M(97, CANNOT_READ_ALL_DATA_FROM_CHUNKED_INPUT) \
    M(98, CANNOT_WRITE_TO_EMPTY_BLOCK_OUTPUT_STREAM) \
    M(99, UNKNOWN_PACKET_FROM_CLIENT) \
    M(100, UNKNOWN_PACKET_FROM_SERVER) \
    M(101, UNEXPECTED_PACKET_FROM_CLIENT) \
    M(102, UNEXPECTED_PACKET_FROM_SERVER) \
    M(103, RECEIVED_DATA_FOR_WRONG_QUERY_ID) \
    M(104, TOO_SMALL_BUFFER_SIZE) \
    M(105, CANNOT_READ_HISTORY) \
    M(106, CANNOT_APPEND_HISTORY) \
    M(107, FILE_DOESNT_EXIST) \
    M(108, NO_DATA_TO_INSERT) \
    M(109, CANNOT_BLOCK_SIGNAL) \
    M(110, CANNOT_UNBLOCK_SIGNAL) \
    M(111, CANNOT_MANIPULATE_SIGSET) \
    M(112, CANNOT_WAIT_FOR_SIGNAL) \
    M(113, THERE_IS_NO_SESSION) \
    M(114, CANNOT_CLOCK_GETTIME) \
    M(115, UNKNOWN_SETTING) \
    M(116, THERE_IS_NO_DEFAULT_VALUE) \
    M(117, INCORRECT_DATA) \
    M(119, ENGINE_REQUIRED) \
    M(120, CANNOT_INSERT_VALUE_OF_DIFFERENT_SIZE_INTO_TUPLE) \
    M(121, UNSUPPORTED_JOIN_KEYS) \
    M(122, INCOMPATIBLE_COLUMNS) \
    M(123, UNKNOWN_TYPE_OF_AST_NODE) \
    M(124, INCORRECT_ELEMENT_OF_SET) \
    M(125, INCORRECT_RESULT_OF_SCALAR_SUBQUERY) \
    M(126, CANNOT_GET_RETURN_TYPE) \
    M(127, ILLEGAL_INDEX) \
    M(128, TOO_LARGE_ARRAY_SIZE) \
    M(129, FUNCTION_IS_SPECIAL) \
    M(130, CANNOT_READ_ARRAY_FROM_TEXT) \
    M(131, TOO_LARGE_STRING_SIZE) \
    M(133, AGGREGATE_FUNCTION_DOESNT_ALLOW_PARAMETERS) \
    M(134, PARAMETERS_TO_AGGREGATE_FUNCTIONS_MUST_BE_LITERALS) \
    M(135, ZERO_ARRAY_OR_TUPLE_INDEX) \
    M(137, UNKNOWN_ELEMENT_IN_CONFIG) \
    M(138, EXCESSIVE_ELEMENT_IN_CONFIG) \
    M(139, NO_ELEMENTS_IN_CONFIG) \
    M(140, ALL_REQUESTED_COLUMNS_ARE_MISSING) \
    M(141, SAMPLING_NOT_SUPPORTED) \
    M(142, NOT_FOUND_NODE) \
    M(143, FOUND_MORE_THAN_ONE_NODE) \
    M(144, FIRST_DATE_IS_BIGGER_THAN_LAST_DATE) \
    M(145, UNKNOWN_OVERFLOW_MODE) \
    M(146, QUERY_SECTION_DOESNT_MAKE_SENSE) \
    M(147, NOT_FOUND_FUNCTION_ELEMENT_FOR_AGGREGATE) \
    M(148, NOT_FOUND_RELATION_ELEMENT_FOR_CONDITION) \
    M(149, NOT_FOUND_RHS_ELEMENT_FOR_CONDITION) \
    M(150, EMPTY_LIST_OF_ATTRIBUTES_PASSED) \
    M(151, INDEX_OF_COLUMN_IN_SORT_CLAUSE_IS_OUT_OF_RANGE) \
    M(152, UNKNOWN_DIRECTION_OF_SORTING) \
    M(153, ILLEGAL_DIVISION) \
    M(154, AGGREGATE_FUNCTION_NOT_APPLICABLE) \
    M(155, UNKNOWN_RELATION) \
    M(156, DICTIONARIES_WAS_NOT_LOADED) \
    M(157, ILLEGAL_OVERFLOW_MODE) \
    M(158, TOO_MANY_ROWS) \
    M(159, TIMEOUT_EXCEEDED) \
    M(160, TOO_SLOW) \
    M(161, TOO_MANY_COLUMNS) \
    M(162, TOO_DEEP_SUBQUERIES) \
    M(163, TOO_DEEP_PIPELINE) \
    M(164, READONLY) \
    M(165, TOO_MANY_TEMPORARY_COLUMNS) \
    M(166, TOO_MANY_TEMPORARY_NON_CONST_COLUMNS) \
    M(167, TOO_DEEP_AST) \
    M(168, TOO_BIG_AST) \
    M(169, BAD_TYPE_OF_FIELD) \
    M(170, BAD_GET) \
    M(172, CANNOT_CREATE_DIRECTORY) \
    M(173, CANNOT_ALLOCATE_MEMORY) \
    M(174, CYCLIC_ALIASES) \
    M(176, CHUNK_NOT_FOUND) \
    M(177, DUPLICATE_CHUNK_NAME) \
    M(178, MULTIPLE_ALIASES_FOR_EXPRESSION) \
    M(179, MULTIPLE_EXPRESSIONS_FOR_ALIAS) \
    M(180, THERE_IS_NO_PROFILE) \
    M(181, ILLEGAL_FINAL) \
    M(182, ILLEGAL_PREWHERE) \
    M(183, UNEXPECTED_EXPRESSION) \
    M(184, ILLEGAL_AGGREGATION) \
    M(185, UNSUPPORTED_MYISAM_BLOCK_TYPE) \
    M(186, UNSUPPORTED_COLLATION_LOCALE) \
    M(187, COLLATION_COMPARISON_FAILED) \
    M(188, UNKNOWN_ACTION) \
    M(189, TABLE_MUST_NOT_BE_CREATED_MANUALLY) \
    M(190, SIZES_OF_ARRAYS_DOESNT_MATCH) \
    M(191, SET_SIZE_LIMIT_EXCEEDED) \
    M(192, UNKNOWN_USER) \
    M(193, WRONG_PASSWORD) \
    M(194, REQUIRED_PASSWORD) \
    M(195, IP_ADDRESS_NOT_ALLOWED) \
    M(196, UNKNOWN_ADDRESS_PATTERN_TYPE) \
    M(197, SERVER_REVISION_IS_TOO_OLD) \
    M(198, DNS_ERROR) \
    M(199, UNKNOWN_QUOTA) \
    M(200, QUOTA_DOESNT_ALLOW_KEYS) \
    M(201, QUOTA_EXPIRED) \
    M(202, TOO_MANY_SIMULTANEOUS_QUERIES) \
    M(203, NO_FREE_CONNECTION) \
    M(204, CANNOT_FSYNC) \
    M(205, NESTED_TYPE_TOO_DEEP) \
    M(206, ALIAS_REQUIRED) \
    M(207, AMBIGUOUS_IDENTIFIER) \
    M(208, EMPTY_NESTED_TABLE) \
    M(209, SOCKET_TIMEOUT) \
    M(210, NETWORK_ERROR) \
    M(211, EMPTY_QUERY) \
    M(212, UNKNOWN_LOAD_BALANCING) \
    M(213, UNKNOWN_TOTALS_MODE) \
    M(214, CANNOT_STATVFS) \
    M(215, NOT_AN_AGGREGATE) \
    M(216, QUERY_WITH_SAME_ID_IS_ALREADY_RUNNING) \
    M(217, CLIENT_HAS_CONNECTED_TO_WRONG_PORT) \
    M(218, TABLE_IS_DROPPED) \
    M(219, DATABASE_NOT_EMPTY) \
    M(220, DUPLICATE_INTERSERVER_IO_ENDPOINT) \
    M(221, NO_SUCH_INTERSERVER_IO_ENDPOINT) \
    M(222, ADDING_REPLICA_TO_NON_EMPTY_TABLE) \
    M(223, UNEXPECTED_AST_STRUCTURE) \
    M(224, REPLICA_IS_ALREADY_ACTIVE) \
    M(225, NO_ZOOKEEPER) \
    M(226, NO_FILE_IN_DATA_PART) \
    M(227, UNEXPECTED_FILE_IN_DATA_PART) \
    M(228, BAD_SIZE_OF_FILE_IN_DATA_PART) \
    M(229, QUERY_IS_TOO_LARGE) \
    M(230, NOT_FOUND_EXPECTED_DATA_PART) \
    M(231, TOO_MANY_UNEXPECTED_DATA_PARTS) \
    M(232, NO_SUCH_DATA_PART) \
    M(233, BAD_DATA_PART_NAME) \
    M(234, NO_REPLICA_HAS_PART) \
    M(235, DUPLICATE_DATA_PART) \
    M(236, ABORTED) \
    M(237, NO_REPLICA_NAME_GIVEN) \
    M(238, FORMAT_VERSION_TOO_OLD) \
    M(239, CANNOT_MUNMAP) \
    M(240, CANNOT_MREMAP) \
    M(241, MEMORY_LIMIT_EXCEEDED) \
    M(242, TABLE_IS_READ_ONLY) \
    M(243, NOT_ENOUGH_SPACE) \
    M(244, UNEXPECTED_ZOOKEEPER_ERROR) \
    M(246, CORRUPTED_DATA) \
    M(247, INCORRECT_MARK) \
    M(248, INVALID_PARTITION_VALUE) \
    M(250, NOT_ENOUGH_BLOCK_NUMBERS) \
    M(251, NO_SUCH_REPLICA) \
    M(252, TOO_MANY_PARTS) \
    M(253, REPLICA_IS_ALREADY_EXIST) \
    M(254, NO_ACTIVE_REPLICAS) \
    M(255, TOO_MANY_RETRIES_TO_FETCH_PARTS) \
    M(256, PARTITION_ALREADY_EXISTS) \
    M(257, PARTITION_DOESNT_EXIST) \
    M(258, UNION_ALL_RESULT_STRUCTURES_MISMATCH) \
    M(260, CLIENT_OUTPUT_FORMAT_SPECIFIED) \
    M(261, UNKNOWN_BLOCK_INFO_FIELD) \
    M(262, BAD_COLLATION) \
    M(263, CANNOT_COMPILE_CODE) \
    M(264, INCOMPATIBLE_TYPE_OF_JOIN) \
    M(265, NO_AVAILABLE_REPLICA) \
    M(266, MISMATCH_REPLICAS_DATA_SOURCES) \
    M(267, STORAGE_DOESNT_SUPPORT_PARALLEL_REPLICAS) \
    M(268, CPUID_ERROR) \
    M(269, INFINITE_LOOP) \
    M(270, CANNOT_COMPRESS) \
    M(271, CANNOT_DECOMPRESS) \
    M(272, CANNOT_IO_SUBMIT) \
    M(273, CANNOT_IO_GETEVENTS) \
    M(274, AIO_READ_ERROR) \
    M(275, AIO_WRITE_ERROR) \
    M(277, INDEX_NOT_USED) \
    M(279, ALL_CONNECTION_TRIES_FAILED) \
    M(280, NO_AVAILABLE_DATA) \
    M(281, DICTIONARY_IS_EMPTY) \
    M(282, INCORRECT_INDEX) \
    M(283, UNKNOWN_DISTRIBUTED_PRODUCT_MODE) \
    M(284, WRONG_GLOBAL_SUBQUERY) \
    M(285, TOO_FEW_LIVE_REPLICAS) \
    M(286, UNSATISFIED_QUORUM_FOR_PREVIOUS_WRITE) \
    M(287, UNKNOWN_FORMAT_VERSION) \
    M(288, DISTRIBUTED_IN_JOIN_SUBQUERY_DENIED) \
    M(289, REPLICA_IS_NOT_IN_QUORUM) \
    M(290, LIMIT_EXCEEDED) \
    M(291, DATABASE_ACCESS_DENIED) \
    M(293, MONGODB_CANNOT_AUTHENTICATE) \
    M(294, INVALID_BLOCK_EXTRA_INFO) \
    M(295, RECEIVED_EMPTY_DATA) \
    M(296, NO_REMOTE_SHARD_FOUND) \
    M(297, SHARD_HAS_NO_CONNECTIONS) \
    M(298, CANNOT_PIPE) \
    M(299, CANNOT_FORK) \
    M(300, CANNOT_DLSYM) \
    M(301, CANNOT_CREATE_CHILD_PROCESS) \
    M(302, CHILD_WAS_NOT_EXITED_NORMALLY) \
    M(303, CANNOT_SELECT) \
    M(304, CANNOT_WAITPID) \
    M(305, TABLE_WAS_NOT_DROPPED) \
    M(306, TOO_DEEP_RECURSION) \
    M(307, TOO_MANY_BYTES) \
    M(308, UNEXPECTED_NODE_IN_ZOOKEEPER) \
    M(309, FUNCTION_CANNOT_HAVE_PARAMETERS) \
    M(317, INVALID_SHARD_WEIGHT) \
    M(318, INVALID_CONFIG_PARAMETER) \
    M(319, UNKNOWN_STATUS_OF_INSERT) \
    M(321, VALUE_IS_OUT_OF_RANGE_OF_DATA_TYPE) \
    M(335, BARRIER_TIMEOUT) \
    M(336, UNKNOWN_DATABASE_ENGINE) \
    M(337, DDL_GUARD_IS_ACTIVE) \
    M(341, UNFINISHED) \
    M(342, METADATA_MISMATCH) \
    M(344, SUPPORT_IS_DISABLED) \
    M(345, TABLE_DIFFERS_TOO_MUCH) \
    M(346, CANNOT_CONVERT_CHARSET) \
    M(347, CANNOT_LOAD_CONFIG) \
    M(349, CANNOT_INSERT_NULL_IN_ORDINARY_COLUMN) \
    M(350, INCOMPATIBLE_SOURCE_TABLES) \
    M(351, AMBIGUOUS_TABLE_NAME) \
    M(352, AMBIGUOUS_COLUMN_NAME) \
    M(353, INDEX_OF_POSITIONAL_ARGUMENT_IS_OUT_OF_RANGE) \
    M(354, ZLIB_INFLATE_FAILED) \
    M(355, ZLIB_DEFLATE_FAILED) \
    M(356, BAD_LAMBDA) \
    M(357, RESERVED_IDENTIFIER_NAME) \
    M(358, INTO_OUTFILE_NOT_ALLOWED) \
    M(359, TABLE_SIZE_EXCEEDS_MAX_DROP_SIZE_LIMIT) \
    M(360, CANNOT_CREATE_CHARSET_CONVERTER) \
    M(361, SEEK_POSITION_OUT_OF_BOUND) \
    M(362, CURRENT_WRITE_BUFFER_IS_EXHAUSTED) \
    M(363, CANNOT_CREATE_IO_BUFFER) \
    M(364, RECEIVED_ERROR_TOO_MANY_REQUESTS) \
    M(366, SIZES_OF_NESTED_COLUMNS_ARE_INCONSISTENT) \
    M(367, TOO_MANY_FETCHES) \
    M(369, ALL_REPLICAS_ARE_STALE) \
    M(370, DATA_TYPE_CANNOT_BE_USED_IN_TABLES) \
    M(371, INCONSISTENT_CLUSTER_DEFINITION) \
    M(372, SESSION_NOT_FOUND) \
    M(373, SESSION_IS_LOCKED) \
    M(374, INVALID_SESSION_TIMEOUT) \
    M(375, CANNOT_DLOPEN) \
    M(376, CANNOT_PARSE_UUID) \
    M(377, ILLEGAL_SYNTAX_FOR_DATA_TYPE) \
    M(378, DATA_TYPE_CANNOT_HAVE_ARGUMENTS) \
    M(379, UNKNOWN_STATUS_OF_DISTRIBUTED_DDL_TASK) \
    M(380, CANNOT_KILL) \
    M(381, HTTP_LENGTH_REQUIRED) \
    M(382, CANNOT_LOAD_CATBOOST_MODEL) \
    M(383, CANNOT_APPLY_CATBOOST_MODEL) \
    M(384, PART_IS_TEMPORARILY_LOCKED) \
    M(385, MULTIPLE_STREAMS_REQUIRED) \
    M(386, NO_COMMON_TYPE) \
    M(387, DICTIONARY_ALREADY_EXISTS) \
    M(388, CANNOT_ASSIGN_OPTIMIZE) \
    M(389, INSERT_WAS_DEDUPLICATED) \
    M(390, CANNOT_GET_CREATE_TABLE_QUERY) \
    M(391, EXTERNAL_LIBRARY_ERROR) \
    M(392, QUERY_IS_PROHIBITED) \
    M(393, THERE_IS_NO_QUERY) \
    M(394, QUERY_WAS_CANCELLED) \
    M(395, FUNCTION_THROW_IF_VALUE_IS_NON_ZERO) \
    M(396, TOO_MANY_ROWS_OR_BYTES) \
    M(397, QUERY_IS_NOT_SUPPORTED_IN_MATERIALIZED_VIEW) \
    M(398, UNKNOWN_MUTATION_COMMAND) \
    M(399, FORMAT_IS_NOT_SUITABLE_FOR_OUTPUT) \
    M(400, CANNOT_STAT) \
    M(401, FEATURE_IS_NOT_ENABLED_AT_BUILD_TIME) \
    M(402, CANNOT_IOSETUP) \
    M(403, INVALID_JOIN_ON_EXPRESSION) \
    M(404, BAD_ODBC_CONNECTION_STRING) \
    M(405, PARTITION_SIZE_EXCEEDS_MAX_DROP_SIZE_LIMIT) \
    M(406, TOP_AND_LIMIT_TOGETHER) \
    M(407, DECIMAL_OVERFLOW) \
    M(408, BAD_REQUEST_PARAMETER) \
    M(409, EXTERNAL_EXECUTABLE_NOT_FOUND) \
    M(410, EXTERNAL_SERVER_IS_NOT_RESPONDING) \
    M(411, PTHREAD_ERROR) \
    M(412, NETLINK_ERROR) \
    M(413, CANNOT_SET_SIGNAL_HANDLER) \
    M(415, ALL_REPLICAS_LOST) \
    M(416, REPLICA_STATUS_CHANGED) \
    M(417, EXPECTED_ALL_OR_ANY) \
    M(418, UNKNOWN_JOIN) \
    M(419, MULTIPLE_ASSIGNMENTS_TO_COLUMN) \
    M(420, CANNOT_UPDATE_COLUMN) \
    M(421, CANNOT_ADD_DIFFERENT_AGGREGATE_STATES) \
    M(422, UNSUPPORTED_URI_SCHEME) \
    M(423, CANNOT_GETTIMEOFDAY) \
    M(424, CANNOT_LINK) \
    M(425, SYSTEM_ERROR) \
    M(427, CANNOT_COMPILE_REGEXP) \
    M(428, UNKNOWN_LOG_LEVEL) \
    M(429, FAILED_TO_GETPWUID) \
    M(430, MISMATCHING_USERS_FOR_PROCESS_AND_DATA) \
    M(431, ILLEGAL_SYNTAX_FOR_CODEC_TYPE) \
    M(432, UNKNOWN_CODEC) \
    M(433, ILLEGAL_CODEC_PARAMETER) \
    M(434, CANNOT_PARSE_PROTOBUF_SCHEMA) \
    M(435, NO_DATA_FOR_REQUIRED_PROTOBUF_FIELD) \
    M(436, PROTOBUF_BAD_CAST) \
    M(437, PROTOBUF_FIELD_NOT_REPEATED) \
    M(438, DATA_TYPE_CANNOT_BE_PROMOTED) \
    M(439, CANNOT_SCHEDULE_TASK) \
    M(440, INVALID_LIMIT_EXPRESSION) \
    M(441, CANNOT_PARSE_DOMAIN_VALUE_FROM_STRING) \
    M(442, BAD_DATABASE_FOR_TEMPORARY_TABLE) \
    M(443, NO_COMMON_COLUMNS_WITH_PROTOBUF_SCHEMA) \
    M(444, UNKNOWN_PROTOBUF_FORMAT) \
    M(445, CANNOT_MPROTECT) \
    M(446, FUNCTION_NOT_ALLOWED) \
    M(447, HYPERSCAN_CANNOT_SCAN_TEXT) \
    M(448, BROTLI_READ_FAILED) \
    M(449, BROTLI_WRITE_FAILED) \
    M(450, BAD_TTL_EXPRESSION) \
    M(451, BAD_TTL_FILE) \
    M(452, SETTING_CONSTRAINT_VIOLATION) \
    M(453, MYSQL_CLIENT_INSUFFICIENT_CAPABILITIES) \
    M(454, OPENSSL_ERROR) \
    M(455, SUSPICIOUS_TYPE_FOR_LOW_CARDINALITY) \
    M(456, UNKNOWN_QUERY_PARAMETER) \
    M(457, BAD_QUERY_PARAMETER) \
    M(458, CANNOT_UNLINK) \
    M(459, CANNOT_SET_THREAD_PRIORITY) \
    M(460, CANNOT_CREATE_TIMER) \
    M(461, CANNOT_SET_TIMER_PERIOD) \
    M(462, CANNOT_DELETE_TIMER) \
    M(463, CANNOT_FCNTL) \
    M(464, CANNOT_PARSE_ELF) \
    M(465, CANNOT_PARSE_DWARF) \
    M(466, INSECURE_PATH) \
    M(467, CANNOT_PARSE_BOOL) \
    M(468, CANNOT_PTHREAD_ATTR) \
    M(469, VIOLATED_CONSTRAINT) \
    M(470, QUERY_IS_NOT_SUPPORTED_IN_LIVE_VIEW) \
    M(471, INVALID_SETTING_VALUE) \
    M(472, READONLY_SETTING) \
    M(473, DEADLOCK_AVOIDED) \
    M(474, INVALID_TEMPLATE_FORMAT) \
    M(475, INVALID_WITH_FILL_EXPRESSION) \
    M(476, WITH_TIES_WITHOUT_ORDER_BY) \
    M(477, INVALID_USAGE_OF_INPUT) \
    M(478, UNKNOWN_POLICY) \
    M(479, UNKNOWN_DISK) \
    M(480, UNKNOWN_PROTOCOL) \
    M(481, PATH_ACCESS_DENIED) \
    M(482, DICTIONARY_ACCESS_DENIED) \
    M(483, TOO_MANY_REDIRECTS) \
    M(484, INTERNAL_REDIS_ERROR) \
    M(485, SCALAR_ALREADY_EXISTS) \
    M(487, CANNOT_GET_CREATE_DICTIONARY_QUERY) \
    M(488, UNKNOWN_DICTIONARY) \
    M(489, INCORRECT_DICTIONARY_DEFINITION) \
    M(490, CANNOT_FORMAT_DATETIME) \
    M(491, UNACCEPTABLE_URL) \
    M(492, ACCESS_ENTITY_NOT_FOUND) \
    M(493, ACCESS_ENTITY_ALREADY_EXISTS) \
    M(494, ACCESS_ENTITY_FOUND_DUPLICATES) \
    M(495, ACCESS_STORAGE_READONLY) \
    M(496, QUOTA_REQUIRES_CLIENT_KEY) \
    M(497, ACCESS_DENIED) \
    M(498, LIMIT_BY_WITH_TIES_IS_NOT_SUPPORTED) \
    M(499, S3_ERROR) \
    M(501, CANNOT_CREATE_DATABASE) \
    M(502, CANNOT_SIGQUEUE) \
    M(503, AGGREGATE_FUNCTION_THROW) \
    M(504, FILE_ALREADY_EXISTS) \
    M(505, CANNOT_DELETE_DIRECTORY) \
    M(506, UNEXPECTED_ERROR_CODE) \
    M(507, UNABLE_TO_SKIP_UNUSED_SHARDS) \
    M(508, UNKNOWN_ACCESS_TYPE) \
    M(509, INVALID_GRANT) \
    M(510, CACHE_DICTIONARY_UPDATE_FAIL) \
    M(511, UNKNOWN_ROLE) \
    M(512, SET_NON_GRANTED_ROLE) \
    M(513, UNKNOWN_PART_TYPE) \
    M(514, ACCESS_STORAGE_FOR_INSERTION_NOT_FOUND) \
    M(515, INCORRECT_ACCESS_ENTITY_DEFINITION) \
    M(516, AUTHENTICATION_FAILED) \
    M(517, CANNOT_ASSIGN_ALTER) \
    M(518, CANNOT_COMMIT_OFFSET) \
    M(519, NO_REMOTE_SHARD_AVAILABLE) \
    M(520, CANNOT_DETACH_DICTIONARY_AS_TABLE) \
    M(521, ATOMIC_RENAME_FAIL) \
    M(523, UNKNOWN_ROW_POLICY) \
    M(524, ALTER_OF_COLUMN_IS_FORBIDDEN) \
    M(525, INCORRECT_DISK_INDEX) \
    M(526, UNKNOWN_VOLUME_TYPE) \
    M(527, NO_SUITABLE_FUNCTION_IMPLEMENTATION) \
    M(528, CASSANDRA_INTERNAL_ERROR) \
    M(529, NOT_A_LEADER) \
    M(530, CANNOT_CONNECT_RABBITMQ) \
    M(531, CANNOT_FSTAT) \
    M(532, LDAP_ERROR) \
    M(533, INCONSISTENT_RESERVATIONS) \
    M(534, NO_RESERVATIONS_PROVIDED) \
    M(535, UNKNOWN_RAID_TYPE) \
    M(536, CANNOT_RESTORE_FROM_FIELD_DUMP) \
    M(537, ILLEGAL_MYSQL_VARIABLE) \
    M(538, MYSQL_SYNTAX_ERROR) \
    M(539, CANNOT_BIND_RABBITMQ_EXCHANGE) \
    M(540, CANNOT_DECLARE_RABBITMQ_EXCHANGE) \
    M(541, CANNOT_CREATE_RABBITMQ_QUEUE_BINDING) \
    M(542, CANNOT_REMOVE_RABBITMQ_EXCHANGE) \
    M(543, UNKNOWN_MYSQL_DATATYPES_SUPPORT_LEVEL) \
    M(544, ROW_AND_ROWS_TOGETHER) \
    M(545, FIRST_AND_NEXT_TOGETHER) \
    M(546, NO_ROW_DELIMITER) \
    M(547, INVALID_RAID_TYPE) \
    M(548, UNKNOWN_VOLUME) \
    M(549, DATA_TYPE_CANNOT_BE_USED_IN_KEY) \
    M(550, CONDITIONAL_TREE_PARENT_NOT_FOUND) \
    M(551, ILLEGAL_PROJECTION_MANIPULATOR) \
    M(552, UNRECOGNIZED_ARGUMENTS) \
    M(553, LZMA_STREAM_ENCODER_FAILED) \
    M(554, LZMA_STREAM_DECODER_FAILED) \
<<<<<<< HEAD
    M(555, UNKNOWN_UNION) \
    M(556, EXPECTED_ALL_OR_DISTINCT) \
=======
    M(555, ROCKSDB_ERROR) \
    M(556, SYNC_MYSQL_USER_ACCESS_ERROR)\
    \
>>>>>>> e76f7c31
    M(999, KEEPER_EXCEPTION) \
    M(1000, POCO_EXCEPTION) \
    M(1001, STD_EXCEPTION) \
    M(1002, UNKNOWN_EXCEPTION)

/* See END */

namespace DB
{
namespace ErrorCodes
{
#define M(VALUE, NAME) extern const Value NAME = VALUE;
    APPLY_FOR_ERROR_CODES(M)
#undef M

    constexpr Value END = 3000;
    std::atomic<Value> values[END + 1]{};

    struct ErrorCodesNames
    {
        std::string_view names[END + 1];
        ErrorCodesNames()
        {
#define M(VALUE, NAME) names[VALUE] = std::string_view(#NAME);
            APPLY_FOR_ERROR_CODES(M)
#undef M
        }
    } error_codes_names;

    std::string_view getName(ErrorCode error_code)
    {
        if (error_code >= END)
            return std::string_view();
        return error_codes_names.names[error_code];
    }

    ErrorCode end() { return END + 1; }
}

}<|MERGE_RESOLUTION|>--- conflicted
+++ resolved
@@ -521,14 +521,11 @@
     M(552, UNRECOGNIZED_ARGUMENTS) \
     M(553, LZMA_STREAM_ENCODER_FAILED) \
     M(554, LZMA_STREAM_DECODER_FAILED) \
-<<<<<<< HEAD
-    M(555, UNKNOWN_UNION) \
-    M(556, EXPECTED_ALL_OR_DISTINCT) \
-=======
     M(555, ROCKSDB_ERROR) \
     M(556, SYNC_MYSQL_USER_ACCESS_ERROR)\
+    M(557, UNKNOWN_UNION) \
+    M(558, EXPECTED_ALL_OR_DISTINCT) \
     \
->>>>>>> e76f7c31
     M(999, KEEPER_EXCEPTION) \
     M(1000, POCO_EXCEPTION) \
     M(1001, STD_EXCEPTION) \
