# Third-party libraries may have substandard code.

if (CMAKE_CXX_COMPILER_ID STREQUAL "GNU")
    set (CMAKE_C_FLAGS "${CMAKE_C_FLAGS} -Wno-unused-function -Wno-unused-variable -Wno-unused-but-set-variable -Wno-unused-result -Wno-deprecated-declarations -Wno-maybe-uninitialized -Wno-format -Wno-misleading-indentation -Wno-stringop-overflow -Wno-implicit-function-declaration -Wno-return-type -Wno-array-bounds -Wno-bool-compare -Wno-int-conversion -Wno-switch")
    set (CMAKE_CXX_FLAGS "${CMAKE_CXX_FLAGS} -Wno-old-style-cast -Wno-unused-function -Wno-unused-variable -Wno-unused-but-set-variable -Wno-unused-result -Wno-deprecated-declarations -Wno-non-virtual-dtor -Wno-maybe-uninitialized -Wno-format -Wno-misleading-indentation -Wno-implicit-fallthrough -Wno-class-memaccess -Wno-sign-compare -std=c++1z")
elseif (CMAKE_CXX_COMPILER_ID STREQUAL "Clang")
    set (CMAKE_C_FLAGS "${CMAKE_C_FLAGS} -Wno-unused-function -Wno-unused-variable -Wno-unused-result -Wno-deprecated-declarations -Wno-format -Wno-parentheses-equality -Wno-tautological-constant-compare -Wno-tautological-constant-out-of-range-compare -Wno-implicit-function-declaration -Wno-return-type -Wno-pointer-bool-conversion -Wno-enum-conversion -Wno-int-conversion -Wno-switch -Wno-string-plus-int")
    set (CMAKE_CXX_FLAGS "${CMAKE_CXX_FLAGS} -Wno-old-style-cast -Wno-unused-function -Wno-unused-variable -Wno-unused-result -Wno-deprecated-declarations -Wno-non-virtual-dtor -Wno-format -Wno-inconsistent-missing-override -std=c++1z")
endif ()

set_property(DIRECTORY PROPERTY EXCLUDE_FROM_ALL 1)

if (USE_INTERNAL_BOOST_LIBRARY)
    add_subdirectory (boost-cmake)
endif ()

if (USE_INTERNAL_LZ4_LIBRARY)
    add_subdirectory (lz4-cmake)
endif ()

if (USE_INTERNAL_ZSTD_LIBRARY)
    add_subdirectory (zstd-cmake)
endif ()

if (USE_INTERNAL_RE2_LIBRARY)
    set(RE2_BUILD_TESTING 0 CACHE INTERNAL "")
    add_subdirectory (re2)
    add_subdirectory (re2_st)
endif ()

if (USE_INTERNAL_DOUBLE_CONVERSION_LIBRARY)
    set (BUILD_TESTING 0 CACHE INTERNAL "")
    add_subdirectory (double-conversion)
endif ()

if (USE_INTERNAL_CITYHASH_LIBRARY)
    add_subdirectory (cityhash102)
endif ()

if (USE_INTERNAL_FARMHASH_LIBRARY)
    add_subdirectory (libfarmhash)
endif ()

if (USE_INTERNAL_METROHASH_LIBRARY)
    add_subdirectory (libmetrohash)
endif ()

add_subdirectory (murmurhash)
add_subdirectory (croaring)

if (USE_INTERNAL_BTRIE_LIBRARY)
    add_subdirectory (libbtrie)
endif ()

if (USE_INTERNAL_UNWIND_LIBRARY)
    add_subdirectory (libunwind)
endif ()

if (USE_INTERNAL_ZLIB_LIBRARY)
    set (ZLIB_ENABLE_TESTS 0 CACHE INTERNAL "")
    set (SKIP_INSTALL_ALL 1 CACHE INTERNAL "")
    set (ZLIB_COMPAT 1 CACHE INTERNAL "") # also enables WITH_GZFILEOP
    set (WITH_NATIVE_INSTRUCTIONS ${ARCH_NATIVE} CACHE INTERNAL "")
    if (OS_FREEBSD OR ARCH_I386)
        set (WITH_OPTIM 0 CACHE INTERNAL "") # Bug in assembler
    endif ()
    if (ARCH_AARCH64)
        set(WITH_NEON 1 CACHE INTERNAL "")
        set(WITH_ACLE 1 CACHE INTERNAL "")
    endif ()

    add_subdirectory (${INTERNAL_ZLIB_NAME})
    # todo: make pull to Dead2/zlib-ng and remove:
    # We should use same defines when including zlib.h as used when zlib compiled
    target_compile_definitions (zlib PUBLIC ZLIB_COMPAT WITH_GZFILEOP)
    target_compile_definitions (zlibstatic PUBLIC ZLIB_COMPAT WITH_GZFILEOP)
    if(CMAKE_SYSTEM_PROCESSOR MATCHES "x86_64" OR CMAKE_SYSTEM_PROCESSOR MATCHES "AMD64")
       target_compile_definitions (zlib PUBLIC X86_64 UNALIGNED_OK)
       target_compile_definitions (zlibstatic PUBLIC X86_64 UNALIGNED_OK)
    endif ()

    #set_target_properties(example PROPERTIES EXCLUDE_FROM_ALL 1)
    #if (TARGET example64)
    #    set_target_properties(example64 PROPERTIES EXCLUDE_FROM_ALL 1)
    #endif ()

    #set_target_properties(minigzip PROPERTIES EXCLUDE_FROM_ALL 1)
    #if (TARGET minigzip64)
    #    set_target_properties(minigzip64 PROPERTIES EXCLUDE_FROM_ALL 1)
    #endif ()
endif ()

if (USE_INTERNAL_CCTZ_LIBRARY)
    add_subdirectory (cctz-cmake)
endif ()

if (ENABLE_TCMALLOC AND USE_INTERNAL_GPERFTOOLS_LIBRARY)
    add_subdirectory (libtcmalloc)
endif ()

if (ENABLE_JEMALLOC AND USE_INTERNAL_JEMALLOC_LIBRARY)
    add_subdirectory (jemalloc-cmake)
endif ()

if (USE_INTERNAL_CPUID_LIBRARY)
    add_subdirectory (libcpuid)
endif ()

if (USE_INTERNAL_SSL_LIBRARY)
    if (NOT MAKE_STATIC_LIBRARIES)
        set (BUILD_SHARED 1)
    endif ()

    # By default, ${CMAKE_INSTALL_PREFIX}/etc/ssl is selected - that is not what we need.
    # We need to use system wide ssl directory.
    set (OPENSSLDIR "/etc/ssl")

    set (LIBRESSL_SKIP_INSTALL 1 CACHE INTERNAL "")
    add_subdirectory (ssl)
    target_include_directories(${OPENSSL_CRYPTO_LIBRARY} SYSTEM PUBLIC ${OPENSSL_INCLUDE_DIR})
    target_include_directories(${OPENSSL_SSL_LIBRARY} SYSTEM PUBLIC ${OPENSSL_INCLUDE_DIR})
    set (POCO_SKIP_OPENSSL_FIND 1)

    add_library(OpenSSL::Crypto ALIAS ${OPENSSL_CRYPTO_LIBRARY})
    add_library(OpenSSL::SSL ALIAS ${OPENSSL_SSL_LIBRARY})
endif ()

if (ENABLE_MYSQL AND USE_INTERNAL_MYSQL_LIBRARY)
    add_subdirectory (mariadb-connector-c-cmake)
    target_include_directories(mysqlclient BEFORE PRIVATE ${ZLIB_INCLUDE_DIR})
    if(OPENSSL_INCLUDE_DIR)
        target_include_directories(mysqlclient BEFORE PRIVATE ${OPENSSL_INCLUDE_DIR})
    endif()
endif ()

if (USE_INTERNAL_RDKAFKA_LIBRARY)
    add_subdirectory (librdkafka-cmake)
    target_include_directories(rdkafka BEFORE PRIVATE ${ZLIB_INCLUDE_DIR})
    if(OPENSSL_INCLUDE_DIR)
        target_include_directories(rdkafka BEFORE PRIVATE ${OPENSSL_INCLUDE_DIR})
    endif()
endif ()

if (USE_RDKAFKA)
    add_subdirectory (cppkafka-cmake)
endif()

if (ENABLE_ODBC AND USE_INTERNAL_ODBC_LIBRARY)
    add_subdirectory (unixodbc-cmake)
    add_library(ODBC::ODBC ALIAS ${ODBC_LIBRARIES})
endif ()

if (USE_INTERNAL_CAPNP_LIBRARY)
    set (BUILD_TESTING 0 CACHE INTERNAL "")
    set (_save ${CMAKE_CXX_EXTENSIONS})
    set (CMAKE_CXX_EXTENSIONS)
    add_subdirectory (capnproto/c++)
    set (CMAKE_CXX_EXTENSIONS ${_save})
    target_include_directories(${CAPNP_LIBRARY} PUBLIC $<BUILD_INTERFACE:${CMAKE_CURRENT_SOURCE_DIR}/capnproto/c++/src>)
endif ()

if (USE_INTERNAL_PARQUET_LIBRARY)
if (USE_INTERNAL_PARQUET_LIBRARY_NATIVE_CMAKE)
    # We dont use arrow's cmakefiles because they uses too many depends and download some libs in compile time
    # But this mode can be used for updating auto-generated parquet files:
    # cmake -DUSE_INTERNAL_PARQUET_LIBRARY_NATIVE_CMAKE=1 -DUSE_STATIC_LIBRARIES=0
    # copy {BUILD_DIR}/contrib/arrow/cpp/src/parquet/*.cpp,*.h -> /contrib/arrow-cmake/cpp/src/parquet/

    # Also useful parquet reader:
    # cd contrib/arrow/cpp/build && mkdir -p build && cmake .. -DPARQUET_BUILD_EXECUTABLES=1 && make -j8
    # contrib/arrow/cpp/build/debug/parquet-reader some_file.parquet

    set (ARROW_COMPUTE ON CACHE INTERNAL "")
    set (ARROW_PARQUET ON CACHE INTERNAL "")
    set (ARROW_VERBOSE_THIRDPARTY_BUILD ON CACHE INTERNAL "")
    set (ARROW_BUILD_SHARED 1 CACHE INTERNAL "")
    set (ARROW_BOOST_HEADER_ONLY ON CACHE INTERNAL "")
    #set (BOOST_INCLUDEDIR Boost_INCLUDE_DIRS)
    set (Boost_FOUND 1 CACHE INTERNAL "")
    #set (ZLIB_HOME ${ZLIB_INCLUDE_DIR})
    #set (ZLIB_FOUND 1)
    if (MAKE_STATIC_LIBRARIES)
        set (PARQUET_ARROW_LINKAGE "static" CACHE INTERNAL "")
        set (ARROW_TEST_LINKAGE "static" CACHE INTERNAL "")
        set (ARROW_BUILD_STATIC ${MAKE_STATIC_LIBRARIES} CACHE INTERNAL "")
    else()
        set (PARQUET_ARROW_LINKAGE "shared" CACHE INTERNAL "")
        set (ARROW_TEST_LINKAGE "shared" CACHE INTERNAL "")
    endif()

    if(CMAKE_BUILD_TYPE STREQUAL "RELWITHDEBINFO")
        set(_save_build_type ${CMAKE_BUILD_TYPE})
        set(CMAKE_BUILD_TYPE RELEASE)
    endif()

    # Because Arrow uses CMAKE_SOURCE_DIR as a project path
    # Hopefully will be fixed in https://github.com/apache/arrow/pull/2676
    set (CMAKE_MODULE_PATH ${CMAKE_MODULE_PATH} "${ClickHouse_SOURCE_DIR}/contrib/arrow/cpp/cmake_modules")
    add_subdirectory (arrow/cpp)

    if(_save_build_type)
        set(CMAKE_BUILD_TYPE ${_save_build_type})
    endif()

else()

    if(USE_INTERNAL_SNAPPY_LIBRARY)
        set(SNAPPY_BUILD_TESTS 0 CACHE INTERNAL "")
        if (NOT MAKE_STATIC_LIBRARIES)
            set(BUILD_SHARED_LIBS 1) # TODO: set at root dir
        endif()
        add_subdirectory(snappy)
        if(SANITIZE STREQUAL "undefined")
            target_compile_options(${SNAPPY_LIBRARY} PRIVATE -fno-sanitize=undefined)
        endif()
    endif()

    add_subdirectory(arrow-cmake)
endif()
endif()

if (USE_INTERNAL_POCO_LIBRARY)
    set (POCO_VERBOSE_MESSAGES 0 CACHE INTERNAL "")
    set (save_CMAKE_CXX_FLAGS ${CMAKE_CXX_FLAGS})
    set (save_CMAKE_C_FLAGS ${CMAKE_C_FLAGS})
    set (_save ${ENABLE_TESTS})
    set (ENABLE_TESTS 0)
    set (POCO_ENABLE_TESTS 0)
    set (CMAKE_DISABLE_FIND_PACKAGE_ZLIB 1)
    if (MSVC OR NOT USE_POCO_DATAODBC)
        set (ENABLE_DATA_ODBC 0 CACHE INTERNAL "") # TODO (build fail)
    endif ()
    add_subdirectory (poco)
    unset (CMAKE_DISABLE_FIND_PACKAGE_ZLIB)
    set (ENABLE_TESTS ${_save})
    set (CMAKE_CXX_FLAGS ${save_CMAKE_CXX_FLAGS})
    set (CMAKE_C_FLAGS ${save_CMAKE_C_FLAGS})

    if (OPENSSL_FOUND AND TARGET Crypto AND (NOT DEFINED ENABLE_POCO_NETSSL OR ENABLE_POCO_NETSSL))
        # Bug in poco https://github.com/pocoproject/poco/pull/2100 found on macos
        target_include_directories(Crypto SYSTEM PUBLIC ${OPENSSL_INCLUDE_DIR})
    endif ()
endif ()

if(USE_INTERNAL_GTEST_LIBRARY)
    # Google Test from sources
    add_subdirectory(${ClickHouse_SOURCE_DIR}/contrib/googletest/googletest ${CMAKE_CURRENT_BINARY_DIR}/googletest)
    # avoid problems with <regexp.h>
    target_compile_definitions (gtest INTERFACE GTEST_HAS_POSIX_RE=0)
    target_include_directories (gtest SYSTEM INTERFACE ${ClickHouse_SOURCE_DIR}/contrib/googletest/include)
elseif(GTEST_SRC_DIR)
    add_subdirectory(${GTEST_SRC_DIR}/googletest ${CMAKE_CURRENT_BINARY_DIR}/googletest)
    target_compile_definitions(gtest INTERFACE GTEST_HAS_POSIX_RE=0)
endif()

if (USE_INTERNAL_LLVM_LIBRARY)
    file(GENERATE OUTPUT ${CMAKE_CURRENT_BINARY_DIR}/empty.cpp CONTENT " ")
    add_library(LLVM0 ${CMAKE_CURRENT_BINARY_DIR}/empty.cpp) # silly cmake bug fix
    add_library(LLVMOFF ${CMAKE_CURRENT_BINARY_DIR}/empty.cpp)
    # ld: unknown option: --color-diagnostics
    if (APPLE)
        set (LINKER_SUPPORTS_COLOR_DIAGNOSTICS 0 CACHE INTERNAL "")
    endif ()
    set (LLVM_ENABLE_EH 1 CACHE INTERNAL "")
    set (LLVM_ENABLE_RTTI 1 CACHE INTERNAL "")
    set (LLVM_INCLUDE_TESTS 0 CACHE INTERNAL "")
    set (LLVM_INCLUDE_EXAMPLES 0 CACHE INTERNAL "")
    set (LLVM_INCLUDE_TOOLS 0 CACHE INTERNAL "")
    set (LLVM_INSTALL_TOOLCHAIN_ONLY 0 CACHE INTERNAL "")
    set (CLANG_BUILT_STANDALONE 0 CACHE INTERNAL "")
    set (LLDB_BUILT_STANDALONE 0 CACHE INTERNAL "")
    set (CLANG_ENABLE_STATIC_ANALYZER 0 CACHE INTERNAL "")
    set (CLANG_ENABLE_ARCMT 0 CACHE INTERNAL "")
    set (CLANG_BUILD_TOOLS 0 CACHE INTERNAL "")
    set (BENCHMARK_ENABLE_GTEST_TESTS 0 CACHE INTERNAL "")
    set (BENCHMARK_ENABLE_ASSEMBLY_TESTS 0 CACHE INTERNAL "")
    set (LLVM_TARGETS_TO_BUILD "X86;AArch64" CACHE INTERNAL "")
    add_subdirectory (llvm/llvm)
endif ()

if (USE_INTERNAL_LIBGSASL_LIBRARY)
  add_subdirectory(libgsasl)
endif()

if (USE_INTERNAL_LIBXML2_LIBRARY)
    add_subdirectory(libxml2-cmake)
endif ()

if (USE_INTERNAL_BROTLI_LIBRARY)
    add_subdirectory(brotli-cmake)
    target_compile_definitions(brotli PRIVATE BROTLI_BUILD_PORTABLE=1)
endif ()

if (USE_INTERNAL_PROTOBUF_LIBRARY)
    if (MAKE_STATIC_LIBRARIES)
        set(protobuf_BUILD_SHARED_LIBS OFF CACHE INTERNAL "" FORCE)
    else ()
        set(protobuf_BUILD_SHARED_LIBS ON CACHE INTERNAL "" FORCE)
    endif ()
    set(protobuf_WITH_ZLIB 0 CACHE INTERNAL "" FORCE) # actually will use zlib, but skip find
    set(protobuf_BUILD_TESTS OFF CACHE INTERNAL "" FORCE)
    add_subdirectory(protobuf/cmake)
endif ()

if (USE_INTERNAL_HDFS3_LIBRARY)
    add_subdirectory(libhdfs3-cmake)
endif ()

if (USE_BASE64)
    add_subdirectory(base64-cmake)
endif()

if (USE_INTERNAL_HYPERSCAN_LIBRARY)
    add_subdirectory (hyperscan)
endif()

<<<<<<< HEAD
if (USE_CASSANDRA)
    # TODO osfavstov: cassandra/CMakeLists.txt change
    # 5: set(CASS_ROOT_DIR "${CMAKE_SOURCE_DIR}/contrib/cassandra");
    # 10: include(${ClickHouse_SOURCE_DIR}/contrib/cassandra/cmake/modules/CppDriver.cmake)
    add_subdirectory(cassandra)
=======
if (USE_SIMDJSON)
    add_subdirectory (simdjson-cmake)
>>>>>>> bb6f9460
endif()<|MERGE_RESOLUTION|>--- conflicted
+++ resolved
@@ -314,14 +314,13 @@
     add_subdirectory (hyperscan)
 endif()
 
-<<<<<<< HEAD
+if (USE_SIMDJSON)
+    add_subdirectory (simdjson-cmake)
+endif()
+
 if (USE_CASSANDRA)
     # TODO osfavstov: cassandra/CMakeLists.txt change
     # 5: set(CASS_ROOT_DIR "${CMAKE_SOURCE_DIR}/contrib/cassandra");
     # 10: include(${ClickHouse_SOURCE_DIR}/contrib/cassandra/cmake/modules/CppDriver.cmake)
     add_subdirectory(cassandra)
-=======
-if (USE_SIMDJSON)
-    add_subdirectory (simdjson-cmake)
->>>>>>> bb6f9460
 endif()