--- conflicted
+++ resolved
@@ -886,7 +886,6 @@
 
 - [exclude_deleted_rows_for_part_size_in_merge](#exclude_deleted_rows_for_part_size_in_merge) setting
 
-<<<<<<< HEAD
 ## merge_workload
 
 Used to regulate how resources are utilized and shared between merges and other workloads. Specified value is used as `workload` setting value for background merges of this table. If not specified (empty string), then server setting `merge_workload` is used instead.
@@ -904,7 +903,7 @@
 
 **See Also**
 - [Workload Scheduling](/docs/en/operations/workload-scheduling.md)
-=======
+
 ### allow_experimental_optimized_row_order
 
 Controls if the row order should be optimized during inserts to improve the compressability of the newly inserted table part.
@@ -947,5 +946,4 @@
 Compression rates of LZ4 or ZSTD improve on average by 20-40%.
 
 This setting works best for tables with no primary key or a low-cardinality primary key, i.e. a table with only few distinct primary key values.
-High-cardinality primary keys, e.g. involving timestamp columns of type `DateTime64`, are not expected to benefit from this setting.
->>>>>>> 2cba91f5
+High-cardinality primary keys, e.g. involving timestamp columns of type `DateTime64`, are not expected to benefit from this setting.