# Settings {#settings}

## distributed_product_mode {#distributed-product-mode}

Changes the behaviour of [distributed subqueries](../../sql-reference/operators/in.md).

ClickHouse applies this setting when the query contains the product of distributed tables, i.e. when the query for a distributed table contains a non-GLOBAL subquery for the distributed table.

Restrictions:

-   Only applied for IN and JOIN subqueries.
-   Only if the FROM section uses a distributed table containing more than one shard.
-   If the subquery concerns a distributed table containing more than one shard.
-   Not used for a table-valued [remote](../../sql-reference/table-functions/remote.md) function.

Possible values:

-   `deny` — Default value. Prohibits using these types of subqueries (returns the “Double-distributed in/JOIN subqueries is denied” exception).
-   `local` — Replaces the database and table in the subquery with local ones for the destination server (shard), leaving the normal `IN`/`JOIN.`
-   `global` — Replaces the `IN`/`JOIN` query with `GLOBAL IN`/`GLOBAL JOIN.`
-   `allow` — Allows the use of these types of subqueries.

## prefer_global_in_and_join {#prefer-global-in-and-join}

Enables the replacement of `IN`/`JOIN` operators with `GLOBAL IN`/`GLOBAL JOIN`.

Possible values:

-   0 — Disabled. `IN`/`JOIN` operators are not replaced with `GLOBAL IN`/`GLOBAL JOIN`.
-   1 — Enabled. `IN`/`JOIN` operators are replaced with `GLOBAL IN`/`GLOBAL JOIN`.

Default value: `0`.

**Usage**

Although `SET distributed_product_mode=global` can change the queries behavior for the distributed tables, it's not suitable for local tables or tables from external resources. Here is when the `prefer_global_in_and_join` setting comes into play.

For example, we have query serving nodes that contain local tables, which are not suitable for distribution. We need to scatter their data on the fly during distributed processing with the `GLOBAL` keyword — `GLOBAL IN`/`GLOBAL JOIN`.

Another use case of `prefer_global_in_and_join` is accessing tables created by external engines. This setting helps to reduce the number of calls to external sources while joining such tables: only one call per query.

**See also:**

-   [Distributed subqueries](../../sql-reference/operators/in.md#select-distributed-subqueries) for more information on how to use `GLOBAL IN`/`GLOBAL JOIN`

## enable_optimize_predicate_expression {#enable-optimize-predicate-expression}

Turns on predicate pushdown in `SELECT` queries.

Predicate pushdown may significantly reduce network traffic for distributed queries.

Possible values:

-   0 — Disabled.
-   1 — Enabled.

Default value: 1.

Usage

Consider the following queries:

1.  `SELECT count() FROM test_table WHERE date = '2018-10-10'`
2.  `SELECT count() FROM (SELECT * FROM test_table) WHERE date = '2018-10-10'`

If `enable_optimize_predicate_expression = 1`, then the execution time of these queries is equal because ClickHouse applies `WHERE` to the subquery when processing it.

If `enable_optimize_predicate_expression = 0`, then the execution time of the second query is much longer because the `WHERE` clause applies to all the data after the subquery finishes.

## fallback_to_stale_replicas_for_distributed_queries {#settings-fallback_to_stale_replicas_for_distributed_queries}

Forces a query to an out-of-date replica if updated data is not available. See [Replication](../../engines/table-engines/mergetree-family/replication.md).

ClickHouse selects the most relevant from the outdated replicas of the table.

Used when performing `SELECT` from a distributed table that points to replicated tables.

By default, 1 (enabled).

## force_index_by_date {#settings-force_index_by_date}

Disables query execution if the index can’t be used by date.

Works with tables in the MergeTree family.

If `force_index_by_date=1`, ClickHouse checks whether the query has a date key condition that can be used for restricting data ranges. If there is no suitable condition, it throws an exception. However, it does not check whether the condition reduces the amount of data to read. For example, the condition `Date != ' 2000-01-01 '` is acceptable even when it matches all the data in the table (i.e., running the query requires a full scan). For more information about ranges of data in MergeTree tables, see [MergeTree](../../engines/table-engines/mergetree-family/mergetree.md).

## force_primary_key {#force-primary-key}

Disables query execution if indexing by the primary key is not possible.

Works with tables in the MergeTree family.

If `force_primary_key=1`, ClickHouse checks to see if the query has a primary key condition that can be used for restricting data ranges. If there is no suitable condition, it throws an exception. However, it does not check whether the condition reduces the amount of data to read. For more information about data ranges in MergeTree tables, see [MergeTree](../../engines/table-engines/mergetree-family/mergetree.md).

## use_skip_indexes {#settings-use_skip_indexes}

Use data skipping indexes during query execution.

Possible values:

-   0 — Disabled.
-   1 — Enabled.

Default value: 1.

## force_data_skipping_indices {#settings-force_data_skipping_indices}

Disables query execution if passed data skipping indices wasn't used.

Consider the following example:

```sql
CREATE TABLE data
(
    key Int,
    d1 Int,
    d1_null Nullable(Int),
    INDEX d1_idx d1 TYPE minmax GRANULARITY 1,
    INDEX d1_null_idx assumeNotNull(d1_null) TYPE minmax GRANULARITY 1
)
Engine=MergeTree()
ORDER BY key;

SELECT * FROM data_01515;
SELECT * FROM data_01515 SETTINGS force_data_skipping_indices=''; -- query will produce CANNOT_PARSE_TEXT error.
SELECT * FROM data_01515 SETTINGS force_data_skipping_indices='d1_idx'; -- query will produce INDEX_NOT_USED error.
SELECT * FROM data_01515 WHERE d1 = 0 SETTINGS force_data_skipping_indices='d1_idx'; -- Ok.
SELECT * FROM data_01515 WHERE d1 = 0 SETTINGS force_data_skipping_indices='`d1_idx`'; -- Ok (example of full featured parser).
SELECT * FROM data_01515 WHERE d1 = 0 SETTINGS force_data_skipping_indices='`d1_idx`, d1_null_idx'; -- query will produce INDEX_NOT_USED error, since d1_null_idx is not used.
SELECT * FROM data_01515 WHERE d1 = 0 AND assumeNotNull(d1_null) = 0 SETTINGS force_data_skipping_indices='`d1_idx`, d1_null_idx'; -- Ok.
```

Works with tables in the MergeTree family.

## format_schema {#format-schema}

This parameter is useful when you are using formats that require a schema definition, such as [Cap’n Proto](https://capnproto.org/) or [Protobuf](https://developers.google.com/protocol-buffers/). The value depends on the format.

## fsync_metadata {#fsync-metadata}

Enables or disables [fsync](http://pubs.opengroup.org/onlinepubs/9699919799/functions/fsync.html) when writing `.sql` files. Enabled by default.

It makes sense to disable it if the server has millions of tiny tables that are constantly being created and destroyed.

## function_range_max_elements_in_block {#settings-function_range_max_elements_in_block}

Sets the safety threshold for data volume generated by function [range](../../sql-reference/functions/array-functions.md#range). Defines the maximum number of values generated by function per block of data (sum of array sizes for every row in a block).

Possible values:

-   Positive integer.

Default value: `500,000,000`.

**See Also**

-   [max_block_size](#setting-max_block_size)
-   [min_insert_block_size_rows](#min-insert-block-size-rows)

## enable_http_compression {#settings-enable_http_compression}

Enables or disables data compression in the response to an HTTP request.

For more information, read the [HTTP interface description](../../interfaces/http.md).

Possible values:

-   0 — Disabled.
-   1 — Enabled.

Default value: 0.

## http_zlib_compression_level {#settings-http_zlib_compression_level}

Sets the level of data compression in the response to an HTTP request if [enable_http_compression = 1](#settings-enable_http_compression).

Possible values: Numbers from 1 to 9.

Default value: 3.

## http_native_compression_disable_checksumming_on_decompress {#settings-http_native_compression_disable_checksumming_on_decompress}

Enables or disables checksum verification when decompressing the HTTP POST data from the client. Used only for ClickHouse native compression format (not used with `gzip` or `deflate`).

For more information, read the [HTTP interface description](../../interfaces/http.md).

Possible values:

-   0 — Disabled.
-   1 — Enabled.

Default value: 0.

## http_max_uri_size {#http-max-uri-size}

Sets the maximum URI length of an HTTP request.

Possible values:

-   Positive integer.

Default value: 1048576.

## table_function_remote_max_addresses {#table_function_remote_max_addresses}

Sets the maximum number of addresses generated from patterns for the [remote](../../sql-reference/table-functions/remote.md) function.

Possible values:

-   Positive integer.

Default value: `1000`.

##  glob_expansion_max_elements  {#glob_expansion_max_elements }

Sets the maximum number of addresses generated from patterns for external storages and table functions (like [url](../../sql-reference/table-functions/url.md)) except the `remote` function.

Possible values:

-   Positive integer.

Default value: `1000`.

## send_progress_in_http_headers {#settings-send_progress_in_http_headers}

Enables or disables `X-ClickHouse-Progress` HTTP response headers in `clickhouse-server` responses.

For more information, read the [HTTP interface description](../../interfaces/http.md).

Possible values:

-   0 — Disabled.
-   1 — Enabled.

Default value: 0.

## max_http_get_redirects {#setting-max_http_get_redirects}

Limits the maximum number of HTTP GET redirect hops for [URL](../../engines/table-engines/special/url.md)-engine tables. The setting applies to both types of tables: those created by the [CREATE TABLE](../../sql-reference/statements/create/table.md) query and by the [url](../../sql-reference/table-functions/url.md) table function.

Possible values:

-   Any positive integer number of hops.
-   0 — No hops allowed.

Default value: 0.

## input_format_allow_errors_num {#settings-input_format_allow_errors_num}

Sets the maximum number of acceptable errors when reading from text formats (CSV, TSV, etc.).

The default value is 0.

Always pair it with `input_format_allow_errors_ratio`.

If an error occurred while reading rows but the error counter is still less than `input_format_allow_errors_num`, ClickHouse ignores the row and moves on to the next one.

If both `input_format_allow_errors_num` and `input_format_allow_errors_ratio` are exceeded, ClickHouse throws an exception.

## input_format_allow_errors_ratio {#settings-input_format_allow_errors_ratio}

Sets the maximum percentage of errors allowed when reading from text formats (CSV, TSV, etc.).
The percentage of errors is set as a floating-point number between 0 and 1.

The default value is 0.

Always pair it with `input_format_allow_errors_num`.

If an error occurred while reading rows but the error counter is still less than `input_format_allow_errors_ratio`, ClickHouse ignores the row and moves on to the next one.

If both `input_format_allow_errors_num` and `input_format_allow_errors_ratio` are exceeded, ClickHouse throws an exception.

## input_format_parquet_import_nested {#input_format_parquet_import_nested}

Enables or disables the ability to insert the data into [Nested](../../sql-reference/data-types/nested-data-structures/nested.md) columns as an array of structs in [Parquet](../../interfaces/formats.md#data-format-parquet) input format.

Possible values:

-   0 — Data can not be inserted into `Nested` columns as an array of structs.
-   1 — Data can be inserted into `Nested` columns as an array of structs.

Default value: `0`.

## input_format_arrow_import_nested {#input_format_arrow_import_nested}

Enables or disables the ability to insert the data into [Nested](../../sql-reference/data-types/nested-data-structures/nested.md) columns as an array of structs in [Arrow](../../interfaces/formats.md#data_types-matching-arrow) input format.

Possible values:

-   0 — Data can not be inserted into `Nested` columns as an array of structs.
-   1 — Data can be inserted into `Nested` columns as an array of structs.

Default value: `0`.

## input_format_orc_import_nested {#input_format_orc_import_nested}

Enables or disables the ability to insert the data into [Nested](../../sql-reference/data-types/nested-data-structures/nested.md) columns as an array of structs in [ORC](../../interfaces/formats.md#data-format-orc) input format.

Possible values:

-   0 — Data can not be inserted into `Nested` columns as an array of structs.
-   1 — Data can be inserted into `Nested` columns as an array of structs.

Default value: `0`.

## input_format_values_interpret_expressions {#settings-input_format_values_interpret_expressions}

Enables or disables the full SQL parser if the fast stream parser can’t parse the data. This setting is used only for the [Values](../../interfaces/formats.md#data-format-values) format at the data insertion. For more information about syntax parsing, see the [Syntax](../../sql-reference/syntax.md) section.

Possible values:

-   0 — Disabled.

    In this case, you must provide formatted data. See the [Formats](../../interfaces/formats.md) section.

-   1 — Enabled.

    In this case, you can use an SQL expression as a value, but data insertion is much slower this way. If you insert only formatted data, then ClickHouse behaves as if the setting value is 0.

Default value: 1.

Example of Use

Insert the [DateTime](../../sql-reference/data-types/datetime.md) type value with the different settings.

``` sql
SET input_format_values_interpret_expressions = 0;
INSERT INTO datetime_t VALUES (now())
```

``` text
Exception on client:
Code: 27. DB::Exception: Cannot parse input: expected ) before: now()): (at row 1)
```

``` sql
SET input_format_values_interpret_expressions = 1;
INSERT INTO datetime_t VALUES (now())
```

``` text
Ok.
```

The last query is equivalent to the following:

``` sql
SET input_format_values_interpret_expressions = 0;
INSERT INTO datetime_t SELECT now()
```

``` text
Ok.
```

## input_format_values_deduce_templates_of_expressions {#settings-input_format_values_deduce_templates_of_expressions}

Enables or disables template deduction for SQL expressions in [Values](../../interfaces/formats.md#data-format-values) format. It allows parsing and interpreting expressions in `Values` much faster if expressions in consecutive rows have the same structure. ClickHouse tries to deduce the template of an expression, parse the following rows using this template and evaluate the expression on a batch of successfully parsed rows.

Possible values:

-   0 — Disabled.
-   1 — Enabled.

Default value: 1.

For the following query:

``` sql
INSERT INTO test VALUES (lower('Hello')), (lower('world')), (lower('INSERT')), (upper('Values')), ...
```

-   If `input_format_values_interpret_expressions=1` and `format_values_deduce_templates_of_expressions=0`, expressions are interpreted separately for each row (this is very slow for large number of rows).
-   If `input_format_values_interpret_expressions=0` and `format_values_deduce_templates_of_expressions=1`, expressions in the first, second and third rows are parsed using template `lower(String)` and interpreted together, expression in the forth row is parsed with another template (`upper(String)`).
-   If `input_format_values_interpret_expressions=1` and `format_values_deduce_templates_of_expressions=1`, the same as in previous case, but also allows fallback to interpreting expressions separately if it’s not possible to deduce template.

## input_format_values_accurate_types_of_literals {#settings-input-format-values-accurate-types-of-literals}

This setting is used only when `input_format_values_deduce_templates_of_expressions = 1`. Expressions for some column may have the same structure, but contain numeric literals of different types, e.g.

``` sql
(..., abs(0), ...),             -- UInt64 literal
(..., abs(3.141592654), ...),   -- Float64 literal
(..., abs(-1), ...),            -- Int64 literal
```

Possible values:

-   0 — Disabled.

    In this case, ClickHouse may use a more general type for some literals (e.g., `Float64` or `Int64` instead of `UInt64` for `42`), but it may cause overflow and precision issues.

-   1 — Enabled.

    In this case, ClickHouse checks the actual type of literal and uses an expression template of the corresponding type. In some cases, it may significantly slow down expression evaluation in `Values`.

Default value: 1.

## input_format_defaults_for_omitted_fields {#session_settings-input_format_defaults_for_omitted_fields}

When performing `INSERT` queries, replace omitted input column values with default values of the respective columns. This option only applies to [JSONEachRow](../../interfaces/formats.md#jsoneachrow), [CSV](../../interfaces/formats.md#csv), [TabSeparated](../../interfaces/formats.md#tabseparated) formats and formats with `WithNames`/`WithNamesAndTypes` suffixes.

!!! note "Note"
    When this option is enabled, extended table metadata are sent from server to client. It consumes additional computing resources on the server and can reduce performance.

Possible values:

-   0 — Disabled.
-   1 — Enabled.

Default value: 1.

## input_format_tsv_empty_as_default {#settings-input-format-tsv-empty-as-default}

When enabled, replace empty input fields in TSV with default values. For complex default expressions `input_format_defaults_for_omitted_fields` must be enabled too.

Disabled by default.

## input_format_csv_empty_as_default {#settings-input-format-csv-empty-as-default}

When enabled, replace empty input fields in CSV with default values. For complex default expressions `input_format_defaults_for_omitted_fields` must be enabled too.

Enabled by default.

## input_format_tsv_enum_as_number {#settings-input_format_tsv_enum_as_number}

When enabled, always treat enum values as enum ids for TSV input format. It's recommended to enable this setting if data contains only enum ids to optimize enum parsing.

Possible values:

-   0 — Enum values are parsed as values or as enum IDs.
-   1 — Enum values are parsed only as enum IDs.

Default value: 0.

**Example**

Consider the table:

```sql
CREATE TABLE table_with_enum_column_for_tsv_insert (Id Int32,Value Enum('first' = 1, 'second' = 2)) ENGINE=Memory();
```

When the `input_format_tsv_enum_as_number` setting is enabled:

Query:

```sql
SET input_format_tsv_enum_as_number = 1;
INSERT INTO table_with_enum_column_for_tsv_insert FORMAT TSV 102	2;
SELECT * FROM table_with_enum_column_for_tsv_insert;
```

Result:

```text
┌──Id─┬─Value──┐
│ 102 │ second │
└─────┴────────┘
```

Query:

```sql
SET input_format_tsv_enum_as_number = 1;
INSERT INTO table_with_enum_column_for_tsv_insert FORMAT TSV 103	'first';
```

throws an exception.

When the `input_format_tsv_enum_as_number` setting is disabled:

Query:

```sql
SET input_format_tsv_enum_as_number = 0;
INSERT INTO table_with_enum_column_for_tsv_insert FORMAT TSV 102	2;
INSERT INTO table_with_enum_column_for_tsv_insert FORMAT TSV 103	'first';
SELECT * FROM table_with_enum_column_for_tsv_insert;
```

Result:

```text
┌──Id─┬─Value──┐
│ 102 │ second │
└─────┴────────┘
┌──Id─┬─Value──┐
│ 103 │ first  │
└─────┴────────┘
```

## input_format_null_as_default {#settings-input-format-null-as-default}

Enables or disables the initialization of [NULL](../../sql-reference/syntax.md#null-literal) fields with [default values](../../sql-reference/statements/create/table.md#create-default-values), if data type of these fields is not [nullable](../../sql-reference/data-types/nullable.md#data_type-nullable).
If column type is not nullable and this setting is disabled, then inserting `NULL` causes an exception. If column type is nullable, then `NULL` values are inserted as is, regardless of this setting.

This setting is applicable to [INSERT ... VALUES](../../sql-reference/statements/insert-into.md) queries for text input formats.

Possible values:

-   0 — Inserting `NULL` into a not nullable column causes an exception.
-   1 — `NULL` fields are initialized with default column values.

Default value: `1`.

## insert_null_as_default {#insert_null_as_default}

Enables or disables the insertion of [default values](../../sql-reference/statements/create/table.md#create-default-values) instead of [NULL](../../sql-reference/syntax.md#null-literal) into columns with not [nullable](../../sql-reference/data-types/nullable.md#data_type-nullable) data type.
If column type is not nullable and this setting is disabled, then inserting `NULL` causes an exception. If column type is nullable, then `NULL` values are inserted as is, regardless of this setting.

This setting is applicable to [INSERT ... SELECT](../../sql-reference/statements/insert-into.md#insert_query_insert-select) queries. Note that `SELECT` subqueries may be concatenated with `UNION ALL` clause.

Possible values:

-   0 — Inserting `NULL` into a not nullable column causes an exception.
-   1 — Default column value is inserted instead of `NULL`.

Default value: `1`.

## input_format_skip_unknown_fields {#settings-input-format-skip-unknown-fields}

Enables or disables skipping insertion of extra data.

When writing data, ClickHouse throws an exception if input data contain columns that do not exist in the target table. If skipping is enabled, ClickHouse does not insert extra data and does not throw an exception.

Supported formats:

-   [JSONEachRow](../../interfaces/formats.md#jsoneachrow)
-   [CSVWithNames](../../interfaces/formats.md#csvwithnames)
-   [TabSeparatedWithNames](../../interfaces/formats.md#tabseparatedwithnames)
-   [TSKV](../../interfaces/formats.md#tskv)

Possible values:

-   0 — Disabled.
-   1 — Enabled.

Default value: 0.

## input_format_import_nested_json {#settings-input_format_import_nested_json}

Enables or disables the insertion of JSON data with nested objects.

Supported formats:

-   [JSONEachRow](../../interfaces/formats.md#jsoneachrow)

Possible values:

-   0 — Disabled.
-   1 — Enabled.

Default value: 0.

See also:

-   [Usage of Nested Structures](../../interfaces/formats.md#jsoneachrow-nested) with the `JSONEachRow` format.

## input_format_with_names_use_header {#settings-input-format-with-names-use-header}

Enables or disables checking the column order when inserting data.

To improve insert performance, we recommend disabling this check if you are sure that the column order of the input data is the same as in the target table.

Supported formats:

- [CSVWithNames](../../interfaces/formats.md#csvwithnames)
- [CSVWithNames](../../interfaces/formats.md#csvwithnamesandtypes)
- [TabSeparatedWithNames](../../interfaces/formats.md#tabseparatedwithnames)
- [TabSeparatedWithNamesAndTypes](../../interfaces/formats.md#tabseparatedwithnamesandtypes)
- [JSONCompactEachRowWithNames](../../interfaces/formats.md#jsoncompacteachrowwithnames)
- [JSONCompactEachRowWithNamesAndTypes](../../interfaces/formats.md#jsoncompacteachrowwithnamesandtypes)
- [JSONCompactStringsEachRowWithNames](../../interfaces/formats.md#jsoncompactstringseachrowwithnames)
- [JSONCompactStringsEachRowWithNamesAndTypes](../../interfaces/formats.md#jsoncompactstringseachrowwithnamesandtypes)
- [RowBinaryWithNames](../../interfaces/formats.md#rowbinarywithnames-rowbinarywithnames)
- [RowBinaryWithNamesAndTypes](../../interfaces/formats.md#rowbinarywithnamesandtypes-rowbinarywithnamesandtypes)

Possible values:

-   0 — Disabled.
-   1 — Enabled.

Default value: 1.

## input_format_with_types_use_header {#settings-input-format-with-types-use-header}

Controls whether format parser should check if data types from the input data match data types from the target table.

Supported formats:

- [CSVWithNames](../../interfaces/formats.md#csvwithnames)
- [CSVWithNames](../../interfaces/formats.md#csvwithnamesandtypes)
- [TabSeparatedWithNames](../../interfaces/formats.md#tabseparatedwithnames)
- [TabSeparatedWithNamesAndTypes](../../interfaces/formats.md#tabseparatedwithnamesandtypes)
- [JSONCompactEachRowWithNames](../../interfaces/formats.md#jsoncompacteachrowwithnames)
- [JSONCompactEachRowWithNamesAndTypes](../../interfaces/formats.md#jsoncompacteachrowwithnamesandtypes)
- [JSONCompactStringsEachRowWithNames](../../interfaces/formats.md#jsoncompactstringseachrowwithnames)
- [JSONCompactStringsEachRowWithNamesAndTypes](../../interfaces/formats.md#jsoncompactstringseachrowwithnamesandtypes)
- [RowBinaryWithNames](../../interfaces/formats.md#rowbinarywithnames-rowbinarywithnames)
- [RowBinaryWithNamesAndTypes](../../interfaces/formats.md#rowbinarywithnamesandtypes-rowbinarywithnamesandtypes)

Possible values:

-   0 — Disabled.
-   1 — Enabled.

Default value: 1.

## date_time_input_format {#settings-date_time_input_format}

Allows choosing a parser of the text representation of date and time.

The setting does not apply to [date and time functions](../../sql-reference/functions/date-time-functions.md).

Possible values:

-   `'best_effort'` — Enables extended parsing.

    ClickHouse can parse the basic `YYYY-MM-DD HH:MM:SS` format and all [ISO 8601](https://en.wikipedia.org/wiki/ISO_8601) date and time formats. For example, `'2018-06-08T01:02:03.000Z'`.

-   `'basic'` — Use basic parser.

    ClickHouse can parse only the basic `YYYY-MM-DD HH:MM:SS` or `YYYY-MM-DD` format. For example, `2019-08-20 10:18:56` or `2019-08-20`.

Default value: `'basic'`.

See also:

-   [DateTime data type.](../../sql-reference/data-types/datetime.md)
-   [Functions for working with dates and times.](../../sql-reference/functions/date-time-functions.md)

## date_time_output_format {#settings-date_time_output_format}

Allows choosing different output formats of the text representation of date and time.

Possible values:

-   `simple` - Simple output format.

    ClickHouse output date and time `YYYY-MM-DD hh:mm:ss` format. For example, `2019-08-20 10:18:56`. The calculation is performed according to the data type's time zone (if present) or server time zone.

-   `iso` - ISO output format.

    ClickHouse output date and time in [ISO 8601](https://en.wikipedia.org/wiki/ISO_8601) `YYYY-MM-DDThh:mm:ssZ` format. For example, `2019-08-20T10:18:56Z`. Note that output is in UTC (`Z` means UTC).

-   `unix_timestamp` - Unix timestamp output format.

    ClickHouse output date and time in [Unix timestamp](https://en.wikipedia.org/wiki/Unix_time) format. For example `1566285536`.

Default value: `simple`.

See also:

-   [DateTime data type.](../../sql-reference/data-types/datetime.md)
-   [Functions for working with dates and times.](../../sql-reference/functions/date-time-functions.md)

## join_default_strictness {#settings-join_default_strictness}

Sets default strictness for [JOIN clauses](../../sql-reference/statements/select/join.md#select-join).

Possible values:

-   `ALL` — If the right table has several matching rows, ClickHouse creates a [Cartesian product](https://en.wikipedia.org/wiki/Cartesian_product) from matching rows. This is the normal `JOIN` behaviour from standard SQL.
-   `ANY` — If the right table has several matching rows, only the first one found is joined. If the right table has only one matching row, the results of `ANY` and `ALL` are the same.
-   `ASOF` — For joining sequences with an uncertain match.
-   `Empty string` — If `ALL` or `ANY` is not specified in the query, ClickHouse throws an exception.

Default value: `ALL`.

## join_algorithm {#settings-join_algorithm}

Specifies [JOIN](../../sql-reference/statements/select/join.md) algorithm.

Possible values:

- `hash` — [Hash join algorithm](https://en.wikipedia.org/wiki/Hash_join) is used.
- `partial_merge` — [Sort-merge algorithm](https://en.wikipedia.org/wiki/Sort-merge_join) is used.
- `prefer_partial_merge` — ClickHouse always tries to use `merge` join if possible.
- `auto` — ClickHouse tries to change `hash` join to `merge` join on the fly to avoid out of memory.

Default value: `hash`.

When using `hash` algorithm the right part of `JOIN` is uploaded into RAM.

When using `partial_merge` algorithm ClickHouse sorts the data and dumps it to the disk. The `merge` algorithm in ClickHouse differs a bit from the classic realization. First ClickHouse sorts the right table by [join key](../../sql-reference/statements/select/join.md#select-join) in blocks and creates min-max index for sorted blocks. Then it sorts parts of left table by `join key` and joins them over right table. The min-max index is also used to skip unneeded right table blocks.

## join_any_take_last_row {#settings-join_any_take_last_row}

Changes behaviour of join operations with `ANY` strictness.

!!! warning "Attention"
    This setting applies only for `JOIN` operations with [Join](../../engines/table-engines/special/join.md) engine tables.

Possible values:

-   0 — If the right table has more than one matching row, only the first one found is joined.
-   1 — If the right table has more than one matching row, only the last one found is joined.

Default value: 0.

See also:

-   [JOIN clause](../../sql-reference/statements/select/join.md#select-join)
-   [Join table engine](../../engines/table-engines/special/join.md)
-   [join_default_strictness](#settings-join_default_strictness)

## join_use_nulls {#join_use_nulls}

Sets the type of [JOIN](../../sql-reference/statements/select/join.md) behaviour. When merging tables, empty cells may appear. ClickHouse fills them differently based on this setting.

Possible values:

-   0 — The empty cells are filled with the default value of the corresponding field type.
-   1 — `JOIN` behaves the same way as in standard SQL. The type of the corresponding field is converted to [Nullable](../../sql-reference/data-types/nullable.md#data_type-nullable), and empty cells are filled with [NULL](../../sql-reference/syntax.md).

Default value: 0.

## partial_merge_join_optimizations {#partial_merge_join_optimizations}

Disables optimizations in partial merge join algorithm for [JOIN](../../sql-reference/statements/select/join.md) queries.

By default, this setting enables improvements that could lead to wrong results. If you see suspicious results in your queries, disable optimizations by this setting. Optimizations can be different in different versions of the ClickHouse server.

Possible values:

-   0 — Optimizations disabled.
-   1 — Optimizations enabled.

Default value: 1.

## partial_merge_join_rows_in_right_blocks {#partial_merge_join_rows_in_right_blocks}

Limits sizes of right-hand join data blocks in partial merge join algorithm for [JOIN](../../sql-reference/statements/select/join.md) queries.

ClickHouse server:

1.  Splits right-hand join data into blocks with up to the specified number of rows.
2.  Indexes each block with its minimum and maximum values.
3.  Unloads prepared blocks to disk if it is possible.

Possible values:

-   Any positive integer. Recommended range of values: \[1000, 100000\].

Default value: 65536.

## join_on_disk_max_files_to_merge {#join_on_disk_max_files_to_merge}

Limits the number of files allowed for parallel sorting in MergeJoin operations when they are executed on disk.

The bigger the value of the setting, the more RAM used and the less disk I/O needed.

Possible values:

-   Any positive integer, starting from 2.

Default value: 64.

## any_join_distinct_right_table_keys {#any_join_distinct_right_table_keys}

Enables legacy ClickHouse server behaviour in `ANY INNER|LEFT JOIN` operations.

!!! note "Warning"
    Use this setting only for backward compatibility if your use cases depend on legacy `JOIN` behaviour.

When the legacy behaviour enabled:

-   Results of `t1 ANY LEFT JOIN t2` and `t2 ANY RIGHT JOIN t1` operations are not equal because ClickHouse uses the logic with many-to-one left-to-right table keys mapping.
-   Results of `ANY INNER JOIN` operations contain all rows from the left table like the `SEMI LEFT JOIN` operations do.

When the legacy behaviour disabled:

-   Results of `t1 ANY LEFT JOIN t2` and `t2 ANY RIGHT JOIN t1` operations are equal because ClickHouse uses the logic which provides one-to-many keys mapping in `ANY RIGHT JOIN` operations.
-   Results of `ANY INNER JOIN` operations contain one row per key from both the left and right tables.

Possible values:

-   0 — Legacy behaviour is disabled.
-   1 — Legacy behaviour is enabled.

Default value: 0.

See also:

-   [JOIN strictness](../../sql-reference/statements/select/join.md#join-settings)

## temporary_files_codec {#temporary_files_codec}

Sets compression codec for temporary files used in sorting and joining operations on disk.

Possible values:

-   LZ4 — [LZ4](https://en.wikipedia.org/wiki/LZ4_(compression_algorithm)) compression is applied.
-   NONE — No compression is applied.

Default value: LZ4.

## max_block_size {#setting-max_block_size}

In ClickHouse, data is processed by blocks (sets of column parts). The internal processing cycles for a single block are efficient enough, but there are noticeable expenditures on each block. The `max_block_size` setting is a recommendation for what size of the block (in a count of rows) to load from tables. The block size shouldn’t be too small, so that the expenditures on each block are still noticeable, but not too large so that the query with LIMIT that is completed after the first block is processed quickly. The goal is to avoid consuming too much memory when extracting a large number of columns in multiple threads and to preserve at least some cache locality.

Default value: 65,536.

Blocks the size of `max_block_size` are not always loaded from the table. If it is obvious that less data needs to be retrieved, a smaller block is processed.

## preferred_block_size_bytes {#preferred-block-size-bytes}

Used for the same purpose as `max_block_size`, but it sets the recommended block size in bytes by adapting it to the number of rows in the block.
However, the block size cannot be more than `max_block_size` rows.
By default: 1,000,000. It only works when reading from MergeTree engines.

## merge_tree_min_rows_for_concurrent_read {#setting-merge-tree-min-rows-for-concurrent-read}

If the number of rows to be read from a file of a [MergeTree](../../engines/table-engines/mergetree-family/mergetree.md) table exceeds `merge_tree_min_rows_for_concurrent_read` then ClickHouse tries to perform a concurrent reading from this file on several threads.

Possible values:

-   Any positive integer.

Default value: 163840.

## merge_tree_min_bytes_for_concurrent_read {#setting-merge-tree-min-bytes-for-concurrent-read}

If the number of bytes to read from one file of a [MergeTree](../../engines/table-engines/mergetree-family/mergetree.md)-engine table exceeds `merge_tree_min_bytes_for_concurrent_read`, then ClickHouse tries to concurrently read from this file in several threads.

Possible value:

-   Any positive integer.

Default value: 251658240.

## merge_tree_min_rows_for_seek {#setting-merge-tree-min-rows-for-seek}

If the distance between two data blocks to be read in one file is less than `merge_tree_min_rows_for_seek` rows, then ClickHouse does not seek through the file but reads the data sequentially.

Possible values:

-   Any positive integer.

Default value: 0.

## merge_tree_min_bytes_for_seek {#setting-merge-tree-min-bytes-for-seek}

If the distance between two data blocks to be read in one file is less than `merge_tree_min_bytes_for_seek` bytes, then ClickHouse sequentially reads a range of file that contains both blocks, thus avoiding extra seek.

Possible values:

-   Any positive integer.

Default value: 0.

## merge_tree_coarse_index_granularity {#setting-merge-tree-coarse-index-granularity}

When searching for data, ClickHouse checks the data marks in the index file. If ClickHouse finds that required keys are in some range, it divides this range into `merge_tree_coarse_index_granularity` subranges and searches the required keys there recursively.

Possible values:

-   Any positive even integer.

Default value: 8.

## merge_tree_max_rows_to_use_cache {#setting-merge-tree-max-rows-to-use-cache}

If ClickHouse should read more than `merge_tree_max_rows_to_use_cache` rows in one query, it does not use the cache of uncompressed blocks.

The cache of uncompressed blocks stores data extracted for queries. ClickHouse uses this cache to speed up responses to repeated small queries. This setting protects the cache from trashing by queries that read a large amount of data. The [uncompressed_cache_size](../../operations/server-configuration-parameters/settings.md#server-settings-uncompressed_cache_size) server setting defines the size of the cache of uncompressed blocks.

Possible values:

-   Any positive integer.

Default value: 128 ✕ 8192.

## merge_tree_max_bytes_to_use_cache {#setting-merge-tree-max-bytes-to-use-cache}

If ClickHouse should read more than `merge_tree_max_bytes_to_use_cache` bytes in one query, it does not use the cache of uncompressed blocks.

The cache of uncompressed blocks stores data extracted for queries. ClickHouse uses this cache to speed up responses to repeated small queries. This setting protects the cache from trashing by queries that read a large amount of data. The [uncompressed_cache_size](../../operations/server-configuration-parameters/settings.md#server-settings-uncompressed_cache_size) server setting defines the size of the cache of uncompressed blocks.

Possible values:

-   Any positive integer.

Default value: 2013265920.

## merge_tree_clear_old_temporary_directories_interval_seconds {#setting-merge-tree-clear-old-temporary-directories-interval-seconds}

Sets the interval in seconds for ClickHouse to execute the cleanup of old temporary directories.

Possible values:

-   Any positive integer.

Default value: `60` seconds.

## merge_tree_clear_old_parts_interval_seconds {#setting-merge-tree-clear-old-parts-interval-seconds}

Sets the interval in seconds for ClickHouse to execute the cleanup of old parts, WALs, and mutations.

Possible values:

-   Any positive integer.

Default value: `1` second.

## min_bytes_to_use_direct_io {#settings-min-bytes-to-use-direct-io}

The minimum data volume required for using direct I/O access to the storage disk.

ClickHouse uses this setting when reading data from tables. If the total storage volume of all the data to be read exceeds `min_bytes_to_use_direct_io` bytes, then ClickHouse reads the data from the storage disk with the `O_DIRECT` option.

Possible values:

-   0 — Direct I/O is disabled.
-   Positive integer.

Default value: 0.

## network_compression_method {#network_compression_method}

Sets the method of data compression that is used for communication between servers and between server and [clickhouse-client](../../interfaces/cli.md).

Possible values:

-   `LZ4` — sets LZ4 compression method.
-   `ZSTD` — sets ZSTD compression method.

Default value: `LZ4`.

**See Also**

-   [network_zstd_compression_level](#network_zstd_compression_level)

## network_zstd_compression_level {#network_zstd_compression_level}

Adjusts the level of ZSTD compression. Used only when [network_compression_method](#network_compression_method) is set to `ZSTD`.

Possible values:

-   Positive integer from 1 to 15.

Default value: `1`.

## log_queries {#settings-log-queries}

Setting up query logging.

Queries sent to ClickHouse with this setup are logged according to the rules in the [query_log](../../operations/server-configuration-parameters/settings.md#server_configuration_parameters-query-log) server configuration parameter.

Example:

``` text
log_queries=1
```

## log_queries_min_query_duration_ms {#settings-log-queries-min-query-duration-ms}

If enabled (non-zero), queries faster then the value of this setting will not be logged (you can think about this as a `long_query_time` for [MySQL Slow Query Log](https://dev.mysql.com/doc/refman/5.7/en/slow-query-log.html)), and this basically means that you will not find them in the following tables:

- `system.query_log`
- `system.query_thread_log`

Only the queries with the following type will get to the log:

- `QUERY_FINISH`
- `EXCEPTION_WHILE_PROCESSING`

-   Type: milliseconds
-   Default value: 0 (any query)

## log_queries_min_type {#settings-log-queries-min-type}

`query_log` minimal type to log.

Possible values:
- `QUERY_START` (`=1`)
- `QUERY_FINISH` (`=2`)
- `EXCEPTION_BEFORE_START` (`=3`)
- `EXCEPTION_WHILE_PROCESSING` (`=4`)

Default value: `QUERY_START`.

Can be used to limit which entities will go to `query_log`, say you are interested only in errors, then you can use `EXCEPTION_WHILE_PROCESSING`:

``` text
log_queries_min_type='EXCEPTION_WHILE_PROCESSING'
```

## log_query_threads {#settings-log-query-threads}

Setting up query threads logging.

Queries’ threads run by ClickHouse with this setup are logged according to the rules in the [query_thread_log](../../operations/server-configuration-parameters/settings.md#server_configuration_parameters-query_thread_log) server configuration parameter.

Example:

``` text
log_query_threads=1
```

## log_query_views {#settings-log-query-views}

Setting up query views logging.

When a query run by ClickHouse with this setup on has associated views (materialized or live views), they are logged in the [query_views_log](../../operations/server-configuration-parameters/settings.md#server_configuration_parameters-query_views_log) server configuration parameter.

Example:

``` text
log_query_views=1
```

## log_formatted_queries {#settings-log-formatted-queries}

Allows to log formatted queries to the [system.query_log](../../operations/system-tables/query_log.md) system table.

Possible values:

-   0 — Formatted queries are not logged in the system table.
-   1 — Formatted queries are logged in the system table.

Default value: `0`.

## log_comment {#settings-log-comment}

Specifies the value for the `log_comment` field of the [system.query_log](../system-tables/query_log.md) table and comment text for the server log.

It can be used to improve the readability of server logs. Additionally, it helps to select queries related to the test from the `system.query_log` after running [clickhouse-test](../../development/tests.md).

Possible values:

-   Any string no longer than [max_query_size](#settings-max_query_size). If length is exceeded, the server throws an exception.

Default value: empty string.

**Example**

Query:

``` sql
SET log_comment = 'log_comment test', log_queries = 1;
SELECT 1;
SYSTEM FLUSH LOGS;
SELECT type, query FROM system.query_log WHERE log_comment = 'log_comment test' AND event_date >= yesterday() ORDER BY event_time DESC LIMIT 2;
```

Result:

``` text
┌─type────────┬─query─────┐
│ QueryStart  │ SELECT 1; │
│ QueryFinish │ SELECT 1; │
└─────────────┴───────────┘
```

## max_insert_block_size {#settings-max_insert_block_size}

The size of blocks (in a count of rows) to form for insertion into a table.
This setting only applies in cases when the server forms the blocks.
For example, for an INSERT via the HTTP interface, the server parses the data format and forms blocks of the specified size.
But when using clickhouse-client, the client parses the data itself, and the ‘max_insert_block_size’ setting on the server does not affect the size of the inserted blocks.
The setting also does not have a purpose when using INSERT SELECT, since data is inserted using the same blocks that are formed after SELECT.

Default value: 1,048,576.

The default is slightly more than `max_block_size`. The reason for this is because certain table engines (`*MergeTree`) form a data part on the disk for each inserted block, which is a fairly large entity. Similarly, `*MergeTree` tables sort data during insertion, and a large enough block size allow sorting more data in RAM.

## min_insert_block_size_rows {#min-insert-block-size-rows}

Sets the minimum number of rows in the block which can be inserted into a table by an `INSERT` query. Smaller-sized blocks are squashed into bigger ones.

Possible values:

-   Positive integer.
-   0 — Squashing disabled.

Default value: 1048576.

## min_insert_block_size_bytes {#min-insert-block-size-bytes}

Sets the minimum number of bytes in the block which can be inserted into a table by an `INSERT` query. Smaller-sized blocks are squashed into bigger ones.

Possible values:

-   Positive integer.
-   0 — Squashing disabled.

Default value: 268435456.

## max_replica_delay_for_distributed_queries {#settings-max_replica_delay_for_distributed_queries}

Disables lagging replicas for distributed queries. See [Replication](../../engines/table-engines/mergetree-family/replication.md).

Sets the time in seconds. If a replica lags more than the set value, this replica is not used.

Default value: 300.

Used when performing `SELECT` from a distributed table that points to replicated tables.

## max_threads {#settings-max_threads}

The maximum number of query processing threads, excluding threads for retrieving data from remote servers (see the ‘max_distributed_connections’ parameter).

This parameter applies to threads that perform the same stages of the query processing pipeline in parallel.
For example, when reading from a table, if it is possible to evaluate expressions with functions, filter with WHERE and pre-aggregate for GROUP BY in parallel using at least ‘max_threads’ number of threads, then ‘max_threads’ are used.

Default value: the number of physical CPU cores.

For queries that are completed quickly because of a LIMIT, you can set a lower ‘max_threads’. For example, if the necessary number of entries are located in every block and max_threads = 8, then 8 blocks are retrieved, although it would have been enough to read just one.

The smaller the `max_threads` value, the less memory is consumed.

## max_insert_threads {#settings-max-insert-threads}

The maximum number of threads to execute the `INSERT SELECT` query.

Possible values:

-   0 (or 1) — `INSERT SELECT` no parallel execution.
-   Positive integer. Bigger than 1.

Default value: 0.

Parallel `INSERT SELECT` has effect only if the `SELECT` part is executed in parallel, see [max_threads](#settings-max_threads) setting.
Higher values will lead to higher memory usage.

## max_compress_block_size {#max-compress-block-size}

The maximum size of blocks of uncompressed data before compressing for writing to a table. By default, 1,048,576 (1 MiB). Specifying smaller block size generally leads to slightly reduced compression ratio, the compression and decompression speed increases slightly due to cache locality, and memory consumption is reduced.

!!! note "Warning"
    This is an expert-level setting, and you shouldn't change it if you're just getting started with ClickHouse.

Don’t confuse blocks for compression (a chunk of memory consisting of bytes) with blocks for query processing (a set of rows from a table).

## min_compress_block_size {#min-compress-block-size}

For [MergeTree](../../engines/table-engines/mergetree-family/mergetree.md) tables. In order to reduce latency when processing queries, a block is compressed when writing the next mark if its size is at least `min_compress_block_size`. By default, 65,536.

The actual size of the block, if the uncompressed data is less than `max_compress_block_size`, is no less than this value and no less than the volume of data for one mark.

Let’s look at an example. Assume that `index_granularity` was set to 8192 during table creation.

We are writing a UInt32-type column (4 bytes per value). When writing 8192 rows, the total will be 32 KB of data. Since min_compress_block_size = 65,536, a compressed block will be formed for every two marks.

We are writing a URL column with the String type (average size of 60 bytes per value). When writing 8192 rows, the average will be slightly less than 500 KB of data. Since this is more than 65,536, a compressed block will be formed for each mark. In this case, when reading data from the disk in the range of a single mark, extra data won’t be decompressed.

!!! note "Warning"
    This is an expert-level setting, and you shouldn't change it if you're just getting started with ClickHouse.

## max_query_size {#settings-max_query_size}

The maximum part of a query that can be taken to RAM for parsing with the SQL parser.
The INSERT query also contains data for INSERT that is processed by a separate stream parser (that consumes O(1) RAM), which is not included in this restriction.

Default value: 256 KiB.

## max_parser_depth {#max_parser_depth}

Limits maximum recursion depth in the recursive descent parser. Allows controlling the stack size.

Possible values:

-   Positive integer.
-   0 — Recursion depth is unlimited.

Default value: 1000.

## interactive_delay {#interactive-delay}

The interval in microseconds for checking whether request execution has been cancelled and sending the progress.

Default value: 100,000 (checks for cancelling and sends the progress ten times per second).

## connect_timeout, receive_timeout, send_timeout {#connect-timeout-receive-timeout-send-timeout}

Timeouts in seconds on the socket used for communicating with the client.

Default value: 10, 300, 300.

## cancel_http_readonly_queries_on_client_close {#cancel-http-readonly-queries-on-client-close}

Cancels HTTP read-only queries (e.g. SELECT) when a client closes the connection without waiting for the response.

Default value: 0

## poll_interval {#poll-interval}

Lock in a wait loop for the specified number of seconds.

Default value: 10.

## max_distributed_connections {#max-distributed-connections}

The maximum number of simultaneous connections with remote servers for distributed processing of a single query to a single Distributed table. We recommend setting a value no less than the number of servers in the cluster.

Default value: 1024.

The following parameters are only used when creating Distributed tables (and when launching a server), so there is no reason to change them at runtime.

## distributed_connections_pool_size {#distributed-connections-pool-size}

The maximum number of simultaneous connections with remote servers for distributed processing of all queries to a single Distributed table. We recommend setting a value no less than the number of servers in the cluster.

Default value: 1024.

## max_distributed_depth {#max-distributed-depth}

Limits the maximum depth of recursive queries for [Distributed](../../engines/table-engines/special/distributed.md) tables.

If the value is exceeded, the server throws an exception.

Possible values:

-   Positive integer.
-   0 — Unlimited depth.

Default value: `5`.

## max_replicated_fetches_network_bandwidth_for_server {#max_replicated_fetches_network_bandwidth_for_server}

Limits the maximum speed of data exchange over the network in bytes per second for [replicated](../../engines/table-engines/mergetree-family/replication.md) fetches for the server. Only has meaning at server startup. You can also limit the speed for a particular table with [max_replicated_fetches_network_bandwidth](../../operations/settings/merge-tree-settings.md#max_replicated_fetches_network_bandwidth) setting.

The setting isn't followed perfectly accurately.

Possible values:

-   Positive integer.
-   0 — Unlimited.

Default value: `0`.

**Usage**

Could be used for throttling speed when replicating the data to add or replace new nodes.

!!! note "Note"
    60000000 bytes/s approximatly corresponds to 457 Mbps (60000000 / 1024 / 1024 * 8).

## max_replicated_sends_network_bandwidth_for_server {#max_replicated_sends_network_bandwidth_for_server}

Limits the maximum speed of data exchange over the network in bytes per second for [replicated](../../engines/table-engines/mergetree-family/replication.md) sends for the server. Only has meaning at server startup.  You can also limit the speed for a particular table with [max_replicated_sends_network_bandwidth](../../operations/settings/merge-tree-settings.md#max_replicated_sends_network_bandwidth) setting.

The setting isn't followed perfectly accurately.

Possible values:

-   Positive integer.
-   0 — Unlimited.

Default value: `0`.

**Usage**

Could be used for throttling speed when replicating the data to add or replace new nodes.

!!! note "Note"
    60000000 bytes/s approximatly corresponds to 457 Mbps (60000000 / 1024 / 1024 * 8).

## connect_timeout_with_failover_ms {#connect-timeout-with-failover-ms}

The timeout in milliseconds for connecting to a remote server for a Distributed table engine, if the ‘shard’ and ‘replica’ sections are used in the cluster definition.
If unsuccessful, several attempts are made to connect to various replicas.

Default value: 50.

## connection_pool_max_wait_ms {#connection-pool-max-wait-ms}

The wait time in milliseconds for a connection when the connection pool is full.

Possible values:

- Positive integer.
- 0 — Infinite timeout.

Default value: 0.

## connections_with_failover_max_tries {#connections-with-failover-max-tries}

The maximum number of connection attempts with each replica for the Distributed table engine.

Default value: 3.

## extremes {#extremes}

Whether to count extreme values (the minimums and maximums in columns of a query result). Accepts 0 or 1. By default, 0 (disabled).
For more information, see the section “Extreme values”.

## kafka_max_wait_ms {#kafka-max-wait-ms}

The wait time in milliseconds for reading messages from [Kafka](../../engines/table-engines/integrations/kafka.md#kafka) before retry.

Possible values:

- Positive integer.
- 0 — Infinite timeout.

Default value: 5000.

See also:

-   [Apache Kafka](https://kafka.apache.org/)

## use_uncompressed_cache {#setting-use_uncompressed_cache}

Whether to use a cache of uncompressed blocks. Accepts 0 or 1. By default, 0 (disabled).
Using the uncompressed cache (only for tables in the MergeTree family) can significantly reduce latency and increase throughput when working with a large number of short queries. Enable this setting for users who send frequent short requests. Also pay attention to the [uncompressed_cache_size](../../operations/server-configuration-parameters/settings.md#server-settings-uncompressed_cache_size) configuration parameter (only set in the config file) – the size of uncompressed cache blocks. By default, it is 8 GiB. The uncompressed cache is filled in as needed and the least-used data is automatically deleted.

For queries that read at least a somewhat large volume of data (one million rows or more), the uncompressed cache is disabled automatically to save space for truly small queries. This means that you can keep the ‘use_uncompressed_cache’ setting always set to 1.

## replace_running_query {#replace-running-query}

When using the HTTP interface, the ‘query_id’ parameter can be passed. This is any string that serves as the query identifier.
If a query from the same user with the same ‘query_id’ already exists at this time, the behaviour depends on the ‘replace_running_query’ parameter.

`0` (default) – Throw an exception (do not allow the query to run if a query with the same ‘query_id’ is already running).

`1` – Cancel the old query and start running the new one.

Yandex.Metrica uses this parameter set to 1 for implementing suggestions for segmentation conditions. After entering the next character, if the old query hasn’t finished yet, it should be cancelled.

## replace_running_query_max_wait_ms {#replace-running-query-max-wait-ms}

The wait time for running the query with the same `query_id` to finish, when the [replace_running_query](#replace-running-query) setting is active.

Possible values:

- Positive integer.
- 0 — Throwing an exception that does not allow to run a new query if the server already executes a query with the same `query_id`.

Default value: 5000.

## stream_flush_interval_ms {#stream-flush-interval-ms}

Works for tables with streaming in the case of a timeout, or when a thread generates [max_insert_block_size](#settings-max_insert_block_size) rows.

The default value is 7500.

The smaller the value, the more often data is flushed into the table. Setting the value too low leads to poor performance.

## load_balancing {#settings-load_balancing}

Specifies the algorithm of replicas selection that is used for distributed query processing.

ClickHouse supports the following algorithms of choosing replicas:

-   [Random](#load_balancing-random) (by default)
-   [Nearest hostname](#load_balancing-nearest_hostname)
-   [In order](#load_balancing-in_order)
-   [First or random](#load_balancing-first_or_random)
-   [Round robin](#load_balancing-round_robin)

See also:

-   [distributed_replica_max_ignored_errors](#settings-distributed_replica_max_ignored_errors)

### Random (by Default) {#load_balancing-random}

``` sql
load_balancing = random
```

The number of errors is counted for each replica. The query is sent to the replica with the fewest errors, and if there are several of these, to anyone of them.
Disadvantages: Server proximity is not accounted for; if the replicas have different data, you will also get different data.

### Nearest Hostname {#load_balancing-nearest_hostname}

``` sql
load_balancing = nearest_hostname
```

The number of errors is counted for each replica. Every 5 minutes, the number of errors is integrally divided by 2. Thus, the number of errors is calculated for a recent time with exponential smoothing. If there is one replica with a minimal number of errors (i.e. errors occurred recently on the other replicas), the query is sent to it. If there are multiple replicas with the same minimal number of errors, the query is sent to the replica with a hostname that is most similar to the server’s hostname in the config file (for the number of different characters in identical positions, up to the minimum length of both hostnames).

For instance, example01-01-1 and example01-01-2.yandex.ru are different in one position, while example01-01-1 and example01-02-2 differ in two places.
This method might seem primitive, but it does not require external data about network topology, and it does not compare IP addresses, which would be complicated for our IPv6 addresses.

Thus, if there are equivalent replicas, the closest one by name is preferred.
We can also assume that when sending a query to the same server, in the absence of failures, a distributed query will also go to the same servers. So even if different data is placed on the replicas, the query will return mostly the same results.

### In Order {#load_balancing-in_order}

``` sql
load_balancing = in_order
```

Replicas with the same number of errors are accessed in the same order as they are specified in the configuration.
This method is appropriate when you know exactly which replica is preferable.

### First or Random {#load_balancing-first_or_random}

``` sql
load_balancing = first_or_random
```

This algorithm chooses the first replica in the set or a random replica if the first is unavailable. It’s effective in cross-replication topology setups, but useless in other configurations.

The `first_or_random` algorithm solves the problem of the `in_order` algorithm. With `in_order`, if one replica goes down, the next one gets a double load while the remaining replicas handle the usual amount of traffic. When using the `first_or_random` algorithm, the load is evenly distributed among replicas that are still available.

It's possible to explicitly define what the first replica is by using the setting `load_balancing_first_offset`. This gives more control to rebalance query workloads among replicas.

### Round Robin {#load_balancing-round_robin}

``` sql
load_balancing = round_robin
```

This algorithm uses a round-robin policy across replicas with the same number of errors (only the queries with `round_robin` policy is accounted).

## prefer_localhost_replica {#settings-prefer-localhost-replica}

Enables/disables preferable using the localhost replica when processing distributed queries.

Possible values:

-   1 — ClickHouse always sends a query to the localhost replica if it exists.
-   0 — ClickHouse uses the balancing strategy specified by the [load_balancing](#settings-load_balancing) setting.

Default value: 1.

!!! warning "Warning"
    Disable this setting if you use [max_parallel_replicas](#settings-max_parallel_replicas).

## totals_mode {#totals-mode}

How to calculate TOTALS when HAVING is present, as well as when max_rows_to_group_by and group_by_overflow_mode = ‘any’ are present.
See the section “WITH TOTALS modifier”.

## totals_auto_threshold {#totals-auto-threshold}

The threshold for `totals_mode = 'auto'`.
See the section “WITH TOTALS modifier”.

## max_parallel_replicas {#settings-max_parallel_replicas}

The maximum number of replicas for each shard when executing a query.

Possible values:

-   Positive integer.

Default value: `1`.

**Additional Info**

This setting is useful for replicated tables with a sampling key. A query may be processed faster if it is executed on several servers in parallel. But the query performance may degrade in the following cases:

- The position of the sampling key in the partitioning key does not allow efficient range scans.
- Adding a sampling key to the table makes filtering by other columns less efficient.
- The sampling key is an expression that is expensive to calculate.
- The cluster latency distribution has a long tail, so that querying more servers increases the query overall latency.

!!! warning "Warning"
    This setting will produce incorrect results when joins or subqueries are involved, and all tables don't meet certain requirements. See [Distributed Subqueries and max_parallel_replicas](../../sql-reference/operators/in.md#max_parallel_replica-subqueries) for more details.

## compile_expressions {#compile-expressions}

Enables or disables compilation of frequently used simple functions and operators to native code with LLVM at runtime.

Possible values:

- 0 — Disabled.
- 1 — Enabled.

Default value: `1`.

## min_count_to_compile_expression {#min-count-to-compile-expression}

Minimum count of executing same expression before it is get compiled.

Default value: `3`.

## compile_aggregate_expressions {#compile_aggregate_expressions}

Enables or disables JIT-compilation of aggregate functions to native code. Enabling this setting can improve the performance.

Possible values:

-   0 — Aggregation is done without JIT compilation.
-   1 — Aggregation is done using JIT compilation.

Default value: `1`.

**See Also** 

-   [min_count_to_compile_aggregate_expression](#min_count_to_compile_aggregate_expression)

## min_count_to_compile_aggregate_expression {#min_count_to_compile_aggregate_expression}

The minimum number of identical aggregate expressions to start JIT-compilation. Works only if the [compile_aggregate_expressions](#compile_aggregate_expressions) setting is enabled.

Possible values:

-   Positive integer.
-   0 — Identical aggregate expressions are always JIT-compiled.

Default value: `3`.

## output_format_json_quote_64bit_integers {#session_settings-output_format_json_quote_64bit_integers}

Controls quoting of 64-bit or bigger [integers](../../sql-reference/data-types/int-uint.md) (like `UInt64` or `Int128`) when they are output in a [JSON](../../interfaces/formats.md#json) format.
Such integers are enclosed in quotes by default. This behavior is compatible with most JavaScript implementations.

Possible values:

-   0 — Integers are output without quotes.
-   1 — Integers are enclosed in quotes.

Default value: 1.

## output_format_json_quote_denormals {#settings-output_format_json_quote_denormals}

Enables `+nan`, `-nan`, `+inf`, `-inf` outputs in [JSON](../../interfaces/formats.md#json) output format.

Possible values:

-   0 — Disabled.
-   1 — Enabled.

Default value: 0.

**Example**

Consider the following table `account_orders`:

```text
┌─id─┬─name───┬─duration─┬─period─┬─area─┐
│  1 │ Andrew │       20 │      0 │  400 │
│  2 │ John   │       40 │      0 │    0 │
│  3 │ Bob    │       15 │      0 │ -100 │
└────┴────────┴──────────┴────────┴──────┘
```

When `output_format_json_quote_denormals = 0`, the query returns `null` values in output:

```sql
SELECT area/period FROM account_orders FORMAT JSON;
```

```json
{
        "meta":
        [
                {
                        "name": "divide(area, period)",
                        "type": "Float64"
                }
        ],

        "data":
        [
                {
                        "divide(area, period)": null
                },
                {
                        "divide(area, period)": null
                },
                {
                        "divide(area, period)": null
                }
        ],

        "rows": 3,

        "statistics":
        {
                "elapsed": 0.003648093,
                "rows_read": 3,
                "bytes_read": 24
        }
}
```

When `output_format_json_quote_denormals = 1`, the query returns:

```json
{
        "meta":
        [
                {
                        "name": "divide(area, period)",
                        "type": "Float64"
                }
        ],

        "data":
        [
                {
                        "divide(area, period)": "inf"
                },
                {
                        "divide(area, period)": "-nan"
                },
                {
                        "divide(area, period)": "-inf"
                }
        ],

        "rows": 3,

        "statistics":
        {
                "elapsed": 0.000070241,
                "rows_read": 3,
                "bytes_read": 24
        }
}
```

## format_csv_delimiter {#settings-format_csv_delimiter}

The character is interpreted as a delimiter in the CSV data. By default, the delimiter is `,`.

## input_format_csv_enum_as_number {#settings-input_format_csv_enum_as_number}

When enabled, always treat enum values as enum ids for CSV input format. It's recommended to enable this setting if data contains only enum ids to optimize enum parsing.

Possible values:

-   0 — Enum values are parsed as values or as enum IDs.
-   1 — Enum values are parsed only as enum IDs.

Default value: 0.

**Examples**

Consider the table:

```sql
CREATE TABLE table_with_enum_column_for_csv_insert (Id Int32,Value Enum('first' = 1, 'second' = 2)) ENGINE=Memory();
```

When the `input_format_csv_enum_as_number` setting is enabled:

Query:

```sql
SET input_format_csv_enum_as_number = 1;
INSERT INTO table_with_enum_column_for_csv_insert FORMAT CSV 102,2
```

Result:

```text
┌──Id─┬─Value──┐
│ 102 │ second │
└─────┴────────┘
```

Query:

```sql
SET input_format_csv_enum_as_number = 1;
INSERT INTO table_with_enum_column_for_csv_insert FORMAT CSV 103,'first'
```

throws an exception.

When the `input_format_csv_enum_as_number` setting is disabled:

Query:

```sql
SET input_format_csv_enum_as_number = 0;
INSERT INTO table_with_enum_column_for_csv_insert FORMAT CSV 102,2
INSERT INTO table_with_enum_column_for_csv_insert FORMAT CSV 103,'first'
SELECT * FROM table_with_enum_column_for_csv_insert;
```

Result:

```text
┌──Id─┬─Value──┐
│ 102 │ second │
└─────┴────────┘
┌──Id─┬─Value─┐
│ 103 │ first │
└─────┴───────┘
```

## output_format_csv_crlf_end_of_line {#settings-output-format-csv-crlf-end-of-line}

Use DOS/Windows-style line separator (CRLF) in CSV instead of Unix style (LF).

## output_format_tsv_crlf_end_of_line {#settings-output-format-tsv-crlf-end-of-line}

Use DOC/Windows-style line separator (CRLF) in TSV instead of Unix style (LF).

## insert_quorum {#settings-insert_quorum}

Enables the quorum writes.

-   If `insert_quorum < 2`, the quorum writes are disabled.
-   If `insert_quorum >= 2`, the quorum writes are enabled.

Default value: 0.

Quorum writes

`INSERT` succeeds only when ClickHouse manages to correctly write data to the `insert_quorum` of replicas during the `insert_quorum_timeout`. If for any reason the number of replicas with successful writes does not reach the `insert_quorum`, the write is considered failed and ClickHouse will delete the inserted block from all the replicas where data has already been written.

All the replicas in the quorum are consistent, i.e., they contain data from all previous `INSERT` queries. The `INSERT` sequence is linearized.

When reading the data written from the `insert_quorum`, you can use the [select_sequential_consistency](#settings-select_sequential_consistency) option.

ClickHouse generates an exception

-   If the number of available replicas at the time of the query is less than the `insert_quorum`.
-   At an attempt to write data when the previous block has not yet been inserted in the `insert_quorum` of replicas. This situation may occur if the user tries to perform an `INSERT` before the previous one with the `insert_quorum` is completed.

See also:

-   [insert_quorum_timeout](#settings-insert_quorum_timeout)
-   [select_sequential_consistency](#settings-select_sequential_consistency)

## insert_quorum_timeout {#settings-insert_quorum_timeout}

Write to a quorum timeout in milliseconds. If the timeout has passed and no write has taken place yet, ClickHouse will generate an exception and the client must repeat the query to write the same block to the same or any other replica.

Default value: 600 000 milliseconds (ten minutes).

See also:

-   [insert_quorum](#settings-insert_quorum)
-   [select_sequential_consistency](#settings-select_sequential_consistency)

## select_sequential_consistency {#settings-select_sequential_consistency}

Enables or disables sequential consistency for `SELECT` queries:

Possible values:

-   0 — Disabled.
-   1 — Enabled.

Default value: 0.

Usage

When sequential consistency is enabled, ClickHouse allows the client to execute the `SELECT` query only for those replicas that contain data from all previous `INSERT` queries executed with `insert_quorum`. If the client refers to a partial replica, ClickHouse will generate an exception. The SELECT query will not include data that has not yet been written to the quorum of replicas.

See also:

-   [insert_quorum](#settings-insert_quorum)
-   [insert_quorum_timeout](#settings-insert_quorum_timeout)

## insert_deduplicate {#settings-insert-deduplicate}

Enables or disables block deduplication of `INSERT` (for Replicated\* tables).

Possible values:

-   0 — Disabled.
-   1 — Enabled.

Default value: 1.

By default, blocks inserted into replicated tables by the `INSERT` statement are deduplicated (see [Data Replication](../../engines/table-engines/mergetree-family/replication.md)).

## deduplicate_blocks_in_dependent_materialized_views {#settings-deduplicate-blocks-in-dependent-materialized-views}

Enables or disables the deduplication check for materialized views that receive data from Replicated\* tables.

Possible values:

      0 — Disabled.
      1 — Enabled.

Default value: 0.

Usage

By default, deduplication is not performed for materialized views but is done upstream, in the source table.
If an INSERTed block is skipped due to deduplication in the source table, there will be no insertion into attached materialized views. This behaviour exists to enable the insertion of highly aggregated data into materialized views, for cases where inserted blocks are the same after materialized view aggregation but derived from different INSERTs into the source table.
At the same time, this behaviour “breaks” `INSERT` idempotency. If an `INSERT` into the main table was successful and `INSERT` into a materialized view failed (e.g. because of communication failure with Zookeeper) a client will get an error and can retry the operation. However, the materialized view won’t receive the second insert because it will be discarded by deduplication in the main (source) table. The setting `deduplicate_blocks_in_dependent_materialized_views` allows for changing this behaviour. On retry, a materialized view will receive the repeat insert and will perform a deduplication check by itself,
ignoring check result for the source table, and will insert rows lost because of the first failure.

## max_network_bytes {#settings-max-network-bytes}

Limits the data volume (in bytes) that is received or transmitted over the network when executing a query. This setting applies to every individual query.

Possible values:

-   Positive integer.
-   0 — Data volume control is disabled.

Default value: 0.

## max_network_bandwidth {#settings-max-network-bandwidth}

Limits the speed of the data exchange over the network in bytes per second. This setting applies to every query.

Possible values:

-   Positive integer.
-   0 — Bandwidth control is disabled.

Default value: 0.

## max_network_bandwidth_for_user {#settings-max-network-bandwidth-for-user}

Limits the speed of the data exchange over the network in bytes per second. This setting applies to all concurrently running queries performed by a single user.

Possible values:

-   Positive integer.
-   0 — Control of the data speed is disabled.

Default value: 0.

## max_network_bandwidth_for_all_users {#settings-max-network-bandwidth-for-all-users}

Limits the speed that data is exchanged at over the network in bytes per second. This setting applies to all concurrently running queries on the server.

Possible values:

-   Positive integer.
-   0 — Control of the data speed is disabled.

Default value: 0.

## count_distinct_implementation {#settings-count_distinct_implementation}

Specifies which of the `uniq*` functions should be used to perform the [COUNT(DISTINCT …)](../../sql-reference/aggregate-functions/reference/count.md#agg_function-count) construction.

Possible values:

-   [uniq](../../sql-reference/aggregate-functions/reference/uniq.md#agg_function-uniq)
-   [uniqCombined](../../sql-reference/aggregate-functions/reference/uniqcombined.md#agg_function-uniqcombined)
-   [uniqCombined64](../../sql-reference/aggregate-functions/reference/uniqcombined64.md#agg_function-uniqcombined64)
-   [uniqHLL12](../../sql-reference/aggregate-functions/reference/uniqhll12.md#agg_function-uniqhll12)
-   [uniqExact](../../sql-reference/aggregate-functions/reference/uniqexact.md#agg_function-uniqexact)

Default value: `uniqExact`.

## skip_unavailable_shards {#settings-skip_unavailable_shards}

Enables or disables silently skipping of unavailable shards.

Shard is considered unavailable if all its replicas are unavailable. A replica is unavailable in the following cases:

-   ClickHouse can’t connect to replica for any reason.

    When connecting to a replica, ClickHouse performs several attempts. If all these attempts fail, the replica is considered unavailable.

-   Replica can’t be resolved through DNS.

    If replica’s hostname can’t be resolved through DNS, it can indicate the following situations:

    -   Replica’s host has no DNS record. It can occur in systems with dynamic DNS, for example, [Kubernetes](https://kubernetes.io), where nodes can be unresolvable during downtime, and this is not an error.

    -   Configuration error. ClickHouse configuration file contains a wrong hostname.

Possible values:

-   1 — skipping enabled.

    If a shard is unavailable, ClickHouse returns a result based on partial data and does not report node availability issues.

-   0 — skipping disabled.

    If a shard is unavailable, ClickHouse throws an exception.

Default value: 0.

## distributed_group_by_no_merge {#distributed-group-by-no-merge}

Do not merge aggregation states from different servers for distributed query processing, you can use this in case it is for certain that there are different keys on different shards

Possible values:

-   `0` — Disabled (final query processing is done on the initiator node).
-   `1` - Do not merge aggregation states from different servers for distributed query processing (query completelly processed on the shard, initiator only proxy the data), can be used in case it is for certain that there are different keys on different shards.
-   `2` - Same as `1` but applies `ORDER BY` and `LIMIT` (it is not possible when the query processed completelly on the remote node, like for `distributed_group_by_no_merge=1`) on the initiator (can be used for queries with `ORDER BY` and/or `LIMIT`).

Default value: `0`

**Example**

```sql
SELECT *
FROM remote('127.0.0.{2,3}', system.one)
GROUP BY dummy
LIMIT 1
SETTINGS distributed_group_by_no_merge = 1
FORMAT PrettyCompactMonoBlock

┌─dummy─┐
│     0 │
│     0 │
└───────┘
```

```sql
SELECT *
FROM remote('127.0.0.{2,3}', system.one)
GROUP BY dummy
LIMIT 1
SETTINGS distributed_group_by_no_merge = 2
FORMAT PrettyCompactMonoBlock

┌─dummy─┐
│     0 │
└───────┘
```

## distributed_push_down_limit {#distributed-push-down-limit}

Enables or disables [LIMIT](#limit) applying on each shard separatelly.

This will allow to avoid:
-  Sending extra rows over network;
-  Processing rows behind the limit on the initiator.

Starting from 21.9 version you cannot get inaccurate results anymore, since `distributed_push_down_limit` changes query execution only if at least one of the conditions met:
-  [distributed_group_by_no_merge](#distributed-group-by-no-merge) > 0.
-  Query **does not have** `GROUP BY`/`DISTINCT`/`LIMIT BY`, but it has `ORDER BY`/`LIMIT`.
-  Query **has** `GROUP BY`/`DISTINCT`/`LIMIT BY` with `ORDER BY`/`LIMIT` and:
    -  [optimize_skip_unused_shards](#optimize-skip-unused-shards) is enabled.
    -  [optimize_distributed_group_by_sharding_key](#optimize-distributed-group-by-sharding-key) is enabled.

Possible values:

-  0 — Disabled.
-  1 — Enabled.

Default value: `1`.

See also:

-   [distributed_group_by_no_merge](#distributed-group-by-no-merge)
-   [optimize_skip_unused_shards](#optimize-skip-unused-shards)
-   [optimize_distributed_group_by_sharding_key](#optimize-distributed-group-by-sharding-key)

## optimize_skip_unused_shards_limit {#optimize-skip-unused-shards-limit}

Limit for number of sharding key values, turns off `optimize_skip_unused_shards` if the limit is reached.

Too many values may require significant amount for processing, while the benefit is doubtful, since if you have huge number of values in `IN (...)`, then most likely the query will be sent to all shards anyway.

Default value: 1000

## optimize_skip_unused_shards {#optimize-skip-unused-shards}

Enables or disables skipping of unused shards for [SELECT](../../sql-reference/statements/select/index.md) queries that have sharding key condition in `WHERE/PREWHERE` (assuming that the data is distributed by sharding key, otherwise a query yields incorrect result).

Possible values:

-   0 — Disabled.
-   1 — Enabled.

Default value: 0

## optimize_skip_unused_shards_rewrite_in {#optimize-skip-unused-shards-rewrite-in}

Rewrite IN in query for remote shards to exclude values that does not belong to the shard (requires optimize_skip_unused_shards).

Possible values:

-   0 — Disabled.
-   1 — Enabled.

Default value: 1 (since it requires `optimize_skip_unused_shards` anyway, which `0` by default)

## allow_nondeterministic_optimize_skip_unused_shards {#allow-nondeterministic-optimize-skip-unused-shards}

Allow nondeterministic (like `rand` or `dictGet`, since later has some caveats with updates) functions in sharding key.

Possible values:

-   0 — Disallowed.
-   1 — Allowed.

Default value: 0

## optimize_skip_unused_shards_nesting {#optimize-skip-unused-shards-nesting}

Controls [`optimize_skip_unused_shards`](#optimize-skip-unused-shards) (hence still requires [`optimize_skip_unused_shards`](#optimize-skip-unused-shards)) depends on the nesting level of the distributed query (case when you have `Distributed` table that look into another `Distributed` table).

Possible values:

-   0 — Disabled, `optimize_skip_unused_shards` works always.
-   1 — Enables `optimize_skip_unused_shards` only for the first level.
-   2 — Enables `optimize_skip_unused_shards` up to the second level.

Default value: 0

## force_optimize_skip_unused_shards {#force-optimize-skip-unused-shards}

Enables or disables query execution if [optimize_skip_unused_shards](#optimize-skip-unused-shards) is enabled and skipping of unused shards is not possible. If the skipping is not possible and the setting is enabled, an exception will be thrown.

Possible values:

-   0 — Disabled. ClickHouse does not throw an exception.
-   1 — Enabled. Query execution is disabled only if the table has a sharding key.
-   2 — Enabled. Query execution is disabled regardless of whether a sharding key is defined for the table.

Default value: 0

## force_optimize_skip_unused_shards_nesting {#settings-force_optimize_skip_unused_shards_nesting}

Controls [`force_optimize_skip_unused_shards`](#force-optimize-skip-unused-shards) (hence still requires [`force_optimize_skip_unused_shards`](#force-optimize-skip-unused-shards)) depends on the nesting level of the distributed query (case when you have `Distributed` table that look into another `Distributed` table).

Possible values:

-   0 - Disabled, `force_optimize_skip_unused_shards` works always.
-   1 — Enables `force_optimize_skip_unused_shards` only for the first level.
-   2 — Enables `force_optimize_skip_unused_shards` up to the second level.

Default value: 0

## optimize_distributed_group_by_sharding_key {#optimize-distributed-group-by-sharding-key}

Optimize `GROUP BY sharding_key` queries, by avoiding costly aggregation on the initiator server (which will reduce memory usage for the query on the initiator server).

The following types of queries are supported (and all combinations of them):

- `SELECT DISTINCT [..., ]sharding_key[, ...] FROM dist`
- `SELECT ... FROM dist GROUP BY sharding_key[, ...]`
- `SELECT ... FROM dist GROUP BY sharding_key[, ...] ORDER BY x`
- `SELECT ... FROM dist GROUP BY sharding_key[, ...] LIMIT 1`
- `SELECT ... FROM dist GROUP BY sharding_key[, ...] LIMIT 1 BY x`

The following types of queries are not supported (support for some of them may be added later):

- `SELECT ... GROUP BY sharding_key[, ...] WITH TOTALS`
- `SELECT ... GROUP BY sharding_key[, ...] WITH ROLLUP`
- `SELECT ... GROUP BY sharding_key[, ...] WITH CUBE`
- `SELECT ... GROUP BY sharding_key[, ...] SETTINGS extremes=1`

Possible values:

-   0 — Disabled.
-   1 — Enabled.

Default value: 0

See also:

-   [distributed_group_by_no_merge](#distributed-group-by-no-merge)
-   [distributed_push_down_limit](#distributed-push-down-limit)
-   [optimize_skip_unused_shards](#optimize-skip-unused-shards)

!!! note "Note"
    Right now it requires `optimize_skip_unused_shards` (the reason behind this is that one day it may be enabled by default, and it will work correctly only if data was inserted via Distributed table, i.e. data is distributed according to sharding_key).

## optimize_throw_if_noop {#setting-optimize_throw_if_noop}

Enables or disables throwing an exception if an [OPTIMIZE](../../sql-reference/statements/misc.md#misc_operations-optimize) query didn’t perform a merge.

By default, `OPTIMIZE` returns successfully even if it didn’t do anything. This setting lets you differentiate these situations and get the reason in an exception message.

Possible values:

-   1 — Throwing an exception is enabled.
-   0 — Throwing an exception is disabled.

Default value: 0.

## optimize_functions_to_subcolumns {#optimize-functions-to-subcolumns}

Enables or disables optimization by transforming some functions to reading subcolumns. This reduces the amount of data to read.

These functions can be transformed:

-   [length](../../sql-reference/functions/array-functions.md#array_functions-length) to read the [size0](../../sql-reference/data-types/array.md#array-size) subcolumn.
-   [empty](../../sql-reference/functions/array-functions.md#function-empty) to read the [size0](../../sql-reference/data-types/array.md#array-size) subcolumn.
-   [notEmpty](../../sql-reference/functions/array-functions.md#function-notempty) to read the [size0](../../sql-reference/data-types/array.md#array-size) subcolumn.
-   [isNull](../../sql-reference/operators/index.md#operator-is-null) to read the [null](../../sql-reference/data-types/nullable.md#finding-null) subcolumn.
-   [isNotNull](../../sql-reference/operators/index.md#is-not-null) to read the [null](../../sql-reference/data-types/nullable.md#finding-null) subcolumn.
-   [count](../../sql-reference/aggregate-functions/reference/count.md) to read the [null](../../sql-reference/data-types/nullable.md#finding-null) subcolumn.
-   [mapKeys](../../sql-reference/functions/tuple-map-functions.md#mapkeys) to read the [keys](../../sql-reference/data-types/map.md#map-subcolumns) subcolumn.
-   [mapValues](../../sql-reference/functions/tuple-map-functions.md#mapvalues) to read the [values](../../sql-reference/data-types/map.md#map-subcolumns) subcolumn.

Possible values:

-   0 — Optimization disabled.
-   1 — Optimization enabled.

Default value: `0`.

## optimize_trivial_count_query {#optimize-trivial-count-query}

Enables or disables the optimization to trivial query `SELECT count() FROM table` using metadata from MergeTree. If you need to use row-level security, disable this setting.

Possible values:

   - 0 — Optimization disabled.
   - 1 — Optimization enabled.
   
Default value: `1`.

See also:

-   [optimize_functions_to_subcolumns](#optimize-functions-to-subcolumns)

## distributed_replica_error_half_life {#settings-distributed_replica_error_half_life}

-   Type: seconds
-   Default value: 60 seconds

Controls how fast errors in distributed tables are zeroed. If a replica is unavailable for some time, accumulates 5 errors, and distributed_replica_error_half_life is set to 1 second, then the replica is considered normal 3 seconds after the last error.

See also:

-   [load_balancing](#load_balancing-round_robin)
-   [Table engine Distributed](../../engines/table-engines/special/distributed.md)
-   [distributed_replica_error_cap](#settings-distributed_replica_error_cap)
-   [distributed_replica_max_ignored_errors](#settings-distributed_replica_max_ignored_errors)

## distributed_replica_error_cap {#settings-distributed_replica_error_cap}

-   Type: unsigned int
-   Default value: 1000

The error count of each replica is capped at this value, preventing a single replica from accumulating too many errors.

See also:

-   [load_balancing](#load_balancing-round_robin)
-   [Table engine Distributed](../../engines/table-engines/special/distributed.md)
-   [distributed_replica_error_half_life](#settings-distributed_replica_error_half_life)
-   [distributed_replica_max_ignored_errors](#settings-distributed_replica_max_ignored_errors)

## distributed_replica_max_ignored_errors {#settings-distributed_replica_max_ignored_errors}

-   Type: unsigned int
-   Default value: 0

The number of errors that will be ignored while choosing replicas (according to `load_balancing` algorithm).

See also:

-   [load_balancing](#load_balancing-round_robin)
-   [Table engine Distributed](../../engines/table-engines/special/distributed.md)
-   [distributed_replica_error_cap](#settings-distributed_replica_error_cap)
-   [distributed_replica_error_half_life](#settings-distributed_replica_error_half_life)

## distributed_directory_monitor_sleep_time_ms {#distributed_directory_monitor_sleep_time_ms}

Base interval for the [Distributed](../../engines/table-engines/special/distributed.md) table engine to send data. The actual interval grows exponentially in the event of errors.

Possible values:

-   A positive integer number of milliseconds.

Default value: 100 milliseconds.

## distributed_directory_monitor_max_sleep_time_ms {#distributed_directory_monitor_max_sleep_time_ms}

Maximum interval for the [Distributed](../../engines/table-engines/special/distributed.md) table engine to send data. Limits exponential growth of the interval set in the [distributed_directory_monitor_sleep_time_ms](#distributed_directory_monitor_sleep_time_ms) setting.

Possible values:

-   A positive integer number of milliseconds.

Default value: 30000 milliseconds (30 seconds).

## distributed_directory_monitor_batch_inserts {#distributed_directory_monitor_batch_inserts}

Enables/disables inserted data sending in batches.

When batch sending is enabled, the [Distributed](../../engines/table-engines/special/distributed.md) table engine tries to send multiple files of inserted data in one operation instead of sending them separately. Batch sending improves cluster performance by better-utilizing server and network resources.

Possible values:

-   1 — Enabled.
-   0 — Disabled.

Default value: 0.

## distributed_directory_monitor_split_batch_on_failure {#distributed_directory_monitor_split_batch_on_failure}

Enables/disables splitting batches on failures.

Sometimes sending particular batch to the remote shard may fail, because of some complex pipeline after (i.e. `MATERIALIZED VIEW` with `GROUP BY`) due to `Memory limit exceeded` or similar errors. In this case, retrying will not help (and this will stuck distributed sends for the table) but sending files from that batch one by one may succeed INSERT.

So installing this setting to `1` will disable batching for such batches (i.e. temporary disables `distributed_directory_monitor_batch_inserts` for failed batches).

Possible values:

-   1 — Enabled.
-   0 — Disabled.

Default value: 0.

!!! note "Note"
    This setting also affects broken batches (that may appears because of abnormal server (machine) termination and no `fsync_after_insert`/`fsync_directories` for [Distributed](../../engines/table-engines/special/distributed.md) table engine).

!!! warning "Warning"
    You should not rely on automatic batch splitting, since this may hurt performance.

## os_thread_priority {#setting-os-thread-priority}

Sets the priority ([nice](https://en.wikipedia.org/wiki/Nice_(Unix))) for threads that execute queries. The OS scheduler considers this priority when choosing the next thread to run on each available CPU core.

!!! warning "Warning"
    To use this setting, you need to set the `CAP_SYS_NICE` capability. The `clickhouse-server` package sets it up during installation. Some virtual environments do not allow you to set the `CAP_SYS_NICE` capability. In this case, `clickhouse-server` shows a message about it at the start.

Possible values:

-   You can set values in the range `[-20, 19]`.

Lower values mean higher priority. Threads with low `nice` priority values are executed more frequently than threads with high values. High values are preferable for long-running non-interactive queries because it allows them to quickly give up resources in favour of short interactive queries when they arrive.

Default value: 0.

## query_profiler_real_time_period_ns {#query_profiler_real_time_period_ns}

Sets the period for a real clock timer of the [query profiler](../../operations/optimizing-performance/sampling-query-profiler.md). Real clock timer counts wall-clock time.

Possible values:

-   Positive integer number, in nanoseconds.

    Recommended values:

            - 10000000 (100 times a second) nanoseconds and less for single queries.
            - 1000000000 (once a second) for cluster-wide profiling.

-   0 for turning off the timer.

Type: [UInt64](../../sql-reference/data-types/int-uint.md).

Default value: 1000000000 nanoseconds (once a second).

See also:

-   System table [trace_log](../../operations/system-tables/trace_log.md#system_tables-trace_log)

## query_profiler_cpu_time_period_ns {#query_profiler_cpu_time_period_ns}

Sets the period for a CPU clock timer of the [query profiler](../../operations/optimizing-performance/sampling-query-profiler.md). This timer counts only CPU time.

Possible values:

-   A positive integer number of nanoseconds.

    Recommended values:

            - 10000000 (100 times a second) nanoseconds and more for single queries.
            - 1000000000 (once a second) for cluster-wide profiling.

-   0 for turning off the timer.

Type: [UInt64](../../sql-reference/data-types/int-uint.md).

Default value: 1000000000 nanoseconds.

See also:

-   System table [trace_log](../../operations/system-tables/trace_log.md#system_tables-trace_log)

## allow_introspection_functions {#settings-allow_introspection_functions}

Enables or disables [introspections functions](../../sql-reference/functions/introspection.md) for query profiling.

Possible values:

-   1 — Introspection functions enabled.
-   0 — Introspection functions disabled.

Default value: 0.

**See Also**

-   [Sampling Query Profiler](../../operations/optimizing-performance/sampling-query-profiler.md)
-   System table [trace_log](../../operations/system-tables/trace_log.md#system_tables-trace_log)

## input_format_parallel_parsing {#input-format-parallel-parsing}

Enables or disables order-preserving parallel parsing of data formats. Supported only for [TSV](../../interfaces/formats.md#tabseparated), [TKSV](../../interfaces/formats.md#tskv), [CSV](../../interfaces/formats.md#csv) and [JSONEachRow](../../interfaces/formats.md#jsoneachrow) formats.

Possible values:

-   1 — Enabled.
-   0 — Disabled.

Default value: `0`.

## output_format_parallel_formatting {#output-format-parallel-formatting}

Enables or disables parallel formatting of data formats. Supported only for [TSV](../../interfaces/formats.md#tabseparated), [TKSV](../../interfaces/formats.md#tskv), [CSV](../../interfaces/formats.md#csv) and [JSONEachRow](../../interfaces/formats.md#jsoneachrow) formats.

Possible values:

-   1 — Enabled.
-   0 — Disabled.

Default value: `0`.

## min_chunk_bytes_for_parallel_parsing {#min-chunk-bytes-for-parallel-parsing}

-   Type: unsigned int
-   Default value: 1 MiB

The minimum chunk size in bytes, which each thread will parse in parallel.

## output_format_avro_codec {#settings-output_format_avro_codec}

Sets the compression codec used for output Avro file.

Type: string

Possible values:

-   `null` — No compression
-   `deflate` — Compress with Deflate (zlib)
-   `snappy` — Compress with [Snappy](https://google.github.io/snappy/)

Default value: `snappy` (if available) or `deflate`.

## output_format_avro_sync_interval {#settings-output_format_avro_sync_interval}

Sets minimum data size (in bytes) between synchronization markers for output Avro file.

Type: unsigned int

Possible values: 32 (32 bytes) - 1073741824 (1 GiB)

Default value: 32768 (32 KiB)

## output_format_avro_string_column_pattern {#output_format_avro_string_column_pattern}

Regexp of column names of type String to output as Avro `string` (default is `bytes`).
RE2 syntax is supported.

Type: string

## format_avro_schema_registry_url {#format_avro_schema_registry_url}

Sets [Confluent Schema Registry](https://docs.confluent.io/current/schema-registry/index.html) URL to use with [AvroConfluent](../../interfaces/formats.md#data-format-avro-confluent) format.

Default value: `Empty`.

## input_format_avro_allow_missing_fields {#input_format_avro_allow_missing_fields}

Enables using fields that are not specified in [Avro](../../interfaces/formats.md#data-format-avro) or [AvroConfluent](../../interfaces/formats.md#data-format-avro-confluent) format schema. When a field is not found in the schema, ClickHouse uses the default value instead of throwing an exception.

Possible values:

-   0 — Disabled.
-   1 — Enabled.

Default value: 0.

## background_pool_size {#background_pool_size}

Sets the number of threads performing background operations in table engines (for example, merges in [MergeTree engine](../../engines/table-engines/mergetree-family/index.md) tables). This setting is applied from the `default` profile at the ClickHouse server start and can’t be changed in a user session. By adjusting this setting, you manage CPU and disk load. Smaller pool size utilizes less CPU and disk resources, but background processes advance slower which might eventually impact query performance.

Before changing it, please also take a look at related [MergeTree settings](../../operations/server-configuration-parameters/settings.md#server_configuration_parameters-merge_tree), such as `number_of_free_entries_in_pool_to_lower_max_size_of_merge` and `number_of_free_entries_in_pool_to_execute_mutation`.

Possible values:

-   Any positive integer.

Default value: 16.

## merge_selecting_sleep_ms {#merge_selecting_sleep_ms}

Sleep time for merge selecting when no part is selected. A lower setting triggers selecting tasks in `background_schedule_pool` frequently, which results in a large number of requests to Zookeeper in large-scale clusters.

Possible values:

-   Any positive integer.

Default value: `5000`.

## parallel_distributed_insert_select {#parallel_distributed_insert_select}

Enables parallel distributed `INSERT ... SELECT` query.

If we execute `INSERT INTO distributed_table_a SELECT ... FROM distributed_table_b` queries and both tables use the same cluster, and both tables are either [replicated](../../engines/table-engines/mergetree-family/replication.md) or non-replicated, then this query is processed locally on every shard.

Possible values:

-   0 — Disabled.
-   1 — `SELECT` will be executed on each shard from the underlying table of the distributed engine.
-   2 — `SELECT` and `INSERT` will be executed on each shard from/to the underlying table of the distributed engine.

Default value: 0.

## insert_distributed_sync {#insert_distributed_sync}

Enables or disables synchronous data insertion into a [Distributed](../../engines/table-engines/special/distributed.md#distributed) table.

By default, when inserting data into a `Distributed` table, the ClickHouse server sends data to cluster nodes in asynchronous mode. When `insert_distributed_sync=1`, the data is processed synchronously, and the `INSERT` operation succeeds only after all the data is saved on all shards (at least one replica for each shard if `internal_replication` is true).

Possible values:

-   0 — Data is inserted in asynchronous mode.
-   1 — Data is inserted in synchronous mode.

Default value: `0`.

**See Also**

-   [Distributed Table Engine](../../engines/table-engines/special/distributed.md#distributed)
-   [Managing Distributed Tables](../../sql-reference/statements/system.md#query-language-system-distributed)

## insert_distributed_one_random_shard {#insert_distributed_one_random_shard}

Enables or disables random shard insertion into a [Distributed](../../engines/table-engines/special/distributed.md#distributed) table when there is no distributed key.

By default, when inserting data into a `Distributed` table with more than one shard, the ClickHouse server will reject any insertion request if there is no distributed key. When `insert_distributed_one_random_shard = 1`, insertions are allowed and data is forwarded randomly among all shards.

Possible values:

-   0 — Insertion is rejected if there are multiple shards and no distributed key is given.
-   1 — Insertion is done randomly among all available shards when no distributed key is given.

Default value: `0`.

## insert_shard_id {#insert_shard_id}

If not `0`, specifies the shard of [Distributed](../../engines/table-engines/special/distributed.md#distributed) table into which the data will be inserted synchronously.

If `insert_shard_id` value is incorrect, the server will throw an exception.

To get the number of shards on `requested_cluster`, you can check server config or use this query:

``` sql
SELECT uniq(shard_num) FROM system.clusters WHERE cluster = 'requested_cluster';
```

Possible values:

-   0 — Disabled.
-   Any number from `1` to `shards_num` of corresponding [Distributed](../../engines/table-engines/special/distributed.md#distributed) table.

Default value: `0`.

**Example**

Query:

```sql
CREATE TABLE x AS system.numbers ENGINE = MergeTree ORDER BY number;
CREATE TABLE x_dist AS x ENGINE = Distributed('test_cluster_two_shards_localhost', currentDatabase(), x);
INSERT INTO x_dist SELECT * FROM numbers(5) SETTINGS insert_shard_id = 1;
SELECT * FROM x_dist ORDER BY number ASC;
```

Result:

``` text
┌─number─┐
│      0 │
│      0 │
│      1 │
│      1 │
│      2 │
│      2 │
│      3 │
│      3 │
│      4 │
│      4 │
└────────┘
```

## use_compact_format_in_distributed_parts_names {#use_compact_format_in_distributed_parts_names}

Uses compact format for storing blocks for async (`insert_distributed_sync`) INSERT into tables with `Distributed` engine.

Possible values:

-   0 — Uses `user[:password]@host:port#default_database` directory format.
-   1 — Uses `[shard{shard_index}[_replica{replica_index}]]` directory format.

Default value: `1`.

!!! note "Note"
    - with `use_compact_format_in_distributed_parts_names=0` changes from cluster definition will not be applied for async INSERT.
    - with `use_compact_format_in_distributed_parts_names=1` changing the order of the nodes in the cluster definition, will change the `shard_index`/`replica_index` so be aware.

## background_buffer_flush_schedule_pool_size {#background_buffer_flush_schedule_pool_size}

Sets the number of threads performing background flush in [Buffer](../../engines/table-engines/special/buffer.md)-engine tables. This setting is applied at the ClickHouse server start and can’t be changed in a user session.

Possible values:

-   Any positive integer.

Default value: 16.

## background_move_pool_size {#background_move_pool_size}

Sets the number of threads performing background moves of data parts for [MergeTree](../../engines/table-engines/mergetree-family/mergetree.md#table_engine-mergetree-multiple-volumes)-engine tables. This setting is applied at the ClickHouse server start and can’t be changed in a user session.

Possible values:

-   Any positive integer.

Default value: 8.

## background_schedule_pool_size {#background_schedule_pool_size}

Sets the number of threads performing background tasks for [replicated](../../engines/table-engines/mergetree-family/replication.md) tables, [Kafka](../../engines/table-engines/integrations/kafka.md) streaming, [DNS cache updates](../../operations/server-configuration-parameters/settings.md#server-settings-dns-cache-update-period). This setting is applied at ClickHouse server start and can’t be changed in a user session.

Possible values:

-   Any positive integer.

Default value: 128.

## background_fetches_pool_size {#background_fetches_pool_size}

Sets the number of threads performing background fetches for [replicated](../../engines/table-engines/mergetree-family/replication.md) tables. This setting is applied at the ClickHouse server start and can’t be changed in a user session. For production usage with frequent small insertions or slow ZooKeeper cluster is recommended to use default value.

Possible values:

-   Any positive integer.

Default value: 8.

## always_fetch_merged_part {#always_fetch_merged_part}

Prohibits data parts merging in [Replicated\*MergeTree](../../engines/table-engines/mergetree-family/replication.md)-engine tables.

When merging is prohibited, the replica never merges parts and always downloads merged parts from other replicas. If there is no required data yet, the replica waits for it. CPU and disk load on the replica server decreases, but the network load on the cluster increases. This setting can be useful on servers with relatively weak CPUs or slow disks, such as servers for backups storage.

Possible values:

-   0 — `Replicated*MergeTree`-engine tables merge data parts at the replica.
-   1 — `Replicated*MergeTree`-engine tables do not merge data parts at the replica. The tables download merged data parts from other replicas.

Default value: 0.

**See Also**

-   [Data Replication](../../engines/table-engines/mergetree-family/replication.md)

## background_distributed_schedule_pool_size {#background_distributed_schedule_pool_size}

Sets the number of threads performing background tasks for [distributed](../../engines/table-engines/special/distributed.md) sends. This setting is applied at the ClickHouse server start and can’t be changed in a user session.

Possible values:

-   Any positive integer.

Default value: 16.

## background_message_broker_schedule_pool_size {#background_message_broker_schedule_pool_size}

Sets the number of threads performing background tasks for message streaming. This setting is applied at the ClickHouse server start and can’t be changed in a user session.

Possible values:

-   Any positive integer.

Default value: 16.

**See Also**

-   [Kafka](../../engines/table-engines/integrations/kafka.md#kafka) engine.
-   [RabbitMQ](../../engines/table-engines/integrations/rabbitmq.md#rabbitmq-engine) engine.

## validate_polygons {#validate_polygons}

Enables or disables throwing an exception in the [pointInPolygon](../../sql-reference/functions/geo/index.md#pointinpolygon) function, if the polygon is self-intersecting or self-tangent.

Possible values:

- 0 — Throwing an exception is disabled. `pointInPolygon` accepts invalid polygons and returns possibly incorrect results for them.
- 1 — Throwing an exception is enabled.

Default value: 1.

## transform_null_in {#transform_null_in}

Enables equality of [NULL](../../sql-reference/syntax.md#null-literal) values for [IN](../../sql-reference/operators/in.md) operator.

By default, `NULL` values can’t be compared because `NULL` means undefined value. Thus, comparison `expr = NULL` must always return `false`. With this setting `NULL = NULL` returns `true` for `IN` operator.

Possible values:

-   0 — Comparison of `NULL` values in `IN` operator returns `false`.
-   1 — Comparison of `NULL` values in `IN` operator returns `true`.

Default value: 0.

**Example**

Consider the `null_in` table:

``` text
┌──idx─┬─────i─┐
│    1 │     1 │
│    2 │  NULL │
│    3 │     3 │
└──────┴───────┘
```

Query:

``` sql
SELECT idx, i FROM null_in WHERE i IN (1, NULL) SETTINGS transform_null_in = 0;
```

Result:

``` text
┌──idx─┬────i─┐
│    1 │    1 │
└──────┴──────┘
```

Query:

``` sql
SELECT idx, i FROM null_in WHERE i IN (1, NULL) SETTINGS transform_null_in = 1;
```

Result:

``` text
┌──idx─┬─────i─┐
│    1 │     1 │
│    2 │  NULL │
└──────┴───────┘
```

**See Also**

-   [NULL Processing in IN Operators](../../sql-reference/operators/in.md#in-null-processing)

## low_cardinality_max_dictionary_size {#low_cardinality_max_dictionary_size}

Sets a maximum size in rows of a shared global dictionary for the [LowCardinality](../../sql-reference/data-types/lowcardinality.md) data type that can be written to a storage file system. This setting prevents issues with RAM in case of unlimited dictionary growth. All the data that can’t be encoded due to maximum dictionary size limitation ClickHouse writes in an ordinary method.

Possible values:

-   Any positive integer.

Default value: 8192.

## low_cardinality_use_single_dictionary_for_part {#low_cardinality_use_single_dictionary_for_part}

Turns on or turns off using of single dictionary for the data part.

By default, the ClickHouse server monitors the size of dictionaries and if a dictionary overflows then the server starts to write the next one. To prohibit creating several dictionaries set `low_cardinality_use_single_dictionary_for_part = 1`.

Possible values:

-   1 — Creating several dictionaries for the data part is prohibited.
-   0 — Creating several dictionaries for the data part is not prohibited.

Default value: 0.

## low_cardinality_allow_in_native_format {#low_cardinality_allow_in_native_format}

Allows or restricts using the [LowCardinality](../../sql-reference/data-types/lowcardinality.md) data type with the [Native](../../interfaces/formats.md#native) format.

If usage of `LowCardinality` is restricted, ClickHouse server converts `LowCardinality`-columns to ordinary ones for `SELECT` queries, and convert ordinary columns to `LowCardinality`-columns for `INSERT` queries.

This setting is required mainly for third-party clients which do not support `LowCardinality` data type.

Possible values:

-   1 — Usage of `LowCardinality` is not restricted.
-   0 — Usage of `LowCardinality` is restricted.

Default value: 1.

## allow_suspicious_low_cardinality_types {#allow_suspicious_low_cardinality_types}

Allows or restricts using [LowCardinality](../../sql-reference/data-types/lowcardinality.md) with data types with fixed size of 8 bytes or less: numeric data types and `FixedString(8_bytes_or_less)`.

For small fixed values using of `LowCardinality` is usually inefficient, because ClickHouse stores a numeric index for each row. As a result:

-   Disk space usage can rise.
-   RAM consumption can be higher, depending on a dictionary size.
-   Some functions can work slower due to extra coding/encoding operations.

Merge times in [MergeTree](../../engines/table-engines/mergetree-family/mergetree.md)-engine tables can grow due to all the reasons described above.

Possible values:

-   1 — Usage of `LowCardinality` is not restricted.
-   0 — Usage of `LowCardinality` is restricted.

Default value: 0.

## min_insert_block_size_rows_for_materialized_views {#min-insert-block-size-rows-for-materialized-views}

Sets the minimum number of rows in the block which can be inserted into a table by an `INSERT` query. Smaller-sized blocks are squashed into bigger ones. This setting is applied only for blocks inserted into [materialized view](../../sql-reference/statements/create/view.md). By adjusting this setting, you control blocks squashing while pushing to materialized view and avoid excessive memory usage.

Possible values:

-   Any positive integer.
-   0 — Squashing disabled.

Default value: 1048576.

**See Also**

-   [min_insert_block_size_rows](#min-insert-block-size-rows)

## min_insert_block_size_bytes_for_materialized_views {#min-insert-block-size-bytes-for-materialized-views}

Sets the minimum number of bytes in the block which can be inserted into a table by an `INSERT` query. Smaller-sized blocks are squashed into bigger ones. This setting is applied only for blocks inserted into [materialized view](../../sql-reference/statements/create/view.md). By adjusting this setting, you control blocks squashing while pushing to materialized view and avoid excessive memory usage.

Possible values:

-   Any positive integer.
-   0 — Squashing disabled.

Default value: 268435456.

**See also**

-   [min_insert_block_size_bytes](#min-insert-block-size-bytes)

## output_format_pretty_grid_charset {#output-format-pretty-grid-charset}

Allows changing a charset which is used for printing grids borders. Available charsets are UTF-8, ASCII.

**Example**

``` text
SET output_format_pretty_grid_charset = 'UTF-8';
SELECT * FROM a;
┌─a─┐
│ 1 │
└───┘

SET output_format_pretty_grid_charset = 'ASCII';
SELECT * FROM a;
+-a-+
| 1 |
+---+
```
## optimize_read_in_order {#optimize_read_in_order}

Enables [ORDER BY](../../sql-reference/statements/select/order-by.md#optimize_read_in_order) optimization in [SELECT](../../sql-reference/statements/select/index.md) queries for reading data from [MergeTree](../../engines/table-engines/mergetree-family/mergetree.md) tables.

Possible values:

-   0 — `ORDER BY` optimization is disabled.
-   1 — `ORDER BY` optimization is enabled.

Default value: `1`.

**See Also**

-   [ORDER BY Clause](../../sql-reference/statements/select/order-by.md#optimize_read_in_order)

## optimize_aggregation_in_order {#optimize_aggregation_in_order}

Enables [GROUP BY](../../sql-reference/statements/select/group-by.md) optimization in [SELECT](../../sql-reference/statements/select/index.md) queries for aggregating data in corresponding order in [MergeTree](../../engines/table-engines/mergetree-family/mergetree.md) tables.

Possible values:

-   0 — `GROUP BY` optimization is disabled.
-   1 — `GROUP BY` optimization is enabled.

Default value: `0`.

**See Also**

-   [GROUP BY optimization](../../sql-reference/statements/select/group-by.md#aggregation-in-order)

## mutations_sync {#mutations_sync}

Allows to execute `ALTER TABLE ... UPDATE|DELETE` queries ([mutations](../../sql-reference/statements/alter/index.md#mutations)) synchronously.

Possible values:

-   0 - Mutations execute asynchronously.
-   1 - The query waits for all mutations to complete on the current server.
-   2 - The query waits for all mutations to complete on all replicas (if they exist).

Default value: `0`.

**See Also**

-   [Synchronicity of ALTER Queries](../../sql-reference/statements/alter/index.md#synchronicity-of-alter-queries)
-   [Mutations](../../sql-reference/statements/alter/index.md#mutations)

## ttl_only_drop_parts {#ttl_only_drop_parts}

Enables or disables complete dropping of data parts where all rows are expired in [MergeTree](../../engines/table-engines/mergetree-family/mergetree.md) tables.

When `ttl_only_drop_parts` is disabled (by default), the ClickHouse server only deletes expired rows according to their TTL.

When `ttl_only_drop_parts` is enabled, the ClickHouse server drops a whole part when all rows in it are expired.

Dropping whole parts instead of partial cleaning TTL-d rows allows having shorter `merge_with_ttl_timeout` times and lower impact on system performance.

Possible values:

-   0 — The complete dropping of data parts is disabled.
-   1 — The complete dropping of data parts is enabled.

Default value: `0`.

**See Also**

-   [CREATE TABLE query clauses and settings](../../engines/table-engines/mergetree-family/mergetree.md#mergetree-query-clauses) (`merge_with_ttl_timeout` setting)
-   [Table TTL](../../engines/table-engines/mergetree-family/mergetree.md#mergetree-table-ttl)

## lock_acquire_timeout {#lock_acquire_timeout}

Defines how many seconds a locking request waits before failing.

Locking timeout is used to protect from deadlocks while executing read/write operations with tables. When the timeout expires and the locking request fails, the ClickHouse server throws an exception "Locking attempt timed out! Possible deadlock avoided. Client should retry." with error code `DEADLOCK_AVOIDED`.

Possible values:

-   Positive integer (in seconds).
-   0 — No locking timeout.

Default value: `120` seconds.

## cast_keep_nullable {#cast_keep_nullable}

Enables or disables keeping of the `Nullable` data type in [CAST](../../sql-reference/functions/type-conversion-functions.md#type_conversion_function-cast) operations.

When the setting is enabled and the argument of `CAST` function is `Nullable`, the result is also transformed to `Nullable` type. When the setting is disabled, the result always has the destination type exactly.

Possible values:

-  0 — The `CAST` result has exactly the destination type specified.
-  1 — If the argument type is `Nullable`, the `CAST` result is transformed to `Nullable(DestinationDataType)`.

Default value: `0`.

**Examples**

The following query results in the destination data type exactly:

```sql
SET cast_keep_nullable = 0;
SELECT CAST(toNullable(toInt32(0)) AS Int32) as x, toTypeName(x);
```

Result:

```text
┌─x─┬─toTypeName(CAST(toNullable(toInt32(0)), 'Int32'))─┐
│ 0 │ Int32                                             │
└───┴───────────────────────────────────────────────────┘
```

The following query results in the `Nullable` modification on the destination data type:

```sql
SET cast_keep_nullable = 1;
SELECT CAST(toNullable(toInt32(0)) AS Int32) as x, toTypeName(x);
```

Result:

```text
┌─x─┬─toTypeName(CAST(toNullable(toInt32(0)), 'Int32'))─┐
│ 0 │ Nullable(Int32)                                   │
└───┴───────────────────────────────────────────────────┘
```

**See Also**

-   [CAST](../../sql-reference/functions/type-conversion-functions.md#type_conversion_function-cast) function

## output_format_pretty_max_value_width {#output_format_pretty_max_value_width}

Limits the width of value displayed in [Pretty](../../interfaces/formats.md#pretty) formats. If the value width exceeds the limit, the value is cut.

Possible values:

-   Positive integer.
-   0 — The value is cut completely.

Default value: `10000` symbols.

**Examples**

Query:
```sql
SET output_format_pretty_max_value_width = 10;
SELECT range(number) FROM system.numbers LIMIT 10 FORMAT PrettyCompactNoEscapes;
```
Result:
```text
┌─range(number)─┐
│ []            │
│ [0]           │
│ [0,1]         │
│ [0,1,2]       │
│ [0,1,2,3]     │
│ [0,1,2,3,4⋯   │
│ [0,1,2,3,4⋯   │
│ [0,1,2,3,4⋯   │
│ [0,1,2,3,4⋯   │
│ [0,1,2,3,4⋯   │
└───────────────┘
```

Query with zero width:
```sql
SET output_format_pretty_max_value_width = 0;
SELECT range(number) FROM system.numbers LIMIT 5 FORMAT PrettyCompactNoEscapes;
```
Result:
```text
┌─range(number)─┐
│ ⋯             │
│ ⋯             │
│ ⋯             │
│ ⋯             │
│ ⋯             │
└───────────────┘
```

## output_format_pretty_row_numbers {#output_format_pretty_row_numbers}

Adds row numbers to output in the [Pretty](../../interfaces/formats.md#pretty) format.

Possible values:

-   0 — Output without row numbers.
-   1 — Output with row numbers.

Default value: `0`.

**Example**

Query:

```sql
SET output_format_pretty_row_numbers = 1;
SELECT TOP 3 name, value FROM system.settings;
```

Result:
```text
   ┌─name────────────────────┬─value───┐
1. │ min_compress_block_size │ 65536   │
2. │ max_compress_block_size │ 1048576 │
3. │ max_block_size          │ 65505   │
   └─────────────────────────┴─────────┘
```

## system_events_show_zero_values {#system_events_show_zero_values}

Allows to select zero-valued events from [`system.events`](../../operations/system-tables/events.md).

Some monitoring systems require passing all the metrics values to them for each checkpoint, even if the metric value is zero.

Possible values:

-   0 — Disabled.
-   1 — Enabled.

Default value: `0`.

**Examples**

Query

```sql
SELECT * FROM system.events WHERE event='QueryMemoryLimitExceeded';
```

Result

```text
Ok.
```

Query
```sql
SET system_events_show_zero_values = 1;
SELECT * FROM system.events WHERE event='QueryMemoryLimitExceeded';
```

Result

```text
┌─event────────────────────┬─value─┬─description───────────────────────────────────────────┐
│ QueryMemoryLimitExceeded │     0 │ Number of times when memory limit exceeded for query. │
└──────────────────────────┴───────┴───────────────────────────────────────────────────────┘
```

## persistent {#persistent}

Disables persistency for the [Set](../../engines/table-engines/special/set.md#set) and [Join](../../engines/table-engines/special/join.md#join) table engines.

Reduces the I/O overhead. Suitable for scenarios that pursue performance and do not require persistence.

Possible values:

- 1 — Enabled.
- 0 — Disabled.

Default value: `1`.

## format_csv_null_representation {#format_csv_null_representation}

Defines the representation of `NULL` for [CSV](../../interfaces/formats.md#csv) output and input formats. User can set any string as a value, for example, `My NULL`.

Default value: `\N`.

**Examples**

Query

```sql
SELECT * from csv_custom_null FORMAT CSV;
```

Result

```text
788
\N
\N
```

Query

```sql
SET format_csv_null_representation = 'My NULL';
SELECT * FROM csv_custom_null FORMAT CSV;
```

Result

```text
788
My NULL
My NULL
```

## format_tsv_null_representation {#format_tsv_null_representation}

Defines the representation of `NULL` for [TSV](../../interfaces/formats.md#tabseparated) output and input formats. User can set any string as a value, for example, `My NULL`.

Default value: `\N`.

**Examples**

Query

```sql
SELECT * FROM tsv_custom_null FORMAT TSV;
```

Result

```text
788
\N
\N
```

Query

```sql
SET format_tsv_null_representation = 'My NULL';
SELECT * FROM tsv_custom_null FORMAT TSV;
```

Result

```text
788
My NULL
My NULL
```

## output_format_json_array_of_rows {#output-format-json-array-of-rows}

Enables the ability to output all rows as a JSON array in the [JSONEachRow](../../interfaces/formats.md#jsoneachrow) format.

Possible values:

-   1 — ClickHouse outputs all rows as an array, each row in the `JSONEachRow` format.
-   0 — ClickHouse outputs each row separately in the `JSONEachRow` format.

Default value: `0`.

**Example of a query with the enabled setting**

Query:

```sql
SET output_format_json_array_of_rows = 1;
SELECT number FROM numbers(3) FORMAT JSONEachRow;
```

Result:

```text
[
{"number":"0"},
{"number":"1"},
{"number":"2"}
]
```

**Example of a query with the disabled setting**

Query:

```sql
SET output_format_json_array_of_rows = 0;
SELECT number FROM numbers(3) FORMAT JSONEachRow;
```

Result:

```text
{"number":"0"}
{"number":"1"}
{"number":"2"}
```

## allow_nullable_key {#allow-nullable-key}

Allows using of the [Nullable](../../sql-reference/data-types/nullable.md#data_type-nullable)-typed values in a sorting and a primary key for [MergeTree](../../engines/table-engines/mergetree-family/mergetree.md#table_engines-mergetree) tables.

Possible values:

- 1 — `Nullable`-type expressions are allowed in keys.
- 0 — `Nullable`-type expressions are not allowed in keys.

Default value: `0`.

## aggregate_functions_null_for_empty {#aggregate_functions_null_for_empty}

Enables or disables rewriting all aggregate functions in a query, adding [-OrNull](../../sql-reference/aggregate-functions/combinators.md#agg-functions-combinator-ornull) suffix to them. Enable it for SQL standard compatibility.
It is implemented via query rewrite (similar to [count_distinct_implementation](#settings-count_distinct_implementation) setting) to get consistent results for distributed queries.

Possible values:

-   0 — Disabled.
-   1 — Enabled.

Default value: 0.

**Example**

Consider the following query with aggregate functions:
```sql
SELECT SUM(-1), MAX(0) FROM system.one WHERE 0;
```

With `aggregate_functions_null_for_empty = 0` it would produce:
```text
┌─SUM(-1)─┬─MAX(0)─┐
│       0 │      0 │
└─────────┴────────┘
```

With `aggregate_functions_null_for_empty = 1` the result would be:
```text
┌─SUMOrNull(-1)─┬─MAXOrNull(0)─┐
│          NULL │         NULL │
└───────────────┴──────────────┘
```

## union_default_mode {#union-default-mode}

Sets a mode for combining `SELECT` query results. The setting is only used when shared with [UNION](../../sql-reference/statements/select/union.md) without explicitly specifying the `UNION ALL` or `UNION DISTINCT`.

Possible values:

-   `'DISTINCT'` — ClickHouse outputs rows as a result of combining queries removing duplicate rows.
-   `'ALL'` — ClickHouse outputs all rows as a result of combining queries including duplicate rows.
-   `''` — ClickHouse generates an exception when used with `UNION`.

Default value: `''`.

See examples in [UNION](../../sql-reference/statements/select/union.md).

## data_type_default_nullable {#data_type_default_nullable}

Allows data types without explicit modifiers [NULL or NOT NULL](../../sql-reference/statements/create/table.md#null-modifiers) in column definition will be [Nullable](../../sql-reference/data-types/nullable.md#data_type-nullable).

Possible values:

- 1 — The data types in column definitions are set to `Nullable` by default.
- 0 — The data types in column definitions are set to not `Nullable` by default.

Default value: `0`.

## execute_merges_on_single_replica_time_threshold {#execute-merges-on-single-replica-time-threshold}

Enables special logic to perform merges on replicas.

Possible values:

-   Positive integer (in seconds).
-   0 — Special merges logic is not used. Merges happen in the usual way on all the replicas.

Default value: `0`.

**Usage**

Selects one replica to perform the merge on. Sets the time threshold from the start of the merge. Other replicas wait for the merge to finish, then download the result. If the time threshold passes and the selected replica does not perform the merge, then the merge is performed on other replicas as usual.

High values for that threshold may lead to replication delays.

It can be useful when merges are CPU bounded not IO bounded (performing heavy data compression, calculating aggregate functions or default expressions that require a large amount of calculations, or just very high number of tiny merges).

## max_final_threads {#max-final-threads}

Sets the maximum number of parallel threads for the `SELECT` query data read phase with the [FINAL](../../sql-reference/statements/select/from.md#select-from-final) modifier.

Possible values:

-   Positive integer.
-   0 or 1 — Disabled. `SELECT` queries are executed in a single thread.

Default value: `16`.

## opentelemetry_start_trace_probability {#opentelemetry-start-trace-probability}

Sets the probability that the ClickHouse can start a trace for executed queries (if no parent [trace context](https://www.w3.org/TR/trace-context/) is supplied).

Possible values:

-   0 — The trace for all executed queries is disabled (if no parent trace context is supplied).
-   Positive floating-point number in the range [0..1]. For example, if the setting value is `0,5`, ClickHouse can start a trace on average for half of the queries.
-   1 — The trace for all executed queries is enabled.

Default value: `0`.

## optimize_on_insert {#optimize-on-insert}

Enables or disables data transformation before the insertion, as if merge was done on this block (according to table engine).

Possible values:

-   0 — Disabled.
-   1 — Enabled.

Default value: 1.

**Example**

The difference between enabled and disabled:

Query:

```sql
SET optimize_on_insert = 1;

CREATE TABLE test1 (`FirstTable` UInt32) ENGINE = ReplacingMergeTree ORDER BY FirstTable;

INSERT INTO test1 SELECT number % 2 FROM numbers(5);

SELECT * FROM test1;

SET optimize_on_insert = 0;

CREATE TABLE test2 (`SecondTable` UInt32) ENGINE = ReplacingMergeTree ORDER BY SecondTable;

INSERT INTO test2 SELECT number % 2 FROM numbers(5);

SELECT * FROM test2;
```

Result:

``` text
┌─FirstTable─┐
│          0 │
│          1 │
└────────────┘

┌─SecondTable─┐
│           0 │
│           0 │
│           0 │
│           1 │
│           1 │
└─────────────┘
```

Note that this setting influences [Materialized view](../../sql-reference/statements/create/view.md#materialized) and [MaterializedMySQL](../../engines/database-engines/materialized-mysql.md) behaviour.

## engine_file_empty_if_not_exists {#engine-file-empty_if-not-exists}

Allows to select data from a file engine table without file.

Possible values:
- 0 — `SELECT` throws exception.
- 1 — `SELECT` returns empty result.

Default value: `0`.

## engine_file_truncate_on_insert {#engine-file-truncate-on-insert}

Enables or disables truncate before insert in [File](../../engines/table-engines/special/file.md) engine tables.

Possible values:
- 0 — `INSERT` query appends new data to the end of the file.
- 1 — `INSERT` replaces existing content of the file with the new data.

Default value: `0`.

## allow_experimental_geo_types {#allow-experimental-geo-types}

Allows working with experimental [geo data types](../../sql-reference/data-types/geo.md).

Possible values:

-   0 — Working with geo data types is disabled.
-   1 — Working with geo data types is enabled.

Default value: `0`.

## database_atomic_wait_for_drop_and_detach_synchronously {#database_atomic_wait_for_drop_and_detach_synchronously}

Adds a modifier `SYNC` to all `DROP` and `DETACH` queries.

Possible values:

-   0 — Queries will be executed with delay.
-   1 — Queries will be executed without delay.

Default value: `0`.

## show_table_uuid_in_table_create_query_if_not_nil {#show_table_uuid_in_table_create_query_if_not_nil}

Sets the `SHOW TABLE` query display.

Possible values:

-   0 — The query will be displayed without table UUID.
-   1 — The query will be displayed with table UUID.

Default value: `0`.

## allow_experimental_live_view {#allow-experimental-live-view}

Allows creation of experimental [live views](../../sql-reference/statements/create/view.md#live-view).

Possible values:

-   0 — Working with live views is disabled.
-   1 — Working with live views is enabled.

Default value: `0`.

## live_view_heartbeat_interval {#live-view-heartbeat-interval}

Sets the heartbeat interval in seconds to indicate [live view](../../sql-reference/statements/create/view.md#live-view) is alive .

Default value: `15`.

## max_live_view_insert_blocks_before_refresh {#max-live-view-insert-blocks-before-refresh}

Sets the maximum number of inserted blocks after which mergeable blocks are dropped and query for [live view](../../sql-reference/statements/create/view.md#live-view) is re-executed.

Default value: `64`.

## temporary_live_view_timeout {#temporary-live-view-timeout}

Sets the interval in seconds after which [live view](../../sql-reference/statements/create/view.md#live-view) with timeout is deleted.

Default value: `5`.

## periodic_live_view_refresh {#periodic-live-view-refresh}

Sets the interval in seconds after which periodically refreshed [live view](../../sql-reference/statements/create/view.md#live-view) is forced to refresh.

Default value: `60`.

## http_connection_timeout {#http_connection_timeout}

HTTP connection timeout (in seconds).

Possible values:

-   Any positive integer.
-   0 - Disabled (infinite timeout).

Default value: 1.

## http_send_timeout {#http_send_timeout}

HTTP send timeout (in seconds).

Possible values:

-   Any positive integer.
-   0 - Disabled (infinite timeout).

Default value: 1800.

## http_receive_timeout {#http_receive_timeout}

HTTP receive timeout (in seconds).

Possible values:

-   Any positive integer.
-   0 - Disabled (infinite timeout).

Default value: 1800.

## check_query_single_value_result {#check_query_single_value_result}

Defines the level of detail for the [CHECK TABLE](../../sql-reference/statements/check-table.md#checking-mergetree-tables) query result for `MergeTree` family engines .

Possible values:

-   0 — the query shows a check status for every individual data part of a table.
-   1 — the query shows the general table check status.

Default value: `0`.

## prefer_column_name_to_alias {#prefer-column-name-to-alias}

Enables or disables using the original column names instead of aliases in query expressions and clauses. It especially matters when alias is the same as the column name, see [Expression Aliases](../../sql-reference/syntax.md#notes-on-usage). Enable this setting to make aliases syntax rules in ClickHouse more compatible with most other database engines.

Possible values:

- 0 — The column name is substituted with the alias.
- 1 — The column name is not substituted with the alias.

Default value: `0`.

**Example**

The difference between enabled and disabled:

Query:

```sql
SET prefer_column_name_to_alias = 0;
SELECT avg(number) AS number, max(number) FROM numbers(10);
```

Result:

```text
Received exception from server (version 21.5.1):
Code: 184. DB::Exception: Received from localhost:9000. DB::Exception: Aggregate function avg(number) is found inside another aggregate function in query: While processing avg(number) AS number.
```

Query:

```sql
SET prefer_column_name_to_alias = 1;
SELECT avg(number) AS number, max(number) FROM numbers(10);
```

Result:

```text
┌─number─┬─max(number)─┐
│    4.5 │           9 │
└────────┴─────────────┘
```

## limit {#limit}

Sets the maximum number of rows to get from the query result. It adjusts the value set by the [LIMIT](../../sql-reference/statements/select/limit.md#limit-clause) clause, so that the limit, specified in the query, cannot exceed the limit, set by this setting.

Possible values:

-   0 — The number of rows is not limited.
-   Positive integer.

Default value: `0`.

## offset {#offset}

Sets the number of rows to skip before starting to return rows from the query. It adjusts the offset set by the [OFFSET](../../sql-reference/statements/select/offset.md#offset-fetch) clause, so that these two values are summarized.

Possible values:

-   0 — No rows are skipped .
-   Positive integer.

Default value: `0`.

**Example**

Input table:

``` sql
CREATE TABLE test (i UInt64) ENGINE = MergeTree() ORDER BY i;
INSERT INTO test SELECT number FROM numbers(500);
```

Query:

``` sql
SET limit = 5;
SET offset = 7;
SELECT * FROM test LIMIT 10 OFFSET 100;
```
Result:

``` text
┌───i─┐
│ 107 │
│ 108 │
│ 109 │
└─────┘
```

## optimize_syntax_fuse_functions {#optimize_syntax_fuse_functions}

Enables to fuse aggregate functions with identical argument. It rewrites query contains at least two aggregate functions from [sum](../../sql-reference/aggregate-functions/reference/sum.md#agg_function-sum), [count](../../sql-reference/aggregate-functions/reference/count.md#agg_function-count) or [avg](../../sql-reference/aggregate-functions/reference/avg.md#agg_function-avg) with identical argument to [sumCount](../../sql-reference/aggregate-functions/reference/sumcount.md#agg_function-sumCount).

Possible values:

-   0 — Functions with identical argument are not fused.
-   1 — Functions with identical argument are fused.

Default value: `0`.

**Example**

Query:

``` sql
CREATE TABLE fuse_tbl(a Int8, b Int8) Engine = Log;
SET optimize_syntax_fuse_functions = 1;
EXPLAIN SYNTAX SELECT sum(a), sum(b), count(b), avg(b) from fuse_tbl FORMAT TSV;
```

Result:

``` text
SELECT
    sum(a),
    sumCount(b).1,
    sumCount(b).2,
    (sumCount(b).1) / (sumCount(b).2)
FROM fuse_tbl
```

## allow_experimental_database_replicated {#allow_experimental_database_replicated}

Enables to create databases with [Replicated](../../engines/database-engines/replicated.md) engine.

Possible values:

-   0 — Disabled.
-   1 — Enabled.

Default value: `0`.

## database_replicated_initial_query_timeout_sec {#database_replicated_initial_query_timeout_sec}

Sets how long initial DDL query should wait for Replicated database to precess previous DDL queue entries in seconds.

Possible values:

-   Positive integer.
-   0 — Unlimited.

Default value: `300`.

## distributed_ddl_task_timeout {#distributed_ddl_task_timeout}

Sets timeout for DDL query responses from all hosts in cluster. If a DDL request has not been performed on all hosts, a response will contain a timeout error and a request will be executed in an async mode. Negative value means infinite.

Possible values:

-   Positive integer.
-   0 — Async mode.
-   Negative integer — infinite timeout.

Default value: `180`.

## distributed_ddl_output_mode {#distributed_ddl_output_mode}

Sets format of distributed DDL query result.

Possible values:

-   `throw` — Returns result set with query execution status for all hosts where query is finished. If query has failed on some hosts, then it will rethrow the first exception. If query is not finished yet on some hosts and [distributed_ddl_task_timeout](#distributed_ddl_task_timeout) exceeded, then it throws `TIMEOUT_EXCEEDED` exception.
-   `none` — Is similar to throw, but distributed DDL query returns no result set.
-   `null_status_on_timeout` — Returns `NULL` as execution status in some rows of result set instead of throwing `TIMEOUT_EXCEEDED` if query is not finished on the corresponding hosts.
-   `never_throw` — Do not throw `TIMEOUT_EXCEEDED` and do not rethrow exceptions if query has failed on some hosts.

Default value: `throw`.

## flatten_nested {#flatten-nested}

Sets the data format of a [nested](../../sql-reference/data-types/nested-data-structures/nested.md) columns.

Possible values:

-   1 — Nested column is flattened to separate arrays.
-   0 — Nested column stays a single array of tuples.

Default value: `1`.

**Usage**

If the setting is set to `0`, it is possible to use an arbitrary level of nesting.

**Examples**

Query:

``` sql
SET flatten_nested = 1;
CREATE TABLE t_nest (`n` Nested(a UInt32, b UInt32)) ENGINE = MergeTree ORDER BY tuple();

SHOW CREATE TABLE t_nest;
```

Result:

``` text
┌─statement───────────────────────────────────────────────────────────────────────────────────────────────────────────────────────────────────────┐
│ CREATE TABLE default.t_nest
(
    `n.a` Array(UInt32),
    `n.b` Array(UInt32)
)
ENGINE = MergeTree
ORDER BY tuple()
SETTINGS index_granularity = 8192 │
└─────────────────────────────────────────────────────────────────────────────────────────────────────────────────────────────────────────────────┘
```

Query:

``` sql
SET flatten_nested = 0;

CREATE TABLE t_nest (`n` Nested(a UInt32, b UInt32)) ENGINE = MergeTree ORDER BY tuple();

SHOW CREATE TABLE t_nest;
```

Result:

``` text
┌─statement──────────────────────────────────────────────────────────────────────────────────────────────────────────────────────────┐
│ CREATE TABLE default.t_nest
(
    `n` Nested(a UInt32, b UInt32)
)
ENGINE = MergeTree
ORDER BY tuple()
SETTINGS index_granularity = 8192 │
└────────────────────────────────────────────────────────────────────────────────────────────────────────────────────────────────────┘
```

## external_table_functions_use_nulls {#external-table-functions-use-nulls}

Defines how [mysql](../../sql-reference/table-functions/mysql.md), [postgresql](../../sql-reference/table-functions/postgresql.md) and [odbc](../../sql-reference/table-functions/odbc.md)] table functions use Nullable columns.

Possible values:

-   0 — The table function explicitly uses Nullable columns.
-   1 — The table function implicitly uses Nullable columns.

Default value: `1`.

**Usage**

If the setting is set to `0`, the table function does not make Nullable columns and inserts default values instead of NULL. This is also applicable for NULL values inside arrays.

## output_format_arrow_low_cardinality_as_dictionary {#output-format-arrow-low-cardinality-as-dictionary}

Allows to convert the [LowCardinality](../../sql-reference/data-types/lowcardinality.md) type to the `DICTIONARY` type of the [Arrow](../../interfaces/formats.md#data-format-arrow) format for `SELECT` queries.

Possible values:

-   0 — The `LowCardinality` type is not converted to the `DICTIONARY` type.
-   1 — The `LowCardinality` type is converted to the `DICTIONARY` type.

Default value: `0`.

## materialized_postgresql_max_block_size {#materialized-postgresql-max-block-size}

Sets the number of rows collected in memory before flushing data into PostgreSQL database table.

Possible values:

-   Positive integer.

Default value: `65536`.

## materialized_postgresql_tables_list {#materialized-postgresql-tables-list}

Sets a comma-separated list of PostgreSQL database tables, which will be replicated via [MaterializedPostgreSQL](../../engines/database-engines/materialized-postgresql.md) database engine.

Default value: empty list — means whole PostgreSQL database will be replicated.

## materialized_postgresql_allow_automatic_update {#materialized-postgresql-allow-automatic-update}

Allows reloading table in the background, when schema changes are detected. DDL queries on the PostgreSQL side are not replicated via ClickHouse [MaterializedPostgreSQL](../../engines/database-engines/materialized-postgresql.md) engine, because it is not allowed with PostgreSQL logical replication protocol, but the fact of DDL changes is detected transactionally. In this case, the default behaviour is to stop replicating those tables once DDL is detected. However, if this setting is enabled, then, instead of stopping the replication of those tables, they will be reloaded in the background via database snapshot without data losses and replication will continue for them.

Possible values:

-   0 — The table is not automatically updated in the background, when schema changes are detected.
-   1 — The table is automatically updated in the background, when schema changes are detected.

Default value: `0`.

## materialized_postgresql_replication_slot {#materialized-postgresql-replication-slot}

A user-created replication slot. Must be used together with [materialized_postgresql_snapshot](#materialized-postgresql-snapshot).

## materialized_postgresql_snapshot {#materialized-postgresql-snapshot}

A text string identifying a snapshot, from which [initial dump of PostgreSQL tables](../../engines/database-engines/materialized-postgresql.md) will be performed. Must be used together with [materialized_postgresql_replication_slot](#materialized-postgresql-replication-slot).

## allow_experimental_projection_optimization {#allow-experimental-projection-optimization}

Enables or disables [projection](../../engines/table-engines/mergetree-family/mergetree.md#projections) optimization when processing `SELECT` queries.

Possible values:

-   0 — Projection optimization disabled.
-   1 — Projection optimization enabled.

Default value: `0`.

## force_optimize_projection {#force-optimize-projection}

Enables or disables the obligatory use of [projections](../../engines/table-engines/mergetree-family/mergetree.md#projections) in `SELECT` queries, when projection optimization is enabled (see [allow_experimental_projection_optimization](#allow-experimental-projection-optimization) setting).

Possible values:

-   0 — Projection optimization is not obligatory.
-   1 — Projection optimization is obligatory.

Default value: `0`.

## replication_alter_partitions_sync {#replication-alter-partitions-sync}

Allows to set up waiting for actions to be executed on replicas by [ALTER](../../sql-reference/statements/alter/index.md), [OPTIMIZE](../../sql-reference/statements/optimize.md) or [TRUNCATE](../../sql-reference/statements/truncate.md) queries.

Possible values:

-   0 — Do not wait.
-   1 — Wait for own execution.
-   2 — Wait for everyone.

Default value: `1`.

## replication_wait_for_inactive_replica_timeout {#replication-wait-for-inactive-replica-timeout}

Specifies how long (in seconds) to wait for inactive replicas to execute [ALTER](../../sql-reference/statements/alter/index.md), [OPTIMIZE](../../sql-reference/statements/optimize.md) or [TRUNCATE](../../sql-reference/statements/truncate.md) queries.

Possible values:

-   0 — Do not wait.
-   Negative integer — Wait for unlimited time.
-   Positive integer — The number of seconds to wait.

Default value: `120` seconds.

## regexp_max_matches_per_row {#regexp-max-matches-per-row}

Sets the maximum number of matches for a single regular expression per row. Use it to protect against memory overload when using greedy regular expression in the [extractAllGroupsHorizontal](../../sql-reference/functions/string-search-functions.md#extractallgroups-horizontal) function.

Possible values:

-   Positive integer.

Default value: `1000`.

## http_max_single_read_retries {#http-max-single-read-retries}

Sets the maximum number of retries during a single HTTP read.

Possible values:

-   Positive integer.

Default value: `1024`.

## log_queries_probability {#log-queries-probability}

Allows a user to write to [query_log](../../operations/system-tables/query_log.md), [query_thread_log](../../operations/system-tables/query_thread_log.md), and [query_views_log](../../operations/system-tables/query_views_log.md) system tables only a sample of queries selected randomly with the specified probability. It helps to reduce the load with a large volume of queries in a second.

Possible values:

-   0 — Queries are not logged in the system tables.
-   Positive floating-point number in the range [0..1]. For example, if the setting value is `0.5`, about half of the queries are logged in the system tables.
-   1 — All queries are logged in the system tables.

Default value: `1`.

## short_circuit_function_evaluation {#short-circuit-function-evaluation}

Allows calculating the [if](../../sql-reference/functions/conditional-functions.md#if), [multiIf](../../sql-reference/functions/conditional-functions.md#multiif), [and](../../sql-reference/functions/logical-functions.md#logical-and-function), and [or](../../sql-reference/functions/logical-functions.md#logical-or-function) functions according to a [short scheme](https://en.wikipedia.org/wiki/Short-circuit_evaluation). This helps optimize the execution of complex expressions in these functions and prevent possible exceptions (such as division by zero when it is not expected).

Possible values:

-   `enable` — Enables short-circuit function evaluation for functions that are suitable for it (can throw an exception or computationally heavy).
-   `force_enable` — Enables short-circuit function evaluation for all functions.
-   `disable` — Disables short-circuit function evaluation.

Default value: `enable`.

## max_hyperscan_regexp_length {#max-hyperscan-regexp-length}

Defines the maximum length for each regular expression in the [hyperscan multi-match functions](../../sql-reference/functions/string-search-functions.md#multimatchanyhaystack-pattern1-pattern2-patternn).

Possible values:

-   Positive integer.
-   0 - The length is not limited.

Default value: `0`.

**Example**

Query:

```sql
SELECT multiMatchAny('abcd', ['ab','bcd','c','d']) SETTINGS max_hyperscan_regexp_length = 3;
```

Result:

```text
┌─multiMatchAny('abcd', ['ab', 'bcd', 'c', 'd'])─┐
│                                              1 │
└────────────────────────────────────────────────┘
```

Query:

```sql
SELECT multiMatchAny('abcd', ['ab','bcd','c','d']) SETTINGS max_hyperscan_regexp_length = 2;
```

Result:

```text
Exception: Regexp length too large.
```

**See Also**

-   [max_hyperscan_regexp_total_length](#max-hyperscan-regexp-total-length)

## max_hyperscan_regexp_total_length {#max-hyperscan-regexp-total-length}

Sets the maximum length total of all regular expressions in each [hyperscan multi-match function](../../sql-reference/functions/string-search-functions.md#multimatchanyhaystack-pattern1-pattern2-patternn).

Possible values:

-   Positive integer.
-   0 - The length is not limited.

Default value: `0`.

**Example**

Query:

```sql
SELECT multiMatchAny('abcd', ['a','b','c','d']) SETTINGS max_hyperscan_regexp_total_length = 5;
```

Result:

```text
┌─multiMatchAny('abcd', ['a', 'b', 'c', 'd'])─┐
│                                           1 │
└─────────────────────────────────────────────┘
```

Query:

```sql
SELECT multiMatchAny('abcd', ['ab','bc','c','d']) SETTINGS max_hyperscan_regexp_total_length = 5;
```

Result:

```text
Exception: Total regexp lengths too large.
```

**See Also**

-   [max_hyperscan_regexp_length](#max-hyperscan-regexp-length)

## enable_positional_arguments {#enable-positional-arguments}

Enables or disables supporting positional arguments for [GROUP BY](../../sql-reference/statements/select/group-by.md), [LIMIT BY](../../sql-reference/statements/select/limit-by.md), [ORDER BY](../../sql-reference/statements/select/order-by.md) statements. When you want to use column numbers instead of column names in these clauses, set `enable_positional_arguments = 1`.

Possible values:

-   0 — Positional arguments aren't supported.
-   1 — Positional arguments are supported: column numbers can use instead of column names.

Default value: `0`.

**Example**

Query:

```sql
CREATE TABLE positional_arguments(one Int, two Int, three Int) ENGINE=Memory();

INSERT INTO positional_arguments VALUES (10, 20, 30), (20, 20, 10), (30, 10, 20);

SET enable_positional_arguments = 1;

SELECT * FROM positional_arguments ORDER BY 2,3;
```

Result:

```text
┌─one─┬─two─┬─three─┐
│  30 │  10 │   20  │
│  20 │  20 │   10  │
│  10 │  20 │   30  │
└─────┴─────┴───────┘
```

## optimize_move_to_prewhere {#optimize_move_to_prewhere}

Enables or disables automatic [PREWHERE](../../sql-reference/statements/select/prewhere.md) optimization in [SELECT](../../sql-reference/statements/select/index.md) queries.

Works only for [*MergeTree](../../engines/table-engines/mergetree-family/index.md) tables.

Possible values:

-   0 — Automatic `PREWHERE` optimization is disabled.
-   1 — Automatic `PREWHERE` optimization is enabled.

Default value: `1`.

## optimize_move_to_prewhere_if_final {#optimize_move_to_prewhere_if_final}

Enables or disables automatic [PREWHERE](../../sql-reference/statements/select/prewhere.md) optimization in [SELECT](../../sql-reference/statements/select/index.md) queries with [FINAL](../../sql-reference/statements/select/from.md#select-from-final) modifier.

Works only for [*MergeTree](../../engines/table-engines/mergetree-family/index.md) tables.

Possible values:

-   0 — Automatic `PREWHERE` optimization in `SELECT` queries with `FINAL` modifier is disabled.
-   1 — Automatic `PREWHERE` optimization in `SELECT` queries with `FINAL` modifier is enabled.

Default value: `0`.

**See Also**

-   [optimize_move_to_prewhere](#optimize_move_to_prewhere) setting

## describe_include_subcolumns {#describe_include_subcolumns}

Enables describing subcolumns for a [DESCRIBE](../../sql-reference/statements/describe-table.md) query. For example, members of a [Tuple](../../sql-reference/data-types/tuple.md) or subcolumns of a [Map](../../sql-reference/data-types/map.md#map-subcolumns), [Nullable](../../sql-reference/data-types/nullable.md#finding-null) or an [Array](../../sql-reference/data-types/array.md#array-size) data type.

Possible values:

-   0 — Subcolumns are not included in `DESCRIBE` queries.
-   1 — Subcolumns are included in `DESCRIBE` queries.

Default value: `0`.

**Example**

See an example for the [DESCRIBE](../../sql-reference/statements/describe-table.md) statement.

## async_insert {#async-insert}

Enables or disables asynchronous inserts. This makes sense only for insertion over HTTP protocol. Note that deduplication isn't working for such inserts.

If enabled, the data is combined into batches before the insertion into tables, so it is possible to do small and frequent insertions into ClickHouse (up to 15000 queries per second) without buffer tables.

The data is inserted either after the [async_insert_max_data_size](#async-insert-max-data-size) is exceeded or after [async_insert_busy_timeout_ms](#async-insert-busy-timeout-ms) milliseconds since the first `INSERT` query. If the [async_insert_stale_timeout_ms](#async-insert-stale-timeout-ms) is set to a non-zero value, the data is inserted after `async_insert_stale_timeout_ms` milliseconds since the last query.

If [wait_for_async_insert](#wait-for-async-insert) is enabled, every client will wait for the data to be processed and flushed to the table. Otherwise, the query would be processed almost instantly, even if the data is not inserted.

Possible values:

-   0 — Insertions are made synchronously, one after another. 
-   1 — Multiple asynchronous insertions enabled. 

Default value: `0`.

## async_insert_threads {#async-insert-threads}

The maximum number of threads for background data parsing and insertion.

Possible values:

-   Positive integer.
-   0 — Asynchronous insertions are disabled.

Default value: `16`.

## wait_for_async_insert {#wait-for-async-insert}

Enables or disables waiting for processing of asynchronous insertion. If enabled, server will return `OK` only after the data is inserted. Otherwise, it will return `OK` even if the data wasn't inserted.

Possible values:

-   0 — Server returns `OK` even if the data is not yet inserted.
-   1 — Server returns `OK` only after the data is inserted.

Default value: `1`.

## wait_for_async_insert_timeout {#wait-for-async-insert-timeout}

The timeout in seconds for waiting for processing of asynchronous insertion.

Possible values:

-   Positive integer.
-   0 — Disabled.

Default value: [lock_acquire_timeout](#lock_acquire_timeout).

## async_insert_max_data_size {#async-insert-max-data-size}

The maximum size of the unparsed data in bytes collected per query before being inserted.

Possible values:

-   Positive integer.
-   0 — Asynchronous insertions are disabled.

Default value: `1000000`.

## async_insert_busy_timeout_ms {#async-insert-busy-timeout-ms}

The maximum timeout in milliseconds since the first `INSERT` query before inserting collected data.

Possible values:

-   Positive integer.
-   0 — Timeout disabled.

Default value: `200`.

## async_insert_stale_timeout_ms {#async-insert-stale-timeout-ms}

The maximum timeout in milliseconds since the last `INSERT` query before dumping collected data. If enabled, the settings prolongs the [async_insert_busy_timeout_ms](#async-insert-busy-timeout-ms) with every `INSERT` query as long as [async_insert_max_data_size](#async-insert-max-data-size) is not exceeded.

Possible values:

-   Positive integer.
-   0 — Timeout disabled.

Default value: `0`.

<<<<<<< HEAD
## alter_partition_verbose_result {#alter-partition-verbose-result}

Enables or disables the display of information about the parts to which the manipulation operations with partitions and parts have been successfully applied. 
Applicable to [ATTACH PARTITION|PART](../../sql-reference/statements/alteralter/partition.md#alter_attach-partition) and to [FREEZE PARTITION](../../sql-reference/statements/alteralter/partition.md#alter_freeze-partition).

Possible values:

-   0 — disable verbosity.
-   1 — enable verbosity.

Default value: `0`.

**Example**

```sql
CREATE TABLE test(a Int64, d Date, s String) ENGINE = MergeTree PARTITION BY toYYYYMM(d) ORDER BY a;
INSERT INTO test VALUES(1, '2021-01-01', '');
INSERT INTO test VALUES(1, '2021-01-01', '');
ALTER TABLE test DETACH PARTITION ID '202101';

ALTER TABLE test ATTACH PARTITION ID '202101' SETTINGS alter_partition_verbose_result = 1;

┌─command_type─────┬─partition_id─┬─part_name────┬─old_part_name─┐
│ ATTACH PARTITION │ 202101       │ 202101_7_7_0 │ 202101_5_5_0  │
│ ATTACH PARTITION │ 202101       │ 202101_8_8_0 │ 202101_6_6_0  │
└──────────────────┴──────────────┴──────────────┴───────────────┘

ALTER TABLE test FREEZE SETTINGS alter_partition_verbose_result = 1;

┌─command_type─┬─partition_id─┬─part_name────┬─backup_name─┬─backup_path───────────────────┬─part_backup_path────────────────────────────────────────────┐
│ FREEZE ALL   │ 202101       │ 202101_7_7_0 │ 8           │ /var/lib/clickhouse/shadow/8/ │ /var/lib/clickhouse/shadow/8/data/default/test/202101_7_7_0 │
│ FREEZE ALL   │ 202101       │ 202101_8_8_0 │ 8           │ /var/lib/clickhouse/shadow/8/ │ /var/lib/clickhouse/shadow/8/data/default/test/202101_8_8_0 │
└──────────────┴──────────────┴──────────────┴─────────────┴───────────────────────────────┴─────────────────────────────────────────────────────────────┘
```
=======
## format_capn_proto_enum_comparising_mode {#format-capn-proto-enum-comparising-mode}

Determines how to map ClickHouse `Enum` data type and [CapnProto](../../interfaces/formats.md#capnproto) `Enum` data type from schema.

Possible values:

-   `'by_values'` — Values in enums should be the same, names can be different.
-   `'by_names'` — Names in enums should be the same, values can be different.
-   `'by_name_case_insensitive'` — Names in enums should be the same case-insensitive, values can be different.

Default value: `'by_values'`.

## min_bytes_to_use_mmap_io {#min-bytes-to-use-mmap-io}

This is an experimental setting. Sets the minimum amount of memory for reading large files without copying data from the kernel to userspace. Recommended threshold is about 64 MB, because [mmap/munmap](https://en.wikipedia.org/wiki/Mmap) is slow. It makes sense only for large files and helps only if data reside in the page cache.

Possible values:

-   Positive integer.
-   0 — Big files read with only copying data from kernel to userspace.

Default value: `0`.

## format_custom_escaping_rule {#format-custom-escaping-rule}

Sets the field escaping rule for [CustomSeparated](../../interfaces/formats.md#format-customseparated) data format.

Possible values:

-   `'Escaped'` — Similarly to [TSV](../../interfaces/formats.md#tabseparated).
-   `'Quoted'` — Similarly to [Values](../../interfaces/formats.md#data-format-values).
-   `'CSV'` — Similarly to [CSV](../../interfaces/formats.md#csv).
-   `'JSON'` — Similarly to [JSONEachRow](../../interfaces/formats.md#jsoneachrow).
-   `'XML'` — Similarly to [XML](../../interfaces/formats.md#xml).
-   `'Raw'` — Extracts subpatterns as a whole, no escaping rules, similarly to [TSVRaw](../../interfaces/formats.md#tabseparatedraw).

Default value: `'Escaped'`.

## format_custom_field_delimiter {#format-custom-field-delimiter}

Sets the character that is interpreted as a delimiter between the fields for [CustomSeparated](../../interfaces/formats.md#format-customseparated) data format.

Default value: `'\t'`.

## format_custom_row_before_delimiter {#format-custom-row-before-delimiter}

Sets the character that is interpreted as a delimiter before the field of the first column for [CustomSeparated](../../interfaces/formats.md#format-customseparated) data format.

Default value: `''`.

## format_custom_row_after_delimiter {#format-custom-row-after-delimiter}

Sets the character that is interpreted as a delimiter after the field of the last column for [CustomSeparated](../../interfaces/formats.md#format-customseparated) data format.

Default value: `'\n'`.

## format_custom_row_between_delimiter {#format-custom-row-between-delimiter}

Sets the character that is interpreted as a delimiter between the rows for [CustomSeparated](../../interfaces/formats.md#format-customseparated) data format.

Default value: `''`.

## format_custom_result_before_delimiter {#format-custom-result-before-delimiter}

Sets the character that is interpreted as a prefix before the result set for [CustomSeparated](../../interfaces/formats.md#format-customseparated) data format.

Default value: `''`.

## format_custom_result_after_delimiter {#format-custom-result-after-delimiter}

Sets the character that is interpreted as a suffix after the result set for [CustomSeparated](../../interfaces/formats.md#format-customseparated) data format.

Default value: `''`.
>>>>>>> 37f734bd
<|MERGE_RESOLUTION|>--- conflicted
+++ resolved
@@ -4049,7 +4049,6 @@
 
 Default value: `0`.
 
-<<<<<<< HEAD
 ## alter_partition_verbose_result {#alter-partition-verbose-result}
 
 Enables or disables the display of information about the parts to which the manipulation operations with partitions and parts have been successfully applied. 
@@ -4084,7 +4083,7 @@
 │ FREEZE ALL   │ 202101       │ 202101_8_8_0 │ 8           │ /var/lib/clickhouse/shadow/8/ │ /var/lib/clickhouse/shadow/8/data/default/test/202101_8_8_0 │
 └──────────────┴──────────────┴──────────────┴─────────────┴───────────────────────────────┴─────────────────────────────────────────────────────────────┘
 ```
-=======
+
 ## format_capn_proto_enum_comparising_mode {#format-capn-proto-enum-comparising-mode}
 
 Determines how to map ClickHouse `Enum` data type and [CapnProto](../../interfaces/formats.md#capnproto) `Enum` data type from schema.
@@ -4157,5 +4156,4 @@
 
 Sets the character that is interpreted as a suffix after the result set for [CustomSeparated](../../interfaces/formats.md#format-customseparated) data format.
 
-Default value: `''`.
->>>>>>> 37f734bd
+Default value: `''`.